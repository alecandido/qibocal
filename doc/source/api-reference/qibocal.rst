<<<<<<< HEAD
.. _Calibration routines:
=======
.. _calibration_routines:
>>>>>>> 5b22a79b

Calibration routines
--------------------

.. contents:: Table of contents:
   :local:

Introduction
^^^^^^^^^^^^

The calibration routines are techniques used to reduce execution errors in quantum circuits. To perform calibrations, the expected theoretical results of an experiment are compared with readouts obtained by running that same experiment using quantum devices. There are at least two objectives in calibration:

- To derive the exact values of the signals to be supplied to the hardware in order to obtain the best possible implementation of a theoretical operation;
- Derive the system relaxation time, which is the threshold time interval beyond which executions of operations on the hardware are no longer reliable due to machine overload.

Current and future ``qibocal`` routines are listed in the following table:

+------------------------+-------------+------------------+---------------+
|       Methods          |     Code    | Tested on device |   Automated   |
+========================+=============+==================+===============+
| Resonator Punchout     |     Yes     |       Yes        |  In progress  |
+------------------------+-------------+------------------+---------------+
| Resonator-Flux         |     Yes     |       Yes        |  In progress  |
+------------------------+-------------+------------------+---------------+
| Qubit spectroscopy     |     Yes     |       Yes        |  In progress  |
+------------------------+-------------+------------------+---------------+
| Qubit Flux             |     Yes     |       Yes        |  In progress  |
+------------------------+-------------+------------------+---------------+
| Rabi (T1)              |     Yes     |       Yes        |       No      |
+------------------------+-------------+------------------+---------------+
| Ramsey (T2)            |     Yes     |       Yes        |       No      |
+------------------------+-------------+------------------+---------------+
| Single shot readouts   |     Yes     |       Yes        |       No      |
+------------------------+-------------+------------------+---------------+
| All-XY (drag)          |     Yes     |       Yes        |       No      |
+------------------------+-------------+------------------+---------------+
| RB & co (1 qubit)      |     Yes     |        No        |       No      |
+------------------------+-------------+------------------+---------------+
| Cryoscope              | In progress |    In progress   |       No      |
+------------------------+-------------+------------------+---------------+
| CZ gate                |      No     |        No        |       No      |
+------------------------+-------------+------------------+---------------+
| RB & co (multi qubits) |      No     |        No        |       No      |
+------------------------+-------------+------------------+---------------+
| Circuit transpilation  |     Yes     |        No        |       No      |
+------------------------+-------------+------------------+---------------+


Resonator
^^^^^^^^^

.. automodule:: qibocal.calibrations.characterization.resonator_spectroscopy
   :members:
   :undoc-members:
   :show-inheritance:

Single Qubit
^^^^^^^^^^^^

Qubit spectroscopy
""""""""""""""""""
.. automodule:: qibocal.calibrations.characterization.qubit_spectroscopy
   :members:
   :undoc-members:
   :show-inheritance:

Rabi oscillations
"""""""""""""""""
.. automodule:: qibocal.calibrations.characterization.rabi_oscillations
   :members:
   :undoc-members:
   :show-inheritance:

Ramsey
""""""
.. automodule:: qibocal.calibrations.characterization.ramsey
   :members:
   :undoc-members:
   :show-inheritance:

T1
""
.. automodule:: qibocal.calibrations.characterization.t1
   :members:
   :undoc-members:
   :show-inheritance:

Flipping
""""""""
.. automodule:: qibocal.calibrations.characterization.flipping
   :members:
   :undoc-members:
   :show-inheritance:

All-XY
""""""
.. automodule:: qibocal.calibrations.characterization.allXY
   :members:
   :undoc-members:
   :show-inheritance:

State calibration
"""""""""""""""""
.. automodule:: qibocal.calibrations.characterization.calibrate_qubit_states
   :members:
   :undoc-members:
   :show-inheritance:


Data structure
--------------

<<<<<<< HEAD
In ``qibocal`` all the data are stored using the :class:`qibocal.data.DataUnits` and :class:`qibocal.data.Data` which provide
different formats for storing the data including `pickle <https://docs.python.org/3/library/pickle.html>`_
=======
In ``qibocal`` there are two different objects to manipulate data: :class:`qibocal.data.DataUnits` and :class:`qibocal.data.Data`.

:class:`qibocal.data.DataUnits` is used to store physical related quantities, such as voltages and frequencies. It is a wrapper to a
`pandas.DataFrame <https://pandas.pydata.org/docs/reference/api/pandas.DataFrame.html>`_ where the units of measure for each quantity
are implemented using `pint <https://pint.readthedocs.io/en/stable/>`_.

:class:`qibocal.data.Data` can be used manipulate non-physical quantities.


They provide different formats for storing data including `pickle <https://docs.python.org/3/library/pickle.html>`_
>>>>>>> 5b22a79b
and `csv <https://docs.python.org/3/library/csv.html>`_.

.. autoclass:: qibocal.data.DataUnits
    :members:
    :member-order: bysource

.. autoclass:: qibocal.data.Data
    :members:
    :member-order: bysource

Fitting functions
-----------------

``Qibocal`` offers routine-specific method for post-processing analysis of the data generated by the different :ref:`calibration_routines`.


.. automodule:: qibocal.fitting.methods
   :members:
   :undoc-members:
   :show-inheritance:<|MERGE_RESOLUTION|>--- conflicted
+++ resolved
@@ -1,8 +1,4 @@
-<<<<<<< HEAD
-.. _Calibration routines:
-=======
 .. _calibration_routines:
->>>>>>> 5b22a79b
 
 Calibration routines
 --------------------
@@ -115,10 +111,6 @@
 Data structure
 --------------
 
-<<<<<<< HEAD
-In ``qibocal`` all the data are stored using the :class:`qibocal.data.DataUnits` and :class:`qibocal.data.Data` which provide
-different formats for storing the data including `pickle <https://docs.python.org/3/library/pickle.html>`_
-=======
 In ``qibocal`` there are two different objects to manipulate data: :class:`qibocal.data.DataUnits` and :class:`qibocal.data.Data`.
 
 :class:`qibocal.data.DataUnits` is used to store physical related quantities, such as voltages and frequencies. It is a wrapper to a
@@ -129,7 +121,6 @@
 
 
 They provide different formats for storing data including `pickle <https://docs.python.org/3/library/pickle.html>`_
->>>>>>> 5b22a79b
 and `csv <https://docs.python.org/3/library/csv.html>`_.
 
 .. autoclass:: qibocal.data.DataUnits
