<!doctype html>
<html lang="en">

<head>
  <meta charset="UTF-8">
  <meta name="viewport" content="width=device-width, initial-scale=1">

  {% if report %}
  <title>{{ title }}</title>
  {% else %}
  <title>Qibocal {{report.meta["versions"]["qibocal"]}}</title>
  {% endif %}

  <link rel="icon" type="image/x-icon" href="/_favicon.ico?v=2.6.0">
  <link href="https://cdn.jsdelivr.net/npm/bootstrap@5.2.0/dist/css/bootstrap.min.css" rel="stylesheet"
    integrity="sha384-gH2yIJqKdNHPEq0n4Mqa/HGKIhSkIHeL5AyhkYV8i59U5AR6csBvApHHNl/vI1Bx" crossorigin="anonymous">

  <script src="https://cdnjs.cloudflare.com/ajax/libs/jspdf/1.5.3/jspdf.min.js"></script>

  {% if is_static %}
  <script type="text/javascript">window.PlotlyConfig = {MathJaxConfig: 'local'};</script>
  <!-- Reading the plotly js library from online to save space (not the latest version) -->
  <!-- This is required for the report plots to remain interactive -->
  <script type="text/javascript" src="https://cdn.plot.ly/plotly-latest.min.js"></script>
  {{ css_styles }}
  {% else %}
  <link rel="stylesheet" href="/static/styles.css">
  {% endif %}

</head>

<body>

  <header class="navbar navbar-dark sticky-top p-0">
    <a class="navbar-brand col-md-3 col-lg-2 me-0 px-3 fs-6" href="/"><span class="fs-4">Qibocal Reports</span></a>
    <button class="navbar-toggler position-absolute d-md-none collapsed" type="button" data-bs-toggle="collapse"
      data-bs-target="#sidebarMenu" aria-controls="sidebarMenu" aria-expanded="false" aria-label="Toggle navigation">
      <span class="navbar-toggler-icon"></span>
    </button>
  </header>

  <div class="container-fluid">

    <nav id="sidebarMenu" class="col-md-3 col-lg-2 d-md-block bg-light sidebar collapse">
      <div class="position-sticky pt-4 p-2 sidebar-sticky">
        <ul class="list-unstyled ps-0">
          {% if report %}
          <li class="mb-1">
            <buttom class="btn btn-toggle d-inline-flex align-items-center rounded border-0" data-bs-toggle="collapse"
              data-bs-target="#home-collapse" aria-expanded="true">
              Home
            </buttom>
            <div class="collapse show" id="home-collapse">
              <ul class="btn-toggle-nav list-unstyled fw-normal pb-1 small">
                <li><a href="#" class="link-dark d-inline-flex text-decoration-none rounded">
                    Timestamp</a></li>
              </ul>
            </div>
          </li>
          <li class="mb-1">
            <button class="btn btn-toggle d-inline-flex align-items-center rounded border-0" data-bs-toggle="collapse"
              data-bs-target="#actions-collapse" aria-expanded="true">
              Actions
            </button>
            <div class="collapse show" id="actions-collapse">
              {% for task_id in report.history  %}
                <ul class="btn-toggle-nav list-unstyled fw-normal pb-1 small">
                  <ul class="btn-toggle-nav list-unstyled fw-normal pb-1 small">
                    <li><a class="link-dark d-inline-flex text-decoration-none rounded"
                        href="#{{report.routine_name(task_id)}}"> {{report.routine_name(task_id)}}</a></li>
                  </ul>
                </ul>
              {% endfor %}
            </div>
          </li>
          <li class="mb-1">
            <buttom class="btn btn-toggle d-inline-flex align-items-center rounded border-0" data-bs-toggle="collapse"
              data-bs-target="#summary-collapse" aria-expanded="true">
              Summary
            </buttom>
            <div class="collapse show" id="summary-collapse">
              <ul class="btn-toggle-nav list-unstyled fw-normal pb-1 small">
                <li><a href="#summary" class="link-dark d-inline-flex text-decoration-none rounded">
                    Versions</a></li>
              </ul>
            </div>
          </li>
          <li class="border-top my-3"></li>
          {% endif %}
          {% if not is_static %}
          <li class="mb-1">
            <button class="btn btn-toggle d-inline-flex align-items-center rounded border-0 collapsed"
              data-bs-toggle="collapse" data-bs-target="#saved-reports" aria-expanded="true">
              Saved reports
            </button>
            <div class="collapse show list-group" id="saved-reports">
              <ul class="btn-toggle-nav list-unstyled fw-normal pb-1 small">
                {% for folder in folders %}
                <li><a id="reports" href="{{ url_for('page', path=folder) }}"
                    class="link-dark d-inline-flex text-decoration-none rounded list-group-item {{ 'active' if folder == path else '' }}">{{ folder }}</a></li>
                {% endfor %}
              </ul>
            </div>
          </li>
          {% endif %}
        </ul>

      </div>

    </nav>

    <main class="col-md-9 ms-sm-auto col-lg-10 px-md-4">

      {% if path %}
      <div
        class="d-flex justify-content-between flex-wrap flex-md-nowrap align-items-center pt-3 pb-2 mb-3 border-bottom">
        <h1>{{ title }}</h1>
        <button class="button-export" id="export-pdf">Export to pdf</button>
      </div>
<<<<<<< HEAD
      <p id="report_info">
        Platform: {{ report.metadata.get('platform')}}<br>
        Run date: {{ report.metadata.get('date') }}<br>
        Start time (UTC): {{ report.metadata.get('start-time') }}<br>
        End time (UTC): {{ report.metadata.get('end-time') }}
=======
      <p>
        Platform: {{ report.meta.get('platform')}}<br>
        Run date: {{ report.meta.get('date') }}<br>
        Start time (UTC): {{ report.meta.get('start-time') }}<br>
        End time (UTC): {{ report.meta.get('end-time') }}
>>>>>>> 93d89083
      </p>

      <h3 id="actions"
        class="d-flex justify-content-between flex-wrap flex-md-nowrap align-items-center pt-3 pb-2 mb-3 border-bottom">
        </h3>


      {% for task_id in report.history %}
      <div id="{{report.routine_name(task_id)}}" style="scroll-margin-top: 4em;">
        <h4
          class="d-flex justify-content-between flex-wrap flex-md-nowrap align-items-center pt-3 pb-2 mb-3 border-bottom">
          {{ report.routine_name(task_id) }}</h4>
        {% for qubit in report.routine_targets(task_id) %}
        <div id="{{ routine }}-{{ iteration }}-{{ qubit }}" style="scroll-margin-top: 4em;">
            <h5
              class="d-flex justify-content-between flex-wrap flex-md-nowrap align-items-center pt-3 pb-2 mb-3 border-bottom">
              {{ header }} - Qubit {{ qubit }}</h5>


            {% set figures, fitting_report = report.plotter(report.history[task_id], qubit) %}
            {{ fitting_report }}
            {{ figures }}

            </div>
            {% endfor %}
      </div>
      {% endfor %}

      {% endif %}

      <h3 id="summary" style="scroll-margin-top: 2.5em;"
        class="d-flex justify-content-between flex-wrap flex-md-nowrap align-items-center pt-3 pb-2 mb-3 border-bottom">
        Summary</h3>

      <p>In the table below we show the libraries and respective versions used in {{ report.title }}.</p>

      <div class="table-responsive col-md-5 col-lg-3">
        <table class="table table-striped table-sm">
          <thead>
            <tr>
              <th scope="col">Library</th>
              <th scope="col">Version</th>
            </tr>
          </thead>
          <tbody>
            {% for library, version in report.meta.get('versions').items() %}
            <tr>
              <td>{{ library }}</td>
              <td>{{ version }}</td>
            </tr>
            {% endfor %}
          </tbody>
        </table>
      </div>
    </main>
  </div>

  <script src="https://cdn.jsdelivr.net/npm/bootstrap@5.2.0/dist/js/bootstrap.bundle.min.js"
    integrity="sha384-A3rJD856KowSb7dwlZdYEkO39Gagi7vIsF0jrRAoQmDKKtQBHUuLZ9AsSv4jD4Xa"
    crossorigin="anonymous"></script>

  <script>

       var exportPDFButton = document.getElementById("export-pdf");

       exportPDFButton.addEventListener("click", function() {

        document.body.classList.add("impresion");

        var doc = new jsPDF({orientation: 'landscape',});

        var iframes = document.querySelectorAll("iframe.gh-fit")
        source = ""
        for(var id = 0; id < iframes.length; id++) {
            var win = iframes[id].contentWindow
            var doc = win.document
            var html = doc.documentElement
            var body = doc.body
            var ifrm = iframes[id] // or win.frameElement
            source = source + html
        }

        print(source)

        doc.fromHTML(source, 0, 0, {
        width: 210,
        margins: {
            left: 10,
            right: 10,
            top: 10,
            bottom: 10
        }
        });

        // Guardar el PDF
        doc.save("report.pdf");
    });
    </script>

</body>

</html><|MERGE_RESOLUTION|>--- conflicted
+++ resolved
@@ -117,19 +117,11 @@
         <h1>{{ title }}</h1>
         <button class="button-export" id="export-pdf">Export to pdf</button>
       </div>
-<<<<<<< HEAD
-      <p id="report_info">
-        Platform: {{ report.metadata.get('platform')}}<br>
-        Run date: {{ report.metadata.get('date') }}<br>
-        Start time (UTC): {{ report.metadata.get('start-time') }}<br>
-        End time (UTC): {{ report.metadata.get('end-time') }}
-=======
       <p>
         Platform: {{ report.meta.get('platform')}}<br>
         Run date: {{ report.meta.get('date') }}<br>
         Start time (UTC): {{ report.meta.get('start-time') }}<br>
         End time (UTC): {{ report.meta.get('end-time') }}
->>>>>>> 93d89083
       </p>
 
       <h3 id="actions"
