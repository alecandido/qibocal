<!doctype html>
<html lang="en">

<head>
  <meta charset="UTF-8">
  <meta name="viewport" content="width=device-width, initial-scale=1">

  {% if report %}
  <title>{{ report.title }}</title>
  {% else %}
  <title>Qibocal {{version}}</title>
  {% endif %}

  <link rel="icon" type="image/x-icon" href="/_favicon.ico?v=2.6.0">
  <link href="https://cdn.jsdelivr.net/npm/bootstrap@5.2.0/dist/css/bootstrap.min.css" rel="stylesheet"
    integrity="sha384-gH2yIJqKdNHPEq0n4Mqa/HGKIhSkIHeL5AyhkYV8i59U5AR6csBvApHHNl/vI1Bx" crossorigin="anonymous">

  <script src="https://cdnjs.cloudflare.com/ajax/libs/jspdf/1.5.3/jspdf.min.js"></script>

  {% if is_static %}
  <script type="text/javascript">window.PlotlyConfig = {MathJaxConfig: 'local'};</script>
  <!-- Reading the plotly js library from online to save space (not the latest version) -->
  <!-- This is required for the report plots to remain interactive -->
  <script type="text/javascript" src="https://cdn.plot.ly/plotly-latest.min.js"></script>
  {{ css_styles }}
  {% else %}
  <link rel="stylesheet" href="/static/styles.css">
  {% endif %}

</head>

<body>

  <header class="navbar navbar-dark sticky-top p-0">
    <a class="navbar-brand col-md-3 col-lg-2 me-0 px-3 fs-6" href="/"><span class="fs-4">Qibocal Reports</span></a>
    <button class="navbar-toggler position-absolute d-md-none collapsed" type="button" data-bs-toggle="collapse"
      data-bs-target="#sidebarMenu" aria-controls="sidebarMenu" aria-expanded="false" aria-label="Toggle navigation">
      <span class="navbar-toggler-icon"></span>
    </button>
  </header>

  <div class="container-fluid">

    <nav id="sidebarMenu" class="col-md-3 col-lg-2 d-md-block bg-light sidebar collapse">
      <div class="position-sticky pt-4 p-2 sidebar-sticky">
        <ul class="list-unstyled ps-0">
          {% if report %}
          <li class="mb-1">
            <buttom class="btn btn-toggle d-inline-flex align-items-center rounded border-0" data-bs-toggle="collapse"
              data-bs-target="#home-collapse" aria-expanded="true">
              Home
            </buttom>
            <div class="collapse show" id="home-collapse">
              <ul class="btn-toggle-nav list-unstyled fw-normal pb-1 small">
                <li><a href="#" class="link-dark d-inline-flex text-decoration-none rounded">
                    Timestamp</a></li>
                <li><a href="#summary" class="link-dark d-inline-flex text-decoration-none rounded">
                    Summary</a></li>
              </ul>
            </div>
          </li>
          <li class="mb-1">
            <button class="btn btn-toggle d-inline-flex align-items-center rounded border-0" data-bs-toggle="collapse"
              data-bs-target="#actions-collapse" aria-expanded="true">
              Actions
            </button>
            <div class="collapse show" id="actions-collapse">
              {% for routine, iteration in report.history %}
              <ul class="btn-toggle-nav list-unstyled fw-normal pb-1 small">
                <!-- <li><a href="#{{ routine }}" class="link-dark d-inline-flex text-decoration-none rounded">{{
                    report.routine_name(routine, iteration) }}</a></li> -->
                <ul class="btn-toggle-nav list-unstyled fw-normal pb-1 small">
                  <li><a class="link-dark d-inline-flex text-decoration-none rounded"
                      href="#{{ routine }}-{{ iteration }}">  {{ report.routine_name(routine, iteration) }}</a></li>
                </ul>
              </ul>
              {% endfor %}
            </div>
          </li>
          <li class="border-top my-3"></li>
          {% endif %}
          {% if not is_static %}
          <li class="mb-1">
            <button class="btn btn-toggle d-inline-flex align-items-center rounded border-0 collapsed"
              data-bs-toggle="collapse" data-bs-target="#saved-reports" aria-expanded="true">
              Saved reports
            </button>
            <div class="collapse show list-group" id="saved-reports">
              <ul class="btn-toggle-nav list-unstyled fw-normal pb-1 small">
                {% for folder in folders %}
                <li><a id="reports" href="{{ url_for('page', path=folder) }}"
                    class="link-dark d-inline-flex text-decoration-none rounded list-group-item {{ 'active' if folder == report.path else '' }}">{{ folder }}</a></li>
                {% endfor %}
              </ul>
            </div>
          </li>
          {% endif %}
        </ul>

      </div>

    </nav>

    <main class="col-md-9 ms-sm-auto col-lg-10 px-md-4">

      {% if report.path %}
      <div
        class="d-flex justify-content-between flex-wrap flex-md-nowrap align-items-center pt-3 pb-2 mb-3 border-bottom">
        <h1>{{ report.title }}</h1>
        <button class="button-export" id="export-pdf">Export to pdf</button>
      </div>
      <p>
        Platform: {{ report.metadata.get('platform')}}<br>
        Run date: {{ report.metadata.get('date') }}<br>
        Start time (UTC): {{ report.metadata.get('start-time') }}<br>
        End time (UTC): {{ report.metadata.get('end-time') }}
      </p>
      <h3 id="summary" style="scroll-margin-top: 2.5em;"
        class="d-flex justify-content-between flex-wrap flex-md-nowrap align-items-center pt-3 pb-2 mb-3 border-bottom">
        Summary</h3>

      <p>In the table below we show the libraries and respective versions used in {{ report.title }}.</p>

      <div class="table-responsive col-md-5 col-lg-3">
        <table class="table table-striped table-sm">
          <thead>
            <tr>
              <th scope="col">Library</th>
              <th scope="col">Version</th>
            </tr>
          </thead>
          <tbody>
            {% for library, version in report.metadata.get('versions').items() %}
            <tr>
              <td>{{ library }}</td>
              <td>{{ version }}</td>
            </tr>
            {% endfor %}
          </tbody>
        </table>
      </div>

      <h3 id="actions"
        class="d-flex justify-content-between flex-wrap flex-md-nowrap align-items-center pt-3 pb-2 mb-3 border-bottom">
        Actions</h3>
      <p>Please find below data generated by actions:</p>

      {% for task_uid in report.history %}

      <div id="{{ routine }}-{{ iteration}}" style="scroll-margin-top: 4em;">
        <h4
          class="d-flex justify-content-between flex-wrap flex-md-nowrap align-items-center pt-3 pb-2 mb-3 border-bottom">
          {{ report.routine_name(*task_uid) }}</h4>
        {% if report.qubits != [] %}
<<<<<<< HEAD
        {% for qubit in report.routine_qubits(routine, iteration) %}
=======
        {% for qubit in report.routine_qubits(task_uid) %}
>>>>>>> b33db4f1
        <div id="{{ routine }}-{{ iteration }}-{{ qubit }}" style="scroll-margin-top: 4em;">
            <h5
              class="d-flex justify-content-between flex-wrap flex-md-nowrap align-items-center pt-3 pb-2 mb-3 border-bottom">
              {{ header }} - Qubit {{ qubit }}</h5>


            {% set figures, fitting_report = report.single_qubit_plot(task_uid, qubit) %}
            {% if "No fitting data" not in fitting_report %}
                                    {% set fitting_params= fitting_report.split('<br>') %}
                                      <div class="div-fitting">
                                        <table class="fitting-table">
                                          <thead>
                                            <tr>
                                              <th class="th_styles">qubit </th>
                                              <th class="th_styles">Fitting Parameter	</th>
                                              <th class="th_styles">Value</th>
                                            </tr>
                                          </thead>
                                          <tbody>
                                            {% for row in fitting_params %}
                                              {% if row != '' %}
                                                {% set run = row.split('|') %}
                                                {% set fparam_value = run[1].split(':') %}
                                                <tr>
                                                  <td class="td_styles">{{ run[0] }}</td>
                                                  <td class="td_styles">{{ fparam_value[0] }}</td>
                                                  <td class="td_styles">{{ fparam_value[1] }}</td>
                                                </tr>
                                              {% endif %}
                                            {% endfor %}
                                          </tbody>
                                        </table>
                                      </div>
                                  {% endif %}
                                  {{ figures }}

            </div>
            {% endfor %}
            {% else %}
            {% set figures, fitting_report = report.plot(routine, iteration) %}
            {{ figures }}
            {% endif %}
      </div>
      {% endfor %}

      {% endif %}
    </main>
  </div>

  <script src="https://cdn.jsdelivr.net/npm/bootstrap@5.2.0/dist/js/bootstrap.bundle.min.js"
    integrity="sha384-A3rJD856KowSb7dwlZdYEkO39Gagi7vIsF0jrRAoQmDKKtQBHUuLZ9AsSv4jD4Xa"
    crossorigin="anonymous"></script>

  <script>

       var exportPDFButton = document.getElementById("export-pdf");

       exportPDFButton.addEventListener("click", function() {

        document.body.classList.add("impresion");

        var doc = new jsPDF({orientation: 'landscape',});

        var iframes = document.querySelectorAll("iframe.gh-fit")
        source = ""
        for(var id = 0; id < iframes.length; id++) {
            var win = iframes[id].contentWindow
            var doc = win.document
            var html = doc.documentElement
            var body = doc.body
            var ifrm = iframes[id] // or win.frameElement
            source = source + html
        }

        print(source)

        doc.fromHTML(source, 0, 0, {
        width: 210,
        margins: {
            left: 10,
            right: 10,
            top: 10,
            bottom: 10
        }
        });

        // Guardar el PDF
        doc.save("report.pdf");
    });
    </script>

</body>

</html><|MERGE_RESOLUTION|>--- conflicted
+++ resolved
@@ -152,11 +152,7 @@
           class="d-flex justify-content-between flex-wrap flex-md-nowrap align-items-center pt-3 pb-2 mb-3 border-bottom">
           {{ report.routine_name(*task_uid) }}</h4>
         {% if report.qubits != [] %}
-<<<<<<< HEAD
-        {% for qubit in report.routine_qubits(routine, iteration) %}
-=======
         {% for qubit in report.routine_qubits(task_uid) %}
->>>>>>> b33db4f1
         <div id="{{ routine }}-{{ iteration }}-{{ qubit }}" style="scroll-margin-top: 4em;">
             <h5
               class="d-flex justify-content-between flex-wrap flex-md-nowrap align-items-center pt-3 pb-2 mb-3 border-bottom">
