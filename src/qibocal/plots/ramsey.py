--- conflicted
+++ resolved
@@ -130,11 +130,7 @@
                 + (
                     f"q{qubit}/r{report_n} | drive_frequency: {params['drive_frequency']:,.0f} Hz<br>"
                 )
-<<<<<<< HEAD
                 + (f"q{qubit}/r{report_n} | T2: {params['T2']:,.0f} ns.<br><br>")
-=======
-                + (f"q{qubit}/r{report_n} | t2: {params['T2']:,.0f} ns.<br><br>")
->>>>>>> 9d13925f
             )
         report_n += 1
 
