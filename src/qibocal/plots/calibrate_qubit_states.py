--- conflicted
+++ resolved
@@ -49,7 +49,6 @@
             subplot_titles=(models_name),
         )
         fig_roc = go.Figure()
-<<<<<<< HEAD
         fig_roc.add_shape(
             type='line', line=dict(dash='dash'),
             x0=0, x1=1, y0=0, y1=1
@@ -67,26 +66,11 @@
             y_pred = _bytes_to_np(parameters.df.iloc[i]["y_pred"], np.int64)
             predictions = _bytes_to_np(parameters.df.iloc[i]["predictions"], np.int64)
             # Evaluate the ROC curve
-=======
-        fig_roc.add_shape(type="line", line=dict(dash="dash"), x0=0, x1=1, y0=0, y1=1)
-        for i, model in enumerate(models_name):
-            y_test = eval(
-                parameters.df.iloc[i]["y_test"]
-            )  #  TODO: write a function that perform this line and the following one
-            y_test = np.frombuffer(y_test, dtype=np.int64)
-            y_pred = eval(parameters.df.iloc[i]["y_pred"])
-            y_pred = np.frombuffer(y_pred, dtype=np.int64)
-
->>>>>>> fde87551
             fpr, tpr, _ = roc_curve(y_test, y_pred)
             auc_score = roc_auc_score(y_test, y_pred)
 
             name = f"{model} (AUC={auc_score:.2f})"
-<<<<<<< HEAD
             fig_roc.add_trace(go.Scatter(x=fpr, y=tpr, name=name, mode='lines',marker=dict(size=3, color=get_color_state0(report_n))))
-=======
-            fig_roc.add_trace(go.Scatter(x=fpr, y=tpr, name=name, mode="lines"))
->>>>>>> fde87551
 
             
             max_x = max(grid[:, 0])
