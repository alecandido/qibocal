import numpy as np
import plotly.graph_objects as go
from plotly.subplots import make_subplots

from qibocal.data import Data, DataUnits
from qibocal.plots.utils import get_color_state0, get_color_state1, get_data_subfolders


# Plot RO optimization with frequency
def ro_frequency(folder, routine, qubit, format):
    fig = go.Figure()

    # iterate over multiple data folders
    subfolder = get_data_subfolders(folder)[0]
    report_n = 0
    fitting_report = ""

    try:
        data = DataUnits.load_data(folder, subfolder, routine, format, "data")
        data.df = data.df[data.df["qubit"] == qubit]
    except:
        data = DataUnits(
            name="data",
            quantities={"frequency": "Hz", "delta_frequency": "Hz"},
            options=["iteration", "state"],
        )

    try:
        data_fit = Data.load_data(folder, subfolder, routine, format, "fit")
        data_fit.df = data_fit.df[data_fit.df["qubit"] == qubit]

    except:
        data_fit = Data(
            name="fit",
            quantities=[
                "frequency",
                "delta_frequency",
                "rotation_angle",
                "threshold",
                "fidelity",
                "assignment_fidelity",
                "average_state0",
                "average_state1",
            ],
        )

    # Plot raw results with sliders
    annotations_dict = []
    for frequency in data.df["delta_frequency"].unique():
        state0_data = data.df[
            (data.df["delta_frequency"] == frequency) & (data.df["state"] == 0)
        ]
        state1_data = data.df[
            (data.df["delta_frequency"] == frequency) & (data.df["state"] == 1)
        ]
        fit_data = data_fit.df[data_fit.df["delta_frequency"] == frequency.magnitude]
        fit_data["average_state0"] = data_fit.df["average_state0"].apply(
            lambda x: complex(x)
        )
        fit_data["average_state1"] = data_fit.df["average_state1"].apply(
            lambda x: complex(x)
        )

        # print(fit_data)
        fig.add_trace(
            go.Scatter(
                x=state0_data["i"].pint.to("V").pint.magnitude,
                y=state0_data["q"].pint.to("V").pint.magnitude,
                name=f"q{qubit}/r{report_n}: state 0",
                mode="markers",
                showlegend=True,
                opacity=0.7,
                marker=dict(size=3, color=get_color_state0(report_n)),
                visible=False,
            ),
        )

        fig.add_trace(
            go.Scatter(
                x=state1_data["i"].pint.to("V").pint.magnitude,
                y=state1_data["q"].pint.to("V").pint.magnitude,
                name=f"q{qubit}/r{report_n}: state 1",
                mode="markers",
                showlegend=True,
                opacity=0.7,
                marker=dict(size=3, color=get_color_state1(report_n)),
                visible=False,
            ),
        )

        fig.add_trace(
            go.Scatter(
                x=fit_data["average_state0"].apply(lambda x: np.real(x)).to_numpy(),
                y=fit_data["average_state0"].apply(lambda x: np.imag(x)).to_numpy(),
                name=f"q{qubit}/r{report_n}: mean state 0",
                showlegend=True,
                visible=False,
                mode="markers",
                marker=dict(size=10, color=get_color_state0(report_n)),
            ),
        )

        fig.add_trace(
            go.Scatter(
                x=fit_data["average_state1"].apply(lambda x: np.real(x)).to_numpy(),
                y=fit_data["average_state1"].apply(lambda x: np.imag(x)).to_numpy(),
                name=f"avg q{qubit}/r{report_n}: mean state 1",
                showlegend=True,
                visible=False,
                mode="markers",
                marker=dict(size=10, color=get_color_state1(report_n)),
            ),
        )

    # Show data for the first frequency
    fig.data[0].visible = True
    fig.data[1].visible = True
    fig.data[2].visible = True
    fig.data[3].visible = True

    # Add slider
    steps = []
    for i, freq in enumerate(data.df["frequency"].unique()):
        step = dict(
            method="update",
            args=[
                {"visible": [False] * len(fig.data)},
            ],
            label=f"{freq:.6f}",
        )
        for j in range(4):
            step["args"][0]["visible"][i * 4 + j] = True
        steps.append(step)

    sliders = [
        dict(
            currentvalue={"prefix": "frequency: "},
            steps=steps,
        )
    ]

    fig.update_layout(
        showlegend=True,
        uirevision="0",  # ``uirevision`` allows zooming while live plotting
        xaxis_title="i (V)",
        yaxis_title="q (V)",
        sliders=sliders,
        title=f"q{qubit}",
    )
    fig.update_yaxes(
        scaleanchor="x",
        scaleratio=1,
    )

    # Plot the fidelity as a function of frequency
    fig_fidelity = go.Figure()

    fig_fidelity.add_trace(
        go.Scatter(x=data_fit.df["frequency"], y=data_fit.df["fidelity"])
    )
    fig_fidelity.update_layout(
        showlegend=True,
        uirevision="0",  # ``uirevision`` allows zooming while live plotting
        xaxis_title="delta frequency (Hz)",
        yaxis_title="fidelity (ratio)",
        title=f"q{qubit}",
    )
    # Add fitting report for the best fidelity
    fit_data = data_fit.df[data_fit.df["fidelity"] == data_fit.df["fidelity"].max()]
    title_text = f"q{qubit}/r{report_n} | average state 0: ({complex(fit_data['average_state0'].to_numpy()[0]):.6f})<br>"
    title_text += f"q{qubit}/r{report_n} | average state 1: ({complex(fit_data['average_state1'].to_numpy()[0]):.6f})<br>"
    title_text += f"q{qubit}/r{report_n} | rotation angle: {float(fit_data['rotation_angle'].to_numpy()[0]):.3f} | threshold = {float(fit_data['threshold'].to_numpy()[0]):.6f}<br>"
    title_text += f"q{qubit}/r{report_n} | fidelity: {float(fit_data['fidelity'].to_numpy()[0]):.3f}<br>"
    title_text += f"q{qubit}/r{report_n} | assignment fidelity: {float(fit_data['assignment_fidelity'].to_numpy()[0]):.3f}<br><br>"
    fitting_report = fitting_report + title_text
    return [fig, fig_fidelity], fitting_report


# Plot RO optimization with amplitude
def ro_amplitude(folder, routine, qubit, format):
    fig = go.Figure()

    # iterate over multiple data folders
    subfolder = get_data_subfolders(folder)[0]
    report_n = 0
    fitting_report = ""

<<<<<<< HEAD
    for subfolder in subfolders:
        try:
            data = DataUnits.load_data(folder, subfolder, routine, format, "data")
            data.df = data.df[data.df["qubit"] == qubit]
        except:
            data = DataUnits(
                name="data",
                quantities={
                    "amplitude": "dBm",
                    "delta_amplitude": "dBm",
                },
                options=["iteration", "state"],
            )

        try:
            data_fit = Data.load_data(folder, subfolder, routine, format, "fit")
            data_fit.df = data_fit.df[data_fit.df["qubit"] == qubit]

        except:
            data_fit = Data(
                name="fit",
                quantities=[
                    "amplitude",
                    "delta_amplitude",
                    "rotation_angle",
                    "threshold",
                    "fidelity",
                    "assignment_fidelity",
                    "average_state0",
                    "average_state1",
                ],
            )

        # Plot raw results with sliders
        for amplitude in data.df["delta_amplitude"].unique():
            state0_data = data.df[
                (data.df["delta_amplitude"] == amplitude) & (data.df["state"] == 0)
            ]
            state1_data = data.df[
                (data.df["delta_amplitude"] == amplitude) & (data.df["state"] == 1)
            ]
            fit_data = data_fit.df[
                data_fit.df["delta_amplitude"] == amplitude.magnitude
            ]
            fit_data["average_state0"] = data_fit.df["average_state0"].apply(
                lambda x: complex(x)
            )
            fit_data["average_state1"] = data_fit.df["average_state1"].apply(
                lambda x: complex(x)
            )

            # print(fit_data)
            fig.add_trace(
                go.Scatter(
                    x=state0_data["i"].pint.to("V").pint.magnitude,
                    y=state0_data["q"].pint.to("V").pint.magnitude,
                    name=f"q{qubit}/r{report_n}: state 0",
                    # legendgroup=f"q{qubit}/r{report_n}",
                    mode="markers",
                    showlegend=True,
                    opacity=0.7,
                    marker=dict(size=3, color=get_color_state0(report_n)),
                    visible=False,
                ),
            )

            fig.add_trace(
                go.Scatter(
                    x=state1_data["i"].pint.to("V").pint.magnitude,
                    y=state1_data["q"].pint.to("V").pint.magnitude,
                    name=f"q{qubit}/r{report_n}: state 1",
                    # legendgroup=f"q{qubit}/r{report_n}",
                    mode="markers",
                    showlegend=True,
                    opacity=0.7,
                    marker=dict(size=3, color=get_color_state1(report_n)),
                    visible=False,
                ),
            )
            fig.add_trace(
                go.Scatter(
                    x=fit_data["average_state0"].apply(lambda x: np.real(x)).to_numpy(),
                    y=fit_data["average_state0"].apply(lambda x: np.imag(x)).to_numpy(),
                    name=f"q{qubit}/r{report_n}: mean state 0",
                    # legendgroup=f"q{qubit}/r{report_n}",
                    showlegend=True,
                    visible=False,
                    mode="markers",
                    marker=dict(size=10, color=get_color_state0(report_n)),
                ),
            )

            fig.add_trace(
                go.Scatter(
                    x=fit_data["average_state1"].apply(lambda x: np.real(x)).to_numpy(),
                    y=fit_data["average_state1"].apply(lambda x: np.imag(x)).to_numpy(),
                    name=f"avg q{qubit}/r{report_n}: mean state 1",
                    # legendgroup=f"q{qubit}/r{report_n}",
                    showlegend=True,
                    visible=False,
                    mode="markers",
                    marker=dict(size=10, color=get_color_state1(report_n)),
                ),
            )

        report_n += 1
=======
    try:
        data = DataUnits.load_data(folder, subfolder, routine, format, "data")
        data.df = data.df[data.df["qubit"] == qubit]
    except:
        data = DataUnits(
            name="data",
            quantities={
                "amplitude": "dimensionless",
                "delta_amplitude": "dimensionless",
            },
            options=["iteration", "state"],
        )

    try:
        data_fit = Data.load_data(folder, subfolder, routine, format, "fit")
        data_fit.df = data_fit.df[data_fit.df["qubit"] == qubit]

    except:
        data_fit = Data(
            name="fit",
            quantities=[
                "amplitude",
                "delta_amplitude",
                "rotation_angle",
                "threshold",
                "fidelity",
                "assignment_fidelity",
                "average_state0",
                "average_state1",
            ],
        )

    # Plot raw results with sliders
    for amplitude in data.df["delta_amplitude"].unique():
        state0_data = data.df[
            (data.df["delta_amplitude"] == amplitude) & (data.df["state"] == 0)
        ]
        state1_data = data.df[
            (data.df["delta_amplitude"] == amplitude) & (data.df["state"] == 1)
        ]
        fit_data = data_fit.df[data_fit.df["delta_amplitude"] == amplitude.magnitude]
        fit_data["average_state0"] = data_fit.df["average_state0"].apply(
            lambda x: complex(x)
        )
        fit_data["average_state1"] = data_fit.df["average_state1"].apply(
            lambda x: complex(x)
        )

        # print(fit_data)
        fig.add_trace(
            go.Scatter(
                x=state0_data["i"].pint.to("V").pint.magnitude,
                y=state0_data["q"].pint.to("V").pint.magnitude,
                name=f"q{qubit}/r{report_n}: state 0",
                mode="markers",
                showlegend=True,
                opacity=0.7,
                marker=dict(size=3, color=get_color_state0(report_n)),
                visible=False,
            ),
        )

        fig.add_trace(
            go.Scatter(
                x=state1_data["i"].pint.to("V").pint.magnitude,
                y=state1_data["q"].pint.to("V").pint.magnitude,
                name=f"q{qubit}/r{report_n}: state 1",
                mode="markers",
                showlegend=True,
                opacity=0.7,
                marker=dict(size=3, color=get_color_state1(report_n)),
                visible=False,
            ),
        )
        fig.add_trace(
            go.Scatter(
                x=fit_data["average_state0"].apply(lambda x: np.real(x)).to_numpy(),
                y=fit_data["average_state0"].apply(lambda x: np.imag(x)).to_numpy(),
                name=f"q{qubit}/r{report_n}: mean state 0",
                showlegend=True,
                visible=False,
                mode="markers",
                marker=dict(size=10, color=get_color_state0(report_n)),
            ),
        )

        fig.add_trace(
            go.Scatter(
                x=fit_data["average_state1"].apply(lambda x: np.real(x)).to_numpy(),
                y=fit_data["average_state1"].apply(lambda x: np.imag(x)).to_numpy(),
                name=f"avg q{qubit}/r{report_n}: mean state 1",
                # legendgroup=f"q{qubit}/r{report_n}",
                showlegend=True,
                visible=False,
                mode="markers",
                marker=dict(size=10, color=get_color_state1(report_n)),
            ),
        )

>>>>>>> a1488e69
    # Show data for the first amplitude
    fig.data[0].visible = True
    fig.data[1].visible = True
    fig.data[2].visible = True
    fig.data[3].visible = True

    # Add slider
    steps = []
    for i, amp in enumerate(data.df["amplitude"].unique()):
        step = dict(
            method="update",
            args=[
                {"visible": [False] * len(fig.data)},
            ],
            label=f"{amp.magnitude:.4f}",
        )
        for j in range(4):
            step["args"][0]["visible"][i * 4 + j] = True
        steps.append(step)

    sliders = [
        dict(
            currentvalue={"prefix": "amplitude: "},
            steps=steps,
        )
    ]

    fig.update_layout(
        showlegend=True,
        uirevision="0",  # ``uirevision`` allows zooming while live plotting
        xaxis_title="i (V)",
        yaxis_title="q (V)",
        sliders=sliders,
        title=f"q{qubit}",
    )
    fig.update_yaxes(
        scaleanchor="x",
        scaleratio=1,
    )

    # Plot the fidelity as a function of amplitude
    fig_fidelity = go.Figure()

    fig_fidelity.add_trace(
        go.Scatter(x=data_fit.df["amplitude"], y=data_fit.df["fidelity"])
    )
    fig_fidelity.update_layout(
        showlegend=True,
        uirevision="0",  # ``uirevision`` allows zooming while live plotting
        xaxis_title="delta amplitude (dBm)",
        yaxis_title="fidelity (ratio)",
        title=f"q{qubit}",
    )
    # Add fitting report for the best fidelity
    fit_data = data_fit.df[data_fit.df["fidelity"] == data_fit.df["fidelity"].max()]
    title_text = f"q{qubit}/r{report_n} | average state 0: ({complex(fit_data['average_state0'].to_numpy()[0]):.6f})<br>"
    title_text += f"q{qubit}/r{report_n} | average state 1: ({complex(fit_data['average_state1'].to_numpy()[0]):.6f})<br>"
    title_text += f"q{qubit}/r{report_n} | rotation angle: {float(fit_data['rotation_angle'].to_numpy()[0]):.3f} | threshold = {float(fit_data['threshold'].to_numpy()[0]):.6f}<br>"
    title_text += f"q{qubit}/r{report_n} | fidelity: {float(fit_data['fidelity'].to_numpy()[0]):.3f}<br>"
    title_text += f"q{qubit}/r{report_n} | assignment fidelity: {float(fit_data['assignment_fidelity'].to_numpy()[0]):.3f}<br><br>"
    fitting_report = fitting_report + title_text
    return [fig, fig_fidelity], fitting_report


# Plot RO optimization with power
# Plot RO optimization with amplitude
def ro_power(folder, routine, qubit, format):
    fig = go.Figure()

    # iterate over multiple data folders
    subfolders = get_data_subfolders(folder)
    report_n = 0
    fitting_report = ""

    for subfolder in subfolders:
        try:
            data = DataUnits.load_data(folder, subfolder, routine, format, "data")
            data.df = data.df[data.df["qubit"] == qubit]
        except:
            data = DataUnits(
                name="data",
                quantities={
                    "power": "dBm",
                    "delta_power": "dBm",
                },
                options=["iteration", "state"],
            )

        try:
            data_fit = Data.load_data(folder, subfolder, routine, format, "fit")
            data_fit.df = data_fit.df[data_fit.df["qubit"] == qubit]

        except:
            data_fit = Data(
                name="fit",
                quantities=[
                    "power",
                    "delta_power",
                    "rotation_angle",
                    "threshold",
                    "fidelity",
                    "assignment_fidelity",
                    "average_state0",
                    "average_state1",
                ],
            )

        # Plot raw results with sliders
        for power in data.df["delta_power"].unique():
            state0_data = data.df[
                (data.df["delta_power"] == power) & (data.df["state"] == 0)
            ]
            state1_data = data.df[
                (data.df["delta_power"] == power) & (data.df["state"] == 1)
            ]
            fit_data = data_fit.df[data_fit.df["delta_power"] == power.magnitude]
            fit_data["average_state0"] = data_fit.df["average_state0"].apply(
                lambda x: complex(x)
            )
            fit_data["average_state1"] = data_fit.df["average_state1"].apply(
                lambda x: complex(x)
            )

            # print(fit_data)
            fig.add_trace(
                go.Scatter(
                    x=state0_data["i"].pint.to("V").pint.magnitude,
                    y=state0_data["q"].pint.to("V").pint.magnitude,
                    name=f"q{qubit}/r{report_n}: state 0",
                    # legendgroup=f"q{qubit}/r{report_n}",
                    mode="markers",
                    showlegend=True,
                    opacity=0.7,
                    marker=dict(size=3, color=get_color_state0(report_n)),
                    visible=False,
                ),
            )

            fig.add_trace(
                go.Scatter(
                    x=state1_data["i"].pint.to("V").pint.magnitude,
                    y=state1_data["q"].pint.to("V").pint.magnitude,
                    name=f"q{qubit}/r{report_n}: state 1",
                    # legendgroup=f"q{qubit}/r{report_n}",
                    mode="markers",
                    showlegend=True,
                    opacity=0.7,
                    marker=dict(size=3, color=get_color_state1(report_n)),
                    visible=False,
                ),
            )
            fig.add_trace(
                go.Scatter(
                    x=fit_data["average_state0"].apply(lambda x: np.real(x)).to_numpy(),
                    y=fit_data["average_state0"].apply(lambda x: np.imag(x)).to_numpy(),
                    name=f"q{qubit}/r{report_n}: mean state 0",
                    # legendgroup=f"q{qubit}/r{report_n}",
                    showlegend=True,
                    visible=False,
                    mode="markers",
                    marker=dict(size=10, color=get_color_state0(report_n)),
                ),
            )

            fig.add_trace(
                go.Scatter(
                    x=fit_data["average_state1"].apply(lambda x: np.real(x)).to_numpy(),
                    y=fit_data["average_state1"].apply(lambda x: np.imag(x)).to_numpy(),
                    name=f"avg q{qubit}/r{report_n}: mean state 1",
                    # legendgroup=f"q{qubit}/r{report_n}",
                    showlegend=True,
                    visible=False,
                    mode="markers",
                    marker=dict(size=10, color=get_color_state1(report_n)),
                ),
            )

        report_n += 1
    # Show data for the first power
    fig.data[0].visible = True
    fig.data[1].visible = True
    fig.data[2].visible = True
    fig.data[3].visible = True

    # Add slider
    steps = []
    for i, amp in enumerate(data.df["power"].unique()):
        step = dict(
            method="update",
            args=[
                {"visible": [False] * len(fig.data)},
            ],
            label=f"{amp.magnitude:.4f}",
        )
        for j in range(4):
            step["args"][0]["visible"][i * 4 + j] = True
        steps.append(step)

    sliders = [
        dict(
            currentvalue={"prefix": "power: "},
            steps=steps,
        )
    ]

    fig.update_layout(
        showlegend=True,
        uirevision="0",  # ``uirevision`` allows zooming while live plotting
        xaxis_title="i (V)",
        yaxis_title="q (V)",
        sliders=sliders,
        title=f"q{qubit}",
    )
    fig.update_yaxes(
        scaleanchor="x",
        scaleratio=1,
    )

    # Plot the fidelity as a function of power
    fig_fidelity = go.Figure()

    fig_fidelity.add_trace(
        go.Scatter(x=data_fit.df["power"], y=data_fit.df["fidelity"])
    )
    fig_fidelity.update_layout(
        showlegend=True,
        uirevision="0",  # ``uirevision`` allows zooming while live plotting
        xaxis_title="delta power (dBm)",
        yaxis_title="fidelity (ratio)",
        title=f"q{qubit}",
    )
    # Add fitting report for the best fidelity
    fit_data = data_fit.df[data_fit.df["fidelity"] == data_fit.df["fidelity"].max()]
    title_text = f"q{qubit}/r{report_n} | average state 0: ({complex(fit_data['average_state0'].to_numpy()[0]):.6f})<br>"
    title_text += f"q{qubit}/r{report_n} | average state 1: ({complex(fit_data['average_state1'].to_numpy()[0]):.6f})<br>"
    title_text += f"q{qubit}/r{report_n} | rotation angle: {float(fit_data['rotation_angle'].to_numpy()[0]):.3f} | threshold = {float(fit_data['threshold'].to_numpy()[0]):.6f}<br>"
    title_text += f"q{qubit}/r{report_n} | fidelity: {float(fit_data['fidelity'].to_numpy()[0]):.3f}<br>"
    title_text += f"q{qubit}/r{report_n} | assignment fidelity: {float(fit_data['assignment_fidelity'].to_numpy()[0]):.3f}<br><br>"
    fitting_report = fitting_report + title_text
    return [fig, fig_fidelity], fitting_report<|MERGE_RESOLUTION|>--- conflicted
+++ resolved
@@ -185,114 +185,6 @@
     report_n = 0
     fitting_report = ""
 
-<<<<<<< HEAD
-    for subfolder in subfolders:
-        try:
-            data = DataUnits.load_data(folder, subfolder, routine, format, "data")
-            data.df = data.df[data.df["qubit"] == qubit]
-        except:
-            data = DataUnits(
-                name="data",
-                quantities={
-                    "amplitude": "dBm",
-                    "delta_amplitude": "dBm",
-                },
-                options=["iteration", "state"],
-            )
-
-        try:
-            data_fit = Data.load_data(folder, subfolder, routine, format, "fit")
-            data_fit.df = data_fit.df[data_fit.df["qubit"] == qubit]
-
-        except:
-            data_fit = Data(
-                name="fit",
-                quantities=[
-                    "amplitude",
-                    "delta_amplitude",
-                    "rotation_angle",
-                    "threshold",
-                    "fidelity",
-                    "assignment_fidelity",
-                    "average_state0",
-                    "average_state1",
-                ],
-            )
-
-        # Plot raw results with sliders
-        for amplitude in data.df["delta_amplitude"].unique():
-            state0_data = data.df[
-                (data.df["delta_amplitude"] == amplitude) & (data.df["state"] == 0)
-            ]
-            state1_data = data.df[
-                (data.df["delta_amplitude"] == amplitude) & (data.df["state"] == 1)
-            ]
-            fit_data = data_fit.df[
-                data_fit.df["delta_amplitude"] == amplitude.magnitude
-            ]
-            fit_data["average_state0"] = data_fit.df["average_state0"].apply(
-                lambda x: complex(x)
-            )
-            fit_data["average_state1"] = data_fit.df["average_state1"].apply(
-                lambda x: complex(x)
-            )
-
-            # print(fit_data)
-            fig.add_trace(
-                go.Scatter(
-                    x=state0_data["i"].pint.to("V").pint.magnitude,
-                    y=state0_data["q"].pint.to("V").pint.magnitude,
-                    name=f"q{qubit}/r{report_n}: state 0",
-                    # legendgroup=f"q{qubit}/r{report_n}",
-                    mode="markers",
-                    showlegend=True,
-                    opacity=0.7,
-                    marker=dict(size=3, color=get_color_state0(report_n)),
-                    visible=False,
-                ),
-            )
-
-            fig.add_trace(
-                go.Scatter(
-                    x=state1_data["i"].pint.to("V").pint.magnitude,
-                    y=state1_data["q"].pint.to("V").pint.magnitude,
-                    name=f"q{qubit}/r{report_n}: state 1",
-                    # legendgroup=f"q{qubit}/r{report_n}",
-                    mode="markers",
-                    showlegend=True,
-                    opacity=0.7,
-                    marker=dict(size=3, color=get_color_state1(report_n)),
-                    visible=False,
-                ),
-            )
-            fig.add_trace(
-                go.Scatter(
-                    x=fit_data["average_state0"].apply(lambda x: np.real(x)).to_numpy(),
-                    y=fit_data["average_state0"].apply(lambda x: np.imag(x)).to_numpy(),
-                    name=f"q{qubit}/r{report_n}: mean state 0",
-                    # legendgroup=f"q{qubit}/r{report_n}",
-                    showlegend=True,
-                    visible=False,
-                    mode="markers",
-                    marker=dict(size=10, color=get_color_state0(report_n)),
-                ),
-            )
-
-            fig.add_trace(
-                go.Scatter(
-                    x=fit_data["average_state1"].apply(lambda x: np.real(x)).to_numpy(),
-                    y=fit_data["average_state1"].apply(lambda x: np.imag(x)).to_numpy(),
-                    name=f"avg q{qubit}/r{report_n}: mean state 1",
-                    # legendgroup=f"q{qubit}/r{report_n}",
-                    showlegend=True,
-                    visible=False,
-                    mode="markers",
-                    marker=dict(size=10, color=get_color_state1(report_n)),
-                ),
-            )
-
-        report_n += 1
-=======
     try:
         data = DataUnits.load_data(folder, subfolder, routine, format, "data")
         data.df = data.df[data.df["qubit"] == qubit]
@@ -300,8 +192,8 @@
         data = DataUnits(
             name="data",
             quantities={
-                "amplitude": "dimensionless",
-                "delta_amplitude": "dimensionless",
+                "amplitude": "dBm",
+                "delta_amplitude": "dBm",
             },
             options=["iteration", "state"],
         )
@@ -384,7 +276,6 @@
                 x=fit_data["average_state1"].apply(lambda x: np.real(x)).to_numpy(),
                 y=fit_data["average_state1"].apply(lambda x: np.imag(x)).to_numpy(),
                 name=f"avg q{qubit}/r{report_n}: mean state 1",
-                # legendgroup=f"q{qubit}/r{report_n}",
                 showlegend=True,
                 visible=False,
                 mode="markers",
@@ -392,7 +283,8 @@
             ),
         )
 
->>>>>>> a1488e69
+    report_n += 1
+
     # Show data for the first amplitude
     fig.data[0].visible = True
     fig.data[1].visible = True
@@ -463,114 +355,110 @@
     fig = go.Figure()
 
     # iterate over multiple data folders
-    subfolders = get_data_subfolders(folder)
+    subfolder = get_data_subfolders(folder)[0]
     report_n = 0
     fitting_report = ""
 
-    for subfolder in subfolders:
-        try:
-            data = DataUnits.load_data(folder, subfolder, routine, format, "data")
-            data.df = data.df[data.df["qubit"] == qubit]
-        except:
-            data = DataUnits(
-                name="data",
-                quantities={
-                    "power": "dBm",
-                    "delta_power": "dBm",
-                },
-                options=["iteration", "state"],
-            )
-
-        try:
-            data_fit = Data.load_data(folder, subfolder, routine, format, "fit")
-            data_fit.df = data_fit.df[data_fit.df["qubit"] == qubit]
-
-        except:
-            data_fit = Data(
-                name="fit",
-                quantities=[
-                    "power",
-                    "delta_power",
-                    "rotation_angle",
-                    "threshold",
-                    "fidelity",
-                    "assignment_fidelity",
-                    "average_state0",
-                    "average_state1",
-                ],
-            )
-
-        # Plot raw results with sliders
-        for power in data.df["delta_power"].unique():
-            state0_data = data.df[
-                (data.df["delta_power"] == power) & (data.df["state"] == 0)
-            ]
-            state1_data = data.df[
-                (data.df["delta_power"] == power) & (data.df["state"] == 1)
-            ]
-            fit_data = data_fit.df[data_fit.df["delta_power"] == power.magnitude]
-            fit_data["average_state0"] = data_fit.df["average_state0"].apply(
-                lambda x: complex(x)
-            )
-            fit_data["average_state1"] = data_fit.df["average_state1"].apply(
-                lambda x: complex(x)
-            )
-
-            # print(fit_data)
-            fig.add_trace(
-                go.Scatter(
-                    x=state0_data["i"].pint.to("V").pint.magnitude,
-                    y=state0_data["q"].pint.to("V").pint.magnitude,
-                    name=f"q{qubit}/r{report_n}: state 0",
-                    # legendgroup=f"q{qubit}/r{report_n}",
-                    mode="markers",
-                    showlegend=True,
-                    opacity=0.7,
-                    marker=dict(size=3, color=get_color_state0(report_n)),
-                    visible=False,
-                ),
-            )
-
-            fig.add_trace(
-                go.Scatter(
-                    x=state1_data["i"].pint.to("V").pint.magnitude,
-                    y=state1_data["q"].pint.to("V").pint.magnitude,
-                    name=f"q{qubit}/r{report_n}: state 1",
-                    # legendgroup=f"q{qubit}/r{report_n}",
-                    mode="markers",
-                    showlegend=True,
-                    opacity=0.7,
-                    marker=dict(size=3, color=get_color_state1(report_n)),
-                    visible=False,
-                ),
-            )
-            fig.add_trace(
-                go.Scatter(
-                    x=fit_data["average_state0"].apply(lambda x: np.real(x)).to_numpy(),
-                    y=fit_data["average_state0"].apply(lambda x: np.imag(x)).to_numpy(),
-                    name=f"q{qubit}/r{report_n}: mean state 0",
-                    # legendgroup=f"q{qubit}/r{report_n}",
-                    showlegend=True,
-                    visible=False,
-                    mode="markers",
-                    marker=dict(size=10, color=get_color_state0(report_n)),
-                ),
-            )
-
-            fig.add_trace(
-                go.Scatter(
-                    x=fit_data["average_state1"].apply(lambda x: np.real(x)).to_numpy(),
-                    y=fit_data["average_state1"].apply(lambda x: np.imag(x)).to_numpy(),
-                    name=f"avg q{qubit}/r{report_n}: mean state 1",
-                    # legendgroup=f"q{qubit}/r{report_n}",
-                    showlegend=True,
-                    visible=False,
-                    mode="markers",
-                    marker=dict(size=10, color=get_color_state1(report_n)),
-                ),
-            )
-
-        report_n += 1
+    try:
+        data = DataUnits.load_data(folder, subfolder, routine, format, "data")
+        data.df = data.df[data.df["qubit"] == qubit]
+    except:
+        data = DataUnits(
+            name="data",
+            quantities={
+                "power": "dBm",
+                "delta_power": "dBm",
+            },
+            options=["iteration", "state"],
+        )
+
+    try:
+        data_fit = Data.load_data(folder, subfolder, routine, format, "fit")
+        data_fit.df = data_fit.df[data_fit.df["qubit"] == qubit]
+
+    except:
+        data_fit = Data(
+            name="fit",
+            quantities=[
+                "power",
+                "delta_power",
+                "rotation_angle",
+                "threshold",
+                "fidelity",
+                "assignment_fidelity",
+                "average_state0",
+                "average_state1",
+            ],
+        )
+
+    # Plot raw results with sliders
+    for power in data.df["delta_power"].unique():
+        state0_data = data.df[
+            (data.df["delta_power"] == power) & (data.df["state"] == 0)
+        ]
+        state1_data = data.df[
+            (data.df["delta_power"] == power) & (data.df["state"] == 1)
+        ]
+        fit_data = data_fit.df[data_fit.df["delta_power"] == power.magnitude]
+        fit_data["average_state0"] = data_fit.df["average_state0"].apply(
+            lambda x: complex(x)
+        )
+        fit_data["average_state1"] = data_fit.df["average_state1"].apply(
+            lambda x: complex(x)
+        )
+
+        # print(fit_data)
+        fig.add_trace(
+            go.Scatter(
+                x=state0_data["i"].pint.to("V").pint.magnitude,
+                y=state0_data["q"].pint.to("V").pint.magnitude,
+                name=f"q{qubit}/r{report_n}: state 0",
+                mode="markers",
+                showlegend=True,
+                opacity=0.7,
+                marker=dict(size=3, color=get_color_state0(report_n)),
+                visible=False,
+            ),
+        )
+
+        fig.add_trace(
+            go.Scatter(
+                x=state1_data["i"].pint.to("V").pint.magnitude,
+                y=state1_data["q"].pint.to("V").pint.magnitude,
+                name=f"q{qubit}/r{report_n}: state 1",
+                mode="markers",
+                showlegend=True,
+                opacity=0.7,
+                marker=dict(size=3, color=get_color_state1(report_n)),
+                visible=False,
+            ),
+        )
+        fig.add_trace(
+            go.Scatter(
+                x=fit_data["average_state0"].apply(lambda x: np.real(x)).to_numpy(),
+                y=fit_data["average_state0"].apply(lambda x: np.imag(x)).to_numpy(),
+                name=f"q{qubit}/r{report_n}: mean state 0",
+                showlegend=True,
+                visible=False,
+                mode="markers",
+                marker=dict(size=10, color=get_color_state0(report_n)),
+            ),
+        )
+
+        fig.add_trace(
+            go.Scatter(
+                x=fit_data["average_state1"].apply(lambda x: np.real(x)).to_numpy(),
+                y=fit_data["average_state1"].apply(lambda x: np.imag(x)).to_numpy(),
+                name=f"avg q{qubit}/r{report_n}: mean state 1",
+                showlegend=True,
+                visible=False,
+                mode="markers",
+                marker=dict(size=10, color=get_color_state1(report_n)),
+            ),
+        )
+
+    report_n += 1
+
     # Show data for the first power
     fig.data[0].visible = True
     fig.data[1].visible = True
