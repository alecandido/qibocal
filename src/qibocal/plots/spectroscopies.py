import os

import numpy as np
import plotly.graph_objects as go
from plotly.subplots import make_subplots

from qibocal.data import Data, DataUnits
<<<<<<< HEAD
from qibocal.fitting.utils import freq_r_mathieu, freq_r_transmon, line, lorenzian
=======
from qibocal.fitting.utils import lorenzian
from qibocal.plots.utils import get_data_subfolders
>>>>>>> 9ac7b655


# Resonator and qubit spectroscopies
def frequency_msr_phase__fast_precision(folder, routine, qubit, format):

    fig = make_subplots(
        rows=1,
        cols=2,
        horizontal_spacing=0.1,
        vertical_spacing=0.1,
        subplot_titles=(
            "MSR (V)",
            "phase (rad)",
        ),
    )

    # iterate over multiple data folders
    subfolders = get_data_subfolders(folder)
    i = 0
    fitting_report = ""
    for subfolder in subfolders:
        try:
            data_fast = DataUnits.load_data(
                folder, subfolder, routine, format, f"fast_sweep_q{qubit}"
            )
        except:
            data_fast = DataUnits(quantities={"frequency": "Hz"})
        try:
            data_precision = DataUnits.load_data(
                folder, subfolder, routine, format, f"precision_sweep_q{qubit}"
            )
        except:
            data_precision = DataUnits(quantities={"frequency": "Hz"})
        try:
            data_fit = Data.load_data(
                folder, subfolder, routine, format, f"fit_q{qubit}"
            )
        except:
            data_fit = Data(
                quantities=[
                    "popt0",
                    "popt1",
                    "popt2",
                    "popt3",
                    "label1",
                    "label2",
                    "label3",
                ]
            )

        fig.add_trace(
            go.Scatter(
                x=data_fast.get_values("frequency", "GHz"),
                y=data_fast.get_values("MSR", "uV"),
                name=f"q{qubit}/r{i} Fast",
            ),
            row=1,
            col=1,
        )
        fig.add_trace(
            go.Scatter(
                x=data_fast.get_values("frequency", "GHz"),
                y=data_fast.get_values("phase", "rad"),
                name=f"q{qubit}/r{i} Fast",
            ),
            row=1,
            col=2,
        )
        fig.add_trace(
            go.Scatter(
                x=data_precision.get_values("frequency", "GHz"),
                y=data_precision.get_values("MSR", "uV"),
                name=f"q{qubit}/r{i}Precision",
            ),
            row=1,
            col=1,
        )
        fig.add_trace(
            go.Scatter(
                x=data_precision.get_values("frequency", "GHz"),
                y=data_precision.get_values("phase", "rad"),
                name=f"q{qubit}/r{i} Precision",
            ),
            row=1,
            col=2,
        )
        if len(data_fast) > 0 and len(data_fit) > 0:
            freqrange = np.linspace(
                min(data_fast.get_values("frequency", "GHz")),
                max(data_fast.get_values("frequency", "GHz")),
                2 * len(data_fast),
            )
            params = [i for i in list(data_fit.df.keys()) if "popt" not in i]
            fig.add_trace(
                go.Scatter(
                    x=freqrange,
                    y=lorenzian(
                        freqrange,
                        data_fit.get_values("popt0"),
                        data_fit.get_values("popt1"),
                        data_fit.get_values("popt2"),
                        data_fit.get_values("popt3"),
                    ),
                    name=f"q{qubit}/r{i} Fit",
                    line=go.scatter.Line(dash="dot"),
                ),
                row=1,
                col=1,
            )
            if data_fit.df[params[2]][0] == 0:
                param2 = ""
            else:
                param2 = f"q{qubit}/r{i} {params[2]}: {data_fit.df[params[2]][0]:.1f} Hz.<br>"

            fitting_report = fitting_report + (
                f"{param2}q{qubit}/r{i} {params[1]}: {data_fit.df[params[1]][0]:.3f} uV.<br>q{qubit}/r{i} {params[0]}: {data_fit.df[params[0]][0]:.0f} Hz.<br><br>"
            )

        i += 1

    fig.add_annotation(
        dict(
            font=dict(color="black", size=12),
            x=0,
            y=1.2,
            showarrow=False,
            text="<b>FITTING DATA</b>",
            font_family="Arial",
            font_size=20,
            textangle=0,
            xanchor="left",
            xref="paper",
            yref="paper",
            font_color="#5e9af1",
            hovertext=fitting_report,
        )
    )

    fig.update_layout(
        showlegend=True,
        uirevision="0",  # ``uirevision`` allows zooming while live plotting
        xaxis_title="Frequency (GHz)",
        yaxis_title="MSR (uV)",
        xaxis2_title="Frequency (GHz)",
        yaxis2_title="Phase (rad)",
    )
    return fig


# Resonator and qubit spectroscopies
def frequency_attenuation_msr_phase__cut(folder, routine, qubit, format):

    plot1d_attenuation = 56  # attenuation value to use for 1D frequency vs MSR plot

    fig = make_subplots(
        rows=1,
        cols=1,
        horizontal_spacing=0.1,
        vertical_spacing=0.1,
        subplot_titles=("MSR (V)",),
    )

    # iterate over multiple data folders
    subfolders = get_data_subfolders(folder)
    i = 0
    for subfolder in subfolders:
        # print(subfolder)
        data = DataUnits.load_data(folder, subfolder, routine, format, f"data_q{qubit}")
        # index data on a specific attenuation value
        smalldf = data.df[
            data.get_values("attenuation", "dB") == plot1d_attenuation
        ].copy()
        # split multiple software averages to different datasets
        datasets = []
        while len(smalldf):
            datasets.append(smalldf.drop_duplicates("frequency"))
            smalldf.drop(datasets[-1].index, inplace=True)
            fig.add_trace(
                go.Scatter(
                    x=datasets[-1]["frequency"].pint.to("GHz").pint.magnitude,
                    y=datasets[-1]["MSR"].pint.to("V").pint.magnitude,
                    name=f"q{qubit}/r{i}",
                ),
            )
        i += 1

    fig.update_layout(
        showlegend=True,
        uirevision="0",  # ``uirevision`` allows zooming while live plotting,
        xaxis_title="Frequency (GHz)",
        yaxis_title="MSR (V)",
    )
    return fig


# Resonator spectroscopy flux
def frequency_flux_msr_phase(folder, routine, qubit, format):

    # iterate over multiple data folders
    subfolders = get_data_subfolders(folder)

    fig = make_subplots(
        rows=len(subfolders),
        cols=2,
        horizontal_spacing=0.1,
        vertical_spacing=0.2,
        subplot_titles=(
            "MSR (V)",
            "phase (rad)",
        ),
    )

    i = 1
    for subfolder in subfolders:

        data = DataUnits.load_data(folder, subfolder, routine, format, f"data_q{qubit}")

        fig.add_trace(
            go.Heatmap(
                x=data.get_values("frequency", "GHz"),
                y=data.get_values("current", "A"),
                z=data.get_values("MSR", "V"),
                colorbar_x=0.45,
            ),
            row=i,
            col=1,
        )
        fig.add_trace(
            go.Heatmap(
                x=data.get_values("frequency", "GHz"),
                y=data.get_values("current", "A"),
                z=data.get_values("phase", "rad"),
                colorbar_x=1.0,
            ),
            row=i,
            col=2,
        )

        fig.update_layout(
            showlegend=False,
            uirevision="0",  # ``uirevision`` allows zooming while live plotting
        )

        if i == 1:
            fig["layout"]["xaxis"]["title"] = f"q{qubit}/r{i-1}: Frequency (GHz)"
            fig["layout"]["yaxis"]["title"] = "Current (A)"
            xaxis = f"xaxis{i+1}"
            yaxis = f"yaxis{i+1}"
            fig["layout"][xaxis]["title"] = f"q{qubit}/r{i-1}: Frequency (GHz)"
            fig["layout"][yaxis]["title"] = "Current (A)"

        else:
            xaxis = f"xaxis{2*i-1}"
            yaxis = f"yaxis{2*i-1}"
            fig["layout"][xaxis]["title"] = f"q{qubit}/r{i-1}: Frequency (GHz)"
            fig["layout"][yaxis]["title"] = "Current (A)"
            xaxis = f"xaxis{2*i}"
            yaxis = f"yaxis{2*i}"
            fig["layout"][xaxis]["title"] = f"q{qubit}/r{i-1}: Frequency (GHz)"
            fig["layout"][yaxis]["title"] = "Current (A)"

        i += 1

    return fig


# Resonator spectroscopy flux matrix
def frequency_flux_msr_phase__matrix(folder, routine, qubit, format):

    # iterate over multiple data folders
    subfolders = get_data_subfolders(folder)

    k = 1
    last_axis_index = 1
    for subfolder in subfolders:

        fluxes = []
        for i in range(25):  # FIXME: 25 is hardcoded
            file = f"{folder}/{subfolder}/{routine}/data_q{qubit}_f{i}.csv"
            if os.path.exists(file):
                fluxes += [i]

        if len(fluxes) < 1:
            nb = 1
        else:
            nb = len(fluxes)

        if k == 1:
            fig = make_subplots(
                rows=len(subfolders) * 2,
                cols=nb,
                horizontal_spacing=0.1,
                vertical_spacing=0.2,
                shared_xaxes=True,
                shared_yaxes=True,
            )

        for j in fluxes:

            if j == fluxes[-1]:
                showscale = True
            else:
                showscale = False

            data = DataUnits.load_data(
                folder, subfolder, routine, format, f"data_q{qubit}_f{j}"
            )

            fig.add_trace(
                go.Heatmap(
                    x=data.get_values("frequency", "GHz"),
                    y=data.get_values("current", "A"),
                    z=data.get_values("MSR", "V"),
                    showscale=showscale,
                ),
                row=k,
                col=j,
            )
            fig.add_trace(
                go.Heatmap(
                    x=data.get_values("frequency", "GHz"),
                    y=data.get_values("current", "A"),
                    z=data.get_values("phase", "rad"),
                    showscale=showscale,
                ),
                row=k + 1,
                col=j,
            )

        if k == 1:
            fig["layout"]["xaxis"]["title"] = f"q{qubit}/r{k-1}: Frequency (GHz)"
            fig["layout"]["yaxis"]["title"] = "current (A)"
            xaxis = f"xaxis{k+1}"
            yaxis = f"yaxis{k+1}"
            fig["layout"][xaxis]["title"] = f"q{qubit}/r{k-1}: Frequency (GHz)"
            fig["layout"][yaxis]["title"] = "current (A)"
            xaxis = f"xaxis{k+2}"
            yaxis = f"yaxis{k+2}"
            fig["layout"][xaxis]["title"] = f"q{qubit}/r{k-1}: Frequency (GHz)"
            fig["layout"][yaxis]["title"] = "current (A)"
            xaxis = f"xaxis{k+3}"
            yaxis = f"yaxis{k+3}"
            fig["layout"][xaxis]["title"] = f"q{qubit}/r{k-1}: Frequency (GHz)"
            fig["layout"][yaxis]["title"] = "current (A)"

        else:
            xaxis = f"xaxis{2*k-1}"
            yaxis = f"yaxis{2*k-1}"
            fig["layout"][xaxis]["title"] = f"q{qubit}/r{k-1}: Frequency (GHz)"
            fig["layout"][yaxis]["title"] = "current (A)"
            xaxis = f"xaxis{2*k}"
            yaxis = f"yaxis{2*k}"
            fig["layout"][xaxis]["title"] = f"q{qubit}/r{k-1}: Frequency (GHz)"
            fig["layout"][yaxis]["title"] = "current (A)"
            xaxis = f"xaxis{2*k+1}"
            yaxis = f"yaxis{2*k+1}"
            fig["layout"][xaxis]["title"] = f"q{qubit}/r{k-1}: Frequency (GHz)"
            fig["layout"][yaxis]["title"] = "current (A)"
            xaxis = f"xaxis{2*k+2}"
            yaxis = f"yaxis{2*k+2}"
            fig["layout"][xaxis]["title"] = f"q{qubit}/r{k-1}: Frequency (GHz)"
            fig["layout"][yaxis]["title"] = "current (A)"

        k += 2

    fig.update_layout(
        showlegend=False,
        uirevision="0",  # ``uirevision`` allows zooming while live plotting
    )
    return fig


# Punchout
def frequency_attenuation_msr_phase(folder, routine, qubit, format):

    # iterate over multiple data folders
    subfolders = get_data_subfolders(folder)

    fig = make_subplots(
        rows=len(subfolders),
        cols=2,
        horizontal_spacing=0.1,
        vertical_spacing=0.2,
        subplot_titles=(
            "MSR (V)",
            "phase (rad)",
        ),
    )

    i = 1
    for subfolder in subfolders:
        data = DataUnits.load_data(folder, subfolder, routine, format, f"data_q{qubit}")

        fig.add_trace(
            go.Heatmap(
                x=data.get_values("frequency", "GHz"),
                y=data.get_values("attenuation", "dB"),
                z=data.get_values("MSR", "V"),
                colorbar_x=0.45,
            ),
            row=i,
            col=1,
        )
        fig.add_trace(
            go.Heatmap(
                x=data.get_values("frequency", "GHz"),
                y=data.get_values("attenuation", "dB"),
                z=data.get_values("phase", "rad"),
                colorbar_x=1.0,
            ),
            row=i,
            col=2,
        )

        fig.update_layout(
            showlegend=False,
            uirevision="0",  # ``uirevision`` allows zooming while live plotting
        )

        if i == 1:
            fig["layout"]["xaxis"]["title"] = f"q{qubit}/r{i-1}: Frequency (GHz)"
            fig["layout"]["yaxis"]["title"] = "Attenuation (dB)"
            xaxis = f"xaxis{i+1}"
            yaxis = f"yaxis{i+1}"
            fig["layout"][xaxis]["title"] = f"q{qubit}/r{i-1}: Frequency (GHz)"
            fig["layout"][yaxis]["title"] = "Attenuation (dB)"

        else:
            xaxis = f"xaxis{2*i-1}"
            yaxis = f"yaxis{2*i-1}"
            fig["layout"][xaxis]["title"] = f"q{qubit}/r{i-1}: Frequency (GHz)"
            fig["layout"][yaxis]["title"] = "Attenuation (dB)"
            xaxis = f"xaxis{2*i}"
            yaxis = f"yaxis{2*i}"
            fig["layout"][xaxis]["title"] = f"q{qubit}/r{i-1}: Frequency (GHz)"
            fig["layout"][yaxis]["title"] = "Attenuation (dB)"

        i += 1

    return fig


# Dispersive shift
def dispersive_frequency_msr_phase(folder, routine, qubit, formato):

    fig = make_subplots(
        rows=1,
        cols=2,
        horizontal_spacing=0.1,
        vertical_spacing=0.1,
        subplot_titles=(
            "MSR (V)",
            "phase (rad)",
        ),
    )

    # iterate over multiple data folders
    subfolders = get_data_subfolders(folder)
    i = 0
    fitting_report = ""
    for subfolder in subfolders:
        try:
            data_spec = DataUnits.load_data(
                folder, subfolder, routine, formato, f"data_q{qubit}"
            )
        except:
            data_spec = DataUnits(name=f"data_q{qubit}", quantities={"frequency": "Hz"})

        try:
            data_shifted = DataUnits.load_data(
                folder, subfolder, routine, formato, f"data_shifted_q{qubit}"
            )
        except:
            data_shifted = DataUnits(
                name=f"data_shifted_q{qubit}", quantities={"frequency": "Hz"}
            )

        try:
            data_fit = Data.load_data(
                folder, subfolder, routine, formato, f"fit_q{qubit}"
            )
        except:
            data_fit = Data(
                quantities=[
                    "popt0",
                    "popt1",
                    "popt2",
                    "popt3",
                    "label1",
                    "label2",
                    "label3",
                ]
            )

        try:
            data_fit_shifted = Data.load_data(
                folder, subfolder, routine, formato, f"fit_shifted_q{qubit}"
            )
        except:
            data_fit_shifted = Data(
                quantities=[
                    "popt0",
                    "popt1",
                    "popt2",
                    "popt3",
                    "label1",
                    "label2",
                    "label3",
                ]
            )

        fig.add_trace(
            go.Scatter(
                x=data_spec.get_values("frequency", "GHz"),
                y=data_spec.get_values("MSR", "uV"),
                name=f"q{qubit}/r{i} Spectroscopy",
            ),
            row=1,
            col=1,
        )
        fig.add_trace(
            go.Scatter(
                x=data_spec.get_values("frequency", "GHz"),
                y=data_spec.get_values("phase", "rad"),
                name=f"q{qubit}/r{i} Spectroscopy",
            ),
            row=1,
            col=2,
        )

        fig.add_trace(
            go.Scatter(
                x=data_shifted.get_values("frequency", "GHz"),
                y=data_shifted.get_values("MSR", "uV"),
                name=f"q{qubit}/r{i} Shifted Spectroscopy",
            ),
            row=1,
            col=1,
        )

        fig.add_trace(
            go.Scatter(
                x=data_shifted.get_values("frequency", "GHz"),
                y=data_shifted.get_values("phase", "rad"),
                name=f"q{qubit}/r{i} Shifted Spectroscopy",
            ),
            row=1,
            col=2,
        )

        # fitting traces
        if len(data_spec) > 0 and len(data_fit) > 0:
            freqrange = np.linspace(
                min(data_spec.get_values("frequency", "GHz")),
                max(data_spec.get_values("frequency", "GHz")),
                2 * len(data_spec),
            )
            params = [i for i in list(data_fit.df.keys()) if "popt" not in i]
            fig.add_trace(
                go.Scatter(
                    x=freqrange,
                    y=lorenzian(
                        freqrange,
                        data_fit.get_values("popt0"),
                        data_fit.get_values("popt1"),
                        data_fit.get_values("popt2"),
                        data_fit.get_values("popt3"),
                    ),
                    name=f"q{qubit}/r{i} Fit spectroscopy",
                    line=go.scatter.Line(dash="dot"),
                ),
                row=1,
                col=1,
            )

            fitting_report = fitting_report + (
                f"q{qubit}/r{i} {params[2]}: {data_fit.df[params[2]][0]:.1f} Hz.<br>"
            )

        # fitting shifted  traces
        if len(data_shifted) > 0 and len(data_fit_shifted) > 0:
            freqrange = np.linspace(
                min(data_shifted.get_values("frequency", "GHz")),
                max(data_shifted.get_values("frequency", "GHz")),
                2 * len(data_shifted),
            )
            params = [i for i in list(data_fit_shifted.df.keys()) if "popt" not in i]
            fig.add_trace(
                go.Scatter(
                    x=freqrange,
                    y=lorenzian(
                        freqrange,
                        data_fit_shifted.get_values("popt0"),
                        data_fit_shifted.get_values("popt1"),
                        data_fit_shifted.get_values("popt2"),
                        data_fit_shifted.get_values("popt3"),
                    ),
                    name=f"q{qubit}/r{i} Fit shifted spectroscopy",
                    line=go.scatter.Line(dash="dot"),
                ),
                row=1,
                col=1,
            )

            fitting_report = fitting_report + (
                f"q{qubit}/r{i} shifted {params[2]}: {data_fit_shifted.df[params[2]][0]:.1f} Hz.<br><br>"
            )

        i += 1

    fig.add_annotation(
        dict(
            font=dict(color="black", size=12),
            x=0,
            y=1.2,
            showarrow=False,
            text="<b>FITTING DATA</b>",
            font_family="Arial",
            font_size=20,
            textangle=0,
            xanchor="left",
            xref="paper",
            yref="paper",
            font_color="#5e9af1",
            hovertext=fitting_report,
        )
    )

    fig.update_layout(
        showlegend=True,
        uirevision="0",  # ``uirevision`` allows zooming while live plotting
        xaxis_title="Frequency (GHz)",
        yaxis_title="MSR (uV)",
        xaxis2_title="Frequency (GHz)",
        yaxis2_title="Phase (rad)",
    )
    return fig


def frequency_attenuation(folder, routine, qubit, format):
    """Plot of the experimental data for the flux resonator flux spectroscopy and its corresponding fit.
        Args:
        folder (str): Folder where the data files with the experimental and fit data are.
        routine (str): Routine name (resonator_flux_sample_matrix)
        qubit (int): qubit coupled to the resonator for which we want to plot the data.
        format (str): format of the data files.

    Returns:
        fig (Figure): Figure associated to data.

    """
    try:
        data = DataUnits.load_data(folder, routine, format, f"data_q{qubit}")
    except:
        data = DataUnits(quantities={"frequency": "Hz", "attenuation": "dB"})

    try:
        data1 = DataUnits.load_data(folder, routine, format, f"results_q{qubit}")
    except:
        data1 = DataUnits(
            quantities={"snr": "dimensionless", "frequency": "Hz", "attenuation": "dB"}
        )

    fig = make_subplots(
        rows=1,
        cols=1,
        horizontal_spacing=0.1,
        vertical_spacing=0.1,
        x_title="Frequency (GHz)",
        y_title="Attenuation (db)",
    )
    fig.add_trace(
        go.Scatter(
            x=data.get_values("frequency", "GHz"),
            y=data.get_values("attenuation", "dB"),
            name="Punchout",
        ),
        row=1,
        col=1,
    )
    if len(data1) > 0:
        opt_f = data1.get_values("frequency", "GHz")[0]
        opt_att = data1.get_values("attenuation", "dB")[0]
        opt_snr = data1.get_values("snr", "dimensionless")[0]
        fig.add_annotation(
            dict(
                font=dict(color="black", size=12),
                x=0,
                y=-0.30,
                showarrow=False,
                text=f"Best response found at frequency {round(opt_f,len(str(opt_f))-3)} GHz <br> for attenuation value of {opt_att} dB with snr {opt_snr :.3e}.\n",
                textangle=0,
                xanchor="left",
                xref="paper",
                yref="paper",
            )
        )
    fig.update_layout(
        margin=dict(l=60, r=20, t=20, b=130),
        autosize=False,
        width=500,
        height=500,
        uirevision="0",
    )
    return fig


def frequency_current_flux(folder, routine, qubit, format):
    """Plot of the experimental data of the punchout.
        Args:
        folder (str): Folder where the data files with the experimental and fit data are.
        routine (str): Routine name (resonator_flux_sample_matrix)
        qubit (int): qubit coupled to the resonator for which we want to plot the data.
        format (str): format of the data files.

    Returns:
        fig (Figure): Figure associated to data.

    """
    fluxes = []
    fluxes_fit = []
    for i in range(5):  # FIXME: 5 is hardcoded
        file1 = f"{folder}/data/{routine}/data_q{qubit}_f{i}.csv"
        file2 = f"{folder}/data/{routine}/fit1_q{qubit}_f{i}.csv"
        if os.path.exists(file1):
            fluxes += [i]
        if os.path.exists(file2):
            fluxes_fit += [i]
    if len(fluxes) < 1:
        nb = 1
    else:
        nb = len(fluxes)
    fig = make_subplots(
        rows=1,
        cols=nb,
        horizontal_spacing=0.05,
        vertical_spacing=0.1,
        x_title="Current (A)",
        y_title="Frequency (GHz)",
        shared_xaxes=False,
        shared_yaxes=True,
    )
    for k, j in enumerate(fluxes):
        data_spec = DataUnits.load_data(folder, routine, format, f"data_q{qubit}_f{j}")
        fig.add_trace(
            go.Scatter(
                x=data_spec.get_values("current", "A"),
                y=data_spec.get_values("frequency", "GHz"),
                name=f"fluxline: {j}",
                mode="markers",
            ),
            row=1,
            col=k + 1,
        )

        if j in fluxes_fit:
            try:
                data_fit = Data.load_data(
                    folder, routine, format, f"fit1_q{qubit}_f{j}"
                )
            except:
                data_fit = Data(quantities=[])
            if len(data_spec) > 0 and len(data_fit) > 0:
                curr_range = np.linspace(
                    min(data_spec.get_values("current", "A")),
                    max(data_spec.get_values("current", "A")),
                    100,
                )
                if int(j) == int(qubit):
                    f_qs = data_fit.get_values("f_qs")[0]
                    f_rs = data_fit.get_values("f_rs")[0]
                    curr_qs = data_fit.get_values("curr_sp")[0]
                    g = data_fit.get_values("g")[0]
                    d = data_fit.get_values("d")[0]
                    xi = data_fit.get_values("xi")[0]
                    C_ii = data_fit.get_values("C_ii")[0]
                    f_offset = data_fit.get_values("f_offset")[0]
                    text_data = f"Fluxline: {j} <br> freq_r{qubit}_sp = {f_rs :.4e} Hz <br> freq_q{qubit}_sp = {f_qs :.4e} Hz <br> curr_{qubit}_sp = {curr_qs :.2e} A <br> g = {g :.2e} Hz <br> d = {d :.2e} <br> xi = {xi :.2e} 1/A <br> C_{qubit}{j} = {C_ii :.4e} Hz/A <br> f_offset_q{qubit} = {f_offset :.4e} Hz"
                    if len(data_fit.df.keys()) != 10:
                        Ec = data_fit.get_values("Ec")[0]
                        Ej = data_fit.get_values("Ej")[0]
                        text_data += f" <br> Ec = {Ec :.3e} Hz <br> Ej = {Ej :.3e} Hz"
                        freq_r_fit = freq_r_mathieu
                        params = [
                            data_fit.get_values("f_rh"),
                            data_fit.get_values("g"),
                            data_fit.get_values("curr_sp"),
                            data_fit.get_values("xi"),
                            data_fit.get_values("d"),
                            data_fit.get_values("Ec"),
                            data_fit.get_values("Ej"),
                        ]
                    else:
                        freq_r_fit = freq_r_transmon
                        params = [
                            data_fit.get_values("curr_sp"),
                            data_fit.get_values("xi"),
                            data_fit.get_values("d"),
                            data_fit.get_values("f_q/f_rh"),
                            data_fit.get_values("g"),
                            data_fit.get_values("f_rh"),
                        ]
                    y = freq_r_fit(curr_range, *params) / 10**9
                    fig.add_trace(
                        go.Scatter(
                            x=curr_range,
                            y=y,
                            name=f"Fit fluxline {j}",
                            line=go.scatter.Line(dash="dot"),
                        ),
                        row=1,
                        col=k + 1,
                    )
                    fig.add_annotation(
                        dict(
                            font=dict(color="black", size=12),
                            x=np.mean(curr_range),
                            y=-0.9,
                            showarrow=False,
                            text=text_data,
                            textangle=0,
                            xanchor="auto",
                            align="center",
                            xref=f"x{k+1}",
                            yref="paper",  # "y1",
                        )
                    )
                else:
                    fig.add_trace(
                        go.Scatter(
                            x=curr_range,
                            y=line(
                                curr_range,
                                data_fit.get_values("popt0"),
                                data_fit.get_values("popt1"),
                            )
                            / 10**9,
                            name=f"Fit fluxline {j}",
                            line=go.scatter.Line(dash="dot"),
                        ),
                        row=1,
                        col=k + 1,
                    )
                    C_ij = data_fit.get_values("popt0")[0]
                    fig.add_annotation(
                        dict(
                            font=dict(color="black", size=12),
                            x=np.mean(curr_range),
                            y=-0.9,
                            showarrow=False,
                            text=f"Fluxline: {j} <br> C_{qubit}{j} = {C_ij :.4e} Hz/A.",
                            textangle=0,
                            xanchor="center",
                            align="center",
                            xref=f"x{k+1}",
                            yref="paper",
                        )
                    )
    fig.update_layout(
        margin=dict(l=20, r=20, t=20, b=230),
        showlegend=False,
        autosize=False,
        width=500 * max(1, len(fluxes)),
        height=500,
        uirevision="0",
    )
    return fig<|MERGE_RESOLUTION|>--- conflicted
+++ resolved
@@ -5,12 +5,9 @@
 from plotly.subplots import make_subplots
 
 from qibocal.data import Data, DataUnits
-<<<<<<< HEAD
 from qibocal.fitting.utils import freq_r_mathieu, freq_r_transmon, line, lorenzian
-=======
 from qibocal.fitting.utils import lorenzian
 from qibocal.plots.utils import get_data_subfolders
->>>>>>> 9ac7b655
 
 
 # Resonator and qubit spectroscopies
