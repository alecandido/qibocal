--- conflicted
+++ resolved
@@ -10,33 +10,8 @@
 from qibocal.plots.utils import get_data_subfolders
 
 
-<<<<<<< HEAD
 def frequency_msr_phase(folder, routine, qubit, format):
-    try:
-        data_fast = DataUnits.load_data(folder, routine, format, f"fast_sweep")
-        data_fast.df = data_fast.df[data_fast.df["qubit"] == int(qubit)].reset_index(
-            drop=True
-        )
-    except:
-        data_fast = DataUnits(quantities={"frequency": "Hz"})
-    try:
-        data_fit = Data.load_data(folder, routine, format, f"fit_q{qubit}")
-    except:
-        data_fit = Data(
-            quantities=[
-                "popt0",
-                "popt1",
-                "popt2",
-                "popt3",
-                "label1",
-                "label2",
-            ]
-        )
-=======
-# Resonator and qubit spectroscopies
-def frequency_msr_phase__fast_precision(folder, routine, qubit, format):
-
->>>>>>> d45ada5e
+
     fig = make_subplots(
         rows=1,
         cols=2,
@@ -47,93 +22,21 @@
             "phase (rad)",
         ),
     )
-    datasets_fast = []
-    copy = data_fast.df.copy()
-    for i in range(len(copy)):
-        datasets_fast.append(copy.drop_duplicates("frequency"))
-        copy.drop(datasets_fast[-1].index, inplace=True)
-        fig.add_trace(
-            go.Scatter(
-                x=datasets_fast[-1]["frequency"].pint.to("GHz").pint.magnitude,
-                y=datasets_fast[-1]["MSR"].pint.to("uV").pint.magnitude,
-                marker_color="rgb(100, 0, 255)",
-                opacity=0.3,
-                name="Fast sweep MSR",
-                showlegend=not bool(i),
-                legendgroup="group1",
-            ),
-            row=1,
-            col=1,
-        )
-        fig.add_trace(
-            go.Scatter(
-                x=datasets_fast[-1]["frequency"].pint.to("GHz").pint.magnitude,
-                y=datasets_fast[-1]["phase"].pint.to("rad").pint.magnitude,
-                marker_color="rgb(204, 102, 102)",
-                name="Fast sweep phase",
-                opacity=0.3,
-                showlegend=not bool(i),
-                legendgroup="group2",
-            ),
-            row=1,
-            col=2,
-        )
-
-<<<<<<< HEAD
-    fig.add_trace(
-        go.Scatter(
-            x=data_fast.df.frequency.drop_duplicates()  # pylint: disable=E1101
-            .pint.to("GHz")
-            .pint.magnitude,
-            y=data_fast.df.groupby("frequency")["MSR"]  # pylint: disable=E1101
-            .mean()
-            .pint.to("uV")
-            .pint.magnitude,
-            name="average MSR fast sweep",
-            marker_color="rgb(100, 0, 255)",
-        ),
-        row=1,
-        col=1,
-    )
-    fig.add_trace(
-        go.Scatter(
-            x=data_fast.df.frequency.drop_duplicates()  # pylint: disable=E1101
-            .pint.to("GHz")
-            .pint.magnitude,
-            y=data_fast.df.groupby("frequency")["phase"]  # pylint: disable=E1101
-            .mean()
-            .pint.to("rad")
-            .pint.magnitude,
-            name="average phase fast sweep",
-            marker_color="rgb(204, 102, 102)",
-        ),
-        row=1,
-        col=2,
-    )
-
-    if len(data_fast) > 0 and len(data_fit) > 0:
-        freqrange = np.linspace(
-            min(data_fast.get_values("frequency", "GHz")),
-            max(data_fast.get_values("frequency", "GHz")),
-            2 * len(data_fast),
-=======
+
     # iterate over multiple data folders
     subfolders = get_data_subfolders(folder)
-    i = 0
+    j = 0
     fitting_report = ""
     for subfolder in subfolders:
         try:
             data_fast = DataUnits.load_data(
-                folder, subfolder, routine, format, f"fast_sweep_q{qubit}"
-            )
-        except:
-            data_fast = DataUnits(quantities={"frequency": "Hz"})
-        try:
-            data_precision = DataUnits.load_data(
-                folder, subfolder, routine, format, f"precision_sweep_q{qubit}"
-            )
-        except:
-            data_precision = DataUnits(quantities={"frequency": "Hz"})
+                folder, subfolder, routine, format, f"fast_sweep"
+            )
+            data_fast.df = data_fast.df[
+                data_fast.df["qubit"] == int(qubit)
+            ].reset_index(drop=True)
+        except:
+            data_fast = DataUnits(quantities={"frequency": "Hz"}, options=["qubit"])
         try:
             data_fit = Data.load_data(
                 folder, subfolder, routine, format, f"fit_q{qubit}"
@@ -147,68 +50,78 @@
                     "popt3",
                     "label1",
                     "label2",
-                    "label3",
                 ]
             )
+        datasets_fast = []
+        copy = data_fast.df.copy()
+        for i in range(len(copy)):
+            datasets_fast.append(copy.drop_duplicates("frequency"))
+            copy.drop(datasets_fast[-1].index, inplace=True)
+            fig.add_trace(
+                go.Scatter(
+                    x=datasets_fast[-1]["frequency"].pint.to("GHz").pint.magnitude,
+                    y=datasets_fast[-1]["MSR"].pint.to("uV").pint.magnitude,
+                    marker_color="rgb(100, 0, 255)",
+                    opacity=0.3,
+                    name=f"q{qubit}/r{j} MSR",
+                    showlegend=not bool(i),
+                    legendgroup="group1",
+                ),
+                row=1,
+                col=1,
+            )
+            fig.add_trace(
+                go.Scatter(
+                    x=datasets_fast[-1]["frequency"].pint.to("GHz").pint.magnitude,
+                    y=datasets_fast[-1]["phase"].pint.to("rad").pint.magnitude,
+                    marker_color="rgb(204, 102, 102)",
+                    name=f"q{qubit}/r{j} phase",
+                    opacity=0.3,
+                    showlegend=not bool(i),
+                    legendgroup="group2",
+                ),
+                row=1,
+                col=2,
+            )
 
         fig.add_trace(
             go.Scatter(
-                x=data_fast.get_values("frequency", "GHz"),
-                y=data_fast.get_values("MSR", "uV"),
-                name=f"q{qubit}/r{i} Fast",
+                x=data_fast.df.frequency.drop_duplicates()  # pylint: disable=E1101
+                .pint.to("GHz")
+                .pint.magnitude,
+                y=data_fast.df.groupby("frequency")["MSR"]  # pylint: disable=E1101
+                .mean()
+                .pint.to("uV")
+                .pint.magnitude,
+                name=f"q{qubit}/r{j} avg MSR",
+                marker_color="rgb(100, 0, 255)",
             ),
             row=1,
             col=1,
->>>>>>> d45ada5e
         )
         fig.add_trace(
             go.Scatter(
-<<<<<<< HEAD
-                x=freqrange,
-                y=lorenzian(
-                    freqrange,
-                    data_fit.get_values("popt0"),
-                    data_fit.get_values("popt1"),
-                    data_fit.get_values("popt2"),
-                    data_fit.get_values("popt3"),
-                ),
-                name="Fitted MSR",
-                line=go.scatter.Line(dash="dot"),
-                marker_color="rgb(102, 180, 71)",
-=======
-                x=data_fast.get_values("frequency", "GHz"),
-                y=data_fast.get_values("phase", "rad"),
-                name=f"q{qubit}/r{i} Fast",
+                x=data_fast.df.frequency.drop_duplicates()  # pylint: disable=E1101
+                .pint.to("GHz")
+                .pint.magnitude,
+                y=data_fast.df.groupby("frequency")["phase"]  # pylint: disable=E1101
+                .mean()
+                .pint.to("rad")
+                .pint.magnitude,
+                name=f"q{qubit}/r{j} avg phase",
+                marker_color="rgb(204, 102, 102)",
             ),
             row=1,
             col=2,
         )
-        fig.add_trace(
-            go.Scatter(
-                x=data_precision.get_values("frequency", "GHz"),
-                y=data_precision.get_values("MSR", "uV"),
-                name=f"q{qubit}/r{i}Precision",
->>>>>>> d45ada5e
-            ),
-            row=1,
-            col=1,
-        )
-        fig.add_trace(
-            go.Scatter(
-                x=data_precision.get_values("frequency", "GHz"),
-                y=data_precision.get_values("phase", "rad"),
-                name=f"q{qubit}/r{i} Precision",
-            ),
-            row=1,
-            col=2,
-        )
+
         if len(data_fast) > 0 and len(data_fit) > 0:
             freqrange = np.linspace(
                 min(data_fast.get_values("frequency", "GHz")),
                 max(data_fast.get_values("frequency", "GHz")),
                 2 * len(data_fast),
             )
-            params = [i for i in list(data_fit.df.keys()) if "popt" not in i]
+            params = [k for k in list(data_fit.df.keys()) if "popt" not in k]
             fig.add_trace(
                 go.Scatter(
                     x=freqrange,
@@ -219,8 +132,9 @@
                         data_fit.get_values("popt2"),
                         data_fit.get_values("popt3"),
                     ),
-                    name=f"q{qubit}/r{i} Fit",
+                    name=f"q{qubit}/r{j} Fit",
                     line=go.scatter.Line(dash="dot"),
+                    marker_color="rgb(102, 180, 71)",
                 ),
                 row=1,
                 col=1,
@@ -228,13 +142,13 @@
             if data_fit.df[params[2]][0] == 0:
                 param2 = ""
             else:
-                param2 = f"q{qubit}/r{i} {params[2]}: {data_fit.df[params[2]][0]:.1f} Hz.<br>"
+                param2 = f"q{qubit}/r{j} {params[2]}: {data_fit.df[params[2]][0]:.1f} Hz.<br>"
 
             fitting_report = fitting_report + (
-                f"{param2}q{qubit}/r{i} {params[1]}: {data_fit.df[params[1]][0]:.3f} uV.<br>q{qubit}/r{i} {params[0]}: {data_fit.df[params[0]][0]:.0f} Hz.<br><br>"
-            )
-
-        i += 1
+                f"{param2}q{qubit}/r{j} {params[1]}: {data_fit.df[params[1]][0]:.3f} uV.<br>q{qubit}/r{j} {params[0]}: {data_fit.df[params[0]][0]:.0f} Hz.<br><br>"
+            )
+
+        j += 1
 
     fig.add_annotation(
         dict(
@@ -265,9 +179,6 @@
     return fig
 
 
-<<<<<<< HEAD
-def frequency_attenuation_msr_phase(folder, routine, qubit, format):
-=======
 # Resonator and qubit spectroscopies
 def frequency_attenuation_msr_phase__cut(folder, routine, qubit, format):
 
@@ -285,24 +196,45 @@
     subfolders = get_data_subfolders(folder)
     i = 0
     for subfolder in subfolders:
-        # print(subfolder)
-        data = DataUnits.load_data(folder, subfolder, routine, format, f"data_q{qubit}")
+
+        try:
+            data = DataUnits.load_data(folder, subfolder, routine, format, f"data")
+            data.df = data.df[data.df["qubit"] == int(qubit)].reset_index(drop=True)
+        except:
+            data = DataUnits(quantities={"frequency": "Hz"})
+
         # index data on a specific attenuation value
         smalldf = data.df[
             data.get_values("attenuation", "dB") == plot1d_attenuation
         ].copy()
+        smalldf1 = smalldf.copy()
         # split multiple software averages to different datasets
         datasets = []
-        while len(smalldf):
+        for j in range(len(smalldf)):
             datasets.append(smalldf.drop_duplicates("frequency"))
             smalldf.drop(datasets[-1].index, inplace=True)
+
             fig.add_trace(
                 go.Scatter(
                     x=datasets[-1]["frequency"].pint.to("GHz").pint.magnitude,
                     y=datasets[-1]["MSR"].pint.to("V").pint.magnitude,
-                    name=f"q{qubit}/r{i}",
-                ),
-            )
+                    marker_color="rgb(100, 0, 255)",
+                    opacity=0.3,
+                    name="MSR",
+                    showlegend=not bool(j),
+                    legendgroup="group1",
+                ),
+            )
+
+        fig.add_trace(
+            go.Scatter(
+                x=smalldf1.frequency.drop_duplicates().pint.to("GHz").pint.magnitude,
+                y=smalldf1.groupby("frequency")["MSR"].mean().pint.magnitude,
+                name="average MSR",
+                marker_color="rgb(100, 0, 255)",
+            ),
+        )
+
         i += 1
 
     fig.update_layout(
@@ -312,23 +244,14 @@
         yaxis_title="MSR (V)",
     )
     return fig
->>>>>>> d45ada5e
-
-    try:
-        data = DataUnits.load_data(folder, routine, format, f"data")
-        data.df = data.df[data.df["qubit"] == int(qubit)].reset_index(drop=True)
-    except:
-        data = DataUnits(quantities={"frequency": "Hz", "attenuation": "dB"})
-
-<<<<<<< HEAD
-=======
-# Resonator spectroscopy flux
-def frequency_flux_msr_phase(folder, routine, qubit, format):
+
+
+# Punchout
+def frequency_attenuation_msr_phase(folder, routine, qubit, format):
 
     # iterate over multiple data folders
     subfolders = get_data_subfolders(folder)
 
->>>>>>> d45ada5e
     fig = make_subplots(
         rows=len(subfolders),
         cols=2,
@@ -340,502 +263,55 @@
         ),
     )
 
-<<<<<<< HEAD
-    size = len(data.df.attenuation.drop_duplicates()) * len(
-        data.df.frequency.drop_duplicates()  # pylint: disable=E1101
-    )
-
-    fig.add_trace(
-        go.Heatmap(
-            x=data.df.groupby(data.df.index % size)  # pylint: disable=E1101
-            .frequency.mean()
-            .pint.to("GHz")
-            .pint.magnitude,
-            y=data.df.groupby(data.df.index % size)  # pylint: disable=E1101
-            .attenuation.mean()
-            .pint.to("dB")
-            .pint.magnitude,
-            z=data.df.groupby(data.df.index % size)  # pylint: disable=E1101
-            .MSR.mean()
-            .pint.to("V")
-            .pint.magnitude,
-            colorbar_x=0.46,
-        ),
-        row=1,
-        col=1,
-    )
-
-    fig.add_trace(
-        go.Heatmap(
-            x=data.df.groupby(data.df.index % size)  # pylint: disable=E1101
-            .frequency.mean()
-            .pint.to("GHz")
-            .pint.magnitude,
-            y=data.df.groupby(data.df.index % size)  # pylint: disable=E1101
-            .attenuation.mean()
-            .pint.to("dB")
-            .pint.magnitude,
-            z=data.df.groupby(data.df.index % size)  # pylint: disable=E1101
-            .phase.mean()
-            .pint.to("rad")
-            .pint.magnitude,
-            colorbar_x=1.01,
-        ),
-        row=1,
-        col=2,
-    )
-
-    fig.update_layout(
-        showlegend=False,
-        uirevision="0",  # ``uirevision`` allows zooming while live plotting
-        xaxis_title="Frequency (GHz)",
-        yaxis_title="Attenuation (dB)",
-        xaxis2_title="Frequency (GHz)",
-        yaxis2_title="Attenuation (dB)",
-    )
-    return fig
-
-
-def frequency_attenuation_msr_phase__cut(folder, routine, qubit, format):
-    try:
-        data = DataUnits.load_data(folder, routine, format, f"data")
-        data.df = data.df[data.df["qubit"] == int(qubit)].reset_index(drop=True)
-    except:
-        data = DataUnits(quantities={"frequency": "Hz"})
-
-    plot1d_attenuation = 30  # attenuation value to use for 1D frequency vs MSR plot
-
-    fig = go.Figure()
-    # index data on a specific attenuation value
-    smalldf = data.df[data.get_values("attenuation", "dB") == plot1d_attenuation].copy()
-    smalldf1 = smalldf.copy()
-    # split multiple software averages to different datasets
-    datasets = []
-    for i in range(len(smalldf)):
-        datasets.append(smalldf.drop_duplicates("frequency"))
-        smalldf.drop(datasets[-1].index, inplace=True)
-
-        fig.add_trace(
-            go.Scatter(
-                x=datasets[-1]["frequency"].pint.to("GHz").pint.magnitude,
-                y=datasets[-1]["MSR"].pint.to("V").pint.magnitude,
-                marker_color="rgb(100, 0, 255)",
-                opacity=0.3,
-                name="MSR",
-                showlegend=not bool(i),
-                legendgroup="group1",
-            ),
-        )
-
-    fig.add_trace(
-        go.Scatter(
-            x=smalldf1.frequency.drop_duplicates().pint.to("GHz").pint.magnitude,
-            y=smalldf1.groupby("frequency")["MSR"].mean().pint.magnitude,
-            name="average MSR",
-            marker_color="rgb(100, 0, 255)",
-        ),
-    )
-
-    fig.update_layout(
-        showlegend=True,
-        uirevision="0",  # ``uirevision`` allows zooming while live plotting,
-        xaxis_title="Frequency (GHz)",
-        yaxis_title="MSR (V)",
-    )
-    return fig
-
-
-def frequency_flux_msr_phase(folder, routine, qubit, format):
-
-    try:
-        data = DataUnits.load_data(folder, routine, format, f"data")
-        data.df = data.df[data.df["qubit"] == int(qubit)].reset_index(drop=True)
-    except:
-        data = DataUnits(
-            quantities={"frequency": "Hz", "current": "A"},
-            options=["qubit", "fluxline"],
-        )
-
-    fluxlines = data.df.fluxline.drop_duplicates().to_list()
-
-    if len(fluxlines) > 1:
-
-        fig = make_subplots(
-            rows=1,
-            cols=len(fluxlines),
-            horizontal_spacing=0.1,
-            vertical_spacing=0.1,
-            subplot_titles=tuple(
-                [f"MSR [V] - fluxline {fluxline}" for fluxline in fluxlines]
-            ),
-        )
-        for fluxline_n, fluxline in enumerate(fluxlines):
-            fluxline_df = data.df[data.df["fluxline"] == fluxline].reset_index(
-                drop=True
-            )
-
-            size = len(fluxline_df.current.drop_duplicates()) * len(
-                fluxline_df.frequency.drop_duplicates()  # pylint: disable=E1101
-            )
-
-            fig.add_trace(
-                go.Heatmap(
-                    x=fluxline_df.groupby(
-                        fluxline_df.index % size
-                    )  # pylint: disable=E1101
-                    .frequency.mean()
-                    .pint.to("GHz")
-                    .pint.magnitude,
-                    y=fluxline_df.groupby(
-                        fluxline_df.index % size
-                    )  # pylint: disable=E1101
-                    .current.mean()
-                    .pint.to("A")
-                    .pint.magnitude,
-                    z=fluxline_df.groupby(
-                        fluxline_df.index % size
-                    )  # pylint: disable=E1101
-                    .MSR.mean()
-                    .pint.to("V")
-                    .pint.magnitude,
-                    showscale=False,
-                ),
-                row=1,
-                col=1 + fluxline_n,
-            )
-            fig.update_xaxes(title_text="Frequency (GHz)", row=1, col=1 + fluxline_n)
-
-    else:
-
-        fig = make_subplots(
-            rows=1,
-            cols=2,
-            horizontal_spacing=0.1,
-            vertical_spacing=0.1,
-            subplot_titles=(
-                f"MSR [V] - fluxline {fluxlines[0]}",
-                f"Phase [rad] - fluxline {fluxlines[0]}",
-            ),
-        )
-        for fluxline_n, fluxline in enumerate(fluxlines):
-            fluxline_df = data.df[data.df["fluxline"] == fluxline].reset_index(
-                drop=True
-            )
-
-            size = len(fluxline_df.current.drop_duplicates()) * len(
-                fluxline_df.frequency.drop_duplicates()  # pylint: disable=E1101
-            )
-
-            fig.add_trace(
-                go.Heatmap(
-                    x=fluxline_df.groupby(
-                        fluxline_df.index % size
-                    )  # pylint: disable=E1101
-                    .frequency.mean()
-                    .pint.to("GHz")
-                    .pint.magnitude,
-                    y=fluxline_df.groupby(
-                        fluxline_df.index % size
-                    )  # pylint: disable=E1101
-                    .current.mean()
-                    .pint.to("A")
-                    .pint.magnitude,
-                    z=fluxline_df.groupby(
-                        fluxline_df.index % size
-                    )  # pylint: disable=E1101
-                    .MSR.mean()
-                    .pint.to("V")
-                    .pint.magnitude,
-                    colorbar_x=0.46,
-                ),
-                row=1,
-                col=1,
-            )
-            fig.update_xaxes(title_text="Frequency (GHz)", row=1, col=1)
-
-            fig.add_trace(
-                go.Heatmap(
-                    x=fluxline_df.groupby(
-                        fluxline_df.index % size
-                    )  # pylint: disable=E1101
-                    .frequency.mean()
-                    .pint.to("GHz")
-                    .pint.magnitude,
-                    y=fluxline_df.groupby(
-                        fluxline_df.index % size
-                    )  # pylint: disable=E1101
-                    .current.mean()
-                    .pint.to("A")
-                    .pint.magnitude,
-                    z=fluxline_df.groupby(
-                        fluxline_df.index % size
-                    )  # pylint: disable=E1101
-                    .phase.mean()
-                    .pint.to("rad")
-                    .pint.magnitude,
-                    colorbar_x=1.01,
-                ),
-                row=1,
-                col=2,
-            )
-            fig.update_xaxes(title_text="Frequency (GHz)", row=1, col=2)
-            fig.update_yaxes(title_text="Current (A)", row=1, col=2)
-
-        fig.update_yaxes(title_text="Current (A)", row=1, col=1)
-        fig.update_layout(
-            showlegend=False,
-            uirevision="0",  # ``uirevision`` allows zooming while live plotting
-        )
-    return fig
-
-
-def dispersive_frequency_msr_phase(folder, routine, qubit, format):
-
-    try:
-        data_spec = DataUnits.load_data(folder, routine, format, f"data")
-        data_spec.df = data_spec.df[data_spec.df["qubit"] == int(qubit)].reset_index(
-            drop=True
-        )
-    except:
-        data_spec = DataUnits(name=f"data", quantities={"frequency": "Hz"})
-
-    try:
-        data_shifted = DataUnits.load_data(folder, routine, format, f"data_shifted")
-        data_shifted.df = data_shifted.df[
-            data_shifted.df["qubit"] == int(qubit)
-        ].reset_index(drop=True)
-    except:
-        data_shifted = DataUnits(name=f"data_shifted", quantities={"frequency": "Hz"})
-
-    try:
-        data_fit = Data.load_data(folder, routine, format, f"fit_q{qubit}")
-    except:
-        data_fit = Data(
-            quantities=[
-                "popt0",
-                "popt1",
-                "popt2",
-                "popt3",
-                "label1",
-                "label2",
-            ]
-        )
-
-    try:
-        data_fit_shifted = Data.load_data(
-            folder, routine, format, f"fit_shifted_q{qubit}"
-        )
-    except:
-        data_fit_shifted = Data(
-            quantities=[
-                "popt0",
-                "popt1",
-                "popt2",
-                "popt3",
-                "label1",
-                "label2",
-            ]
-        )
-=======
     i = 1
     for subfolder in subfolders:
-
-        data = DataUnits.load_data(folder, subfolder, routine, format, f"data_q{qubit}")
+        try:
+            data = DataUnits.load_data(folder, subfolder, routine, format, f"data")
+            data.df = data.df[data.df["qubit"] == int(qubit)].reset_index(drop=True)
+        except:
+            data = DataUnits(quantities={"frequency": "Hz", "attenuation": "dB"})
+
+        size = len(data.df.attenuation.drop_duplicates()) * len(
+            data.df.frequency.drop_duplicates()  # pylint: disable=E1101
+        )
 
         fig.add_trace(
             go.Heatmap(
-                x=data.get_values("frequency", "GHz"),
-                y=data.get_values("current", "A"),
-                z=data.get_values("MSR", "V"),
-                colorbar_x=0.45,
-            ),
-            row=i,
+                x=data.df.groupby(data.df.index % size)  # pylint: disable=E1101
+                .frequency.mean()
+                .pint.to("GHz")
+                .pint.magnitude,
+                y=data.df.groupby(data.df.index % size)  # pylint: disable=E1101
+                .attenuation.mean()
+                .pint.to("dB")
+                .pint.magnitude,
+                z=data.df.groupby(data.df.index % size)  # pylint: disable=E1101
+                .MSR.mean()
+                .pint.to("V")
+                .pint.magnitude,
+                colorbar_x=0.46,
+            ),
+            row=1,
             col=1,
         )
+
         fig.add_trace(
             go.Heatmap(
-                x=data.get_values("frequency", "GHz"),
-                y=data.get_values("current", "A"),
-                z=data.get_values("phase", "rad"),
-                colorbar_x=1.0,
-            ),
-            row=i,
-            col=2,
-        )
-
-        fig.update_layout(
-            showlegend=False,
-            uirevision="0",  # ``uirevision`` allows zooming while live plotting
-        )
-
-        if i == 1:
-            fig["layout"]["xaxis"]["title"] = f"q{qubit}/r{i-1}: Frequency (GHz)"
-            fig["layout"]["yaxis"]["title"] = "Current (A)"
-            xaxis = f"xaxis{i+1}"
-            yaxis = f"yaxis{i+1}"
-            fig["layout"][xaxis]["title"] = f"q{qubit}/r{i-1}: Frequency (GHz)"
-            fig["layout"][yaxis]["title"] = "Current (A)"
-
-        else:
-            xaxis = f"xaxis{2*i-1}"
-            yaxis = f"yaxis{2*i-1}"
-            fig["layout"][xaxis]["title"] = f"q{qubit}/r{i-1}: Frequency (GHz)"
-            fig["layout"][yaxis]["title"] = "Current (A)"
-            xaxis = f"xaxis{2*i}"
-            yaxis = f"yaxis{2*i}"
-            fig["layout"][xaxis]["title"] = f"q{qubit}/r{i-1}: Frequency (GHz)"
-            fig["layout"][yaxis]["title"] = "Current (A)"
-
-        i += 1
-
-    return fig
-
-
-# Resonator spectroscopy flux matrix
-def frequency_flux_msr_phase__matrix(folder, routine, qubit, format):
-
-    # iterate over multiple data folders
-    subfolders = get_data_subfolders(folder)
-
-    k = 1
-    last_axis_index = 1
-    for subfolder in subfolders:
-
-        fluxes = []
-        for i in range(25):  # FIXME: 25 is hardcoded
-            file = f"{folder}/{subfolder}/{routine}/data_q{qubit}_f{i}.csv"
-            if os.path.exists(file):
-                fluxes += [i]
-
-        if len(fluxes) < 1:
-            nb = 1
-        else:
-            nb = len(fluxes)
-
-        if k == 1:
-            fig = make_subplots(
-                rows=len(subfolders) * 2,
-                cols=nb,
-                horizontal_spacing=0.1,
-                vertical_spacing=0.2,
-                shared_xaxes=True,
-                shared_yaxes=True,
-            )
-
-        for j in fluxes:
-
-            if j == fluxes[-1]:
-                showscale = True
-            else:
-                showscale = False
-
-            data = DataUnits.load_data(
-                folder, subfolder, routine, format, f"data_q{qubit}_f{j}"
-            )
-
-            fig.add_trace(
-                go.Heatmap(
-                    x=data.get_values("frequency", "GHz"),
-                    y=data.get_values("current", "A"),
-                    z=data.get_values("MSR", "V"),
-                    showscale=showscale,
-                ),
-                row=k,
-                col=j,
-            )
-            fig.add_trace(
-                go.Heatmap(
-                    x=data.get_values("frequency", "GHz"),
-                    y=data.get_values("current", "A"),
-                    z=data.get_values("phase", "rad"),
-                    showscale=showscale,
-                ),
-                row=k + 1,
-                col=j,
-            )
-
-        if k == 1:
-            fig["layout"]["xaxis"]["title"] = f"q{qubit}/r{k-1}: Frequency (GHz)"
-            fig["layout"]["yaxis"]["title"] = "current (A)"
-            xaxis = f"xaxis{k+1}"
-            yaxis = f"yaxis{k+1}"
-            fig["layout"][xaxis]["title"] = f"q{qubit}/r{k-1}: Frequency (GHz)"
-            fig["layout"][yaxis]["title"] = "current (A)"
-            xaxis = f"xaxis{k+2}"
-            yaxis = f"yaxis{k+2}"
-            fig["layout"][xaxis]["title"] = f"q{qubit}/r{k-1}: Frequency (GHz)"
-            fig["layout"][yaxis]["title"] = "current (A)"
-            xaxis = f"xaxis{k+3}"
-            yaxis = f"yaxis{k+3}"
-            fig["layout"][xaxis]["title"] = f"q{qubit}/r{k-1}: Frequency (GHz)"
-            fig["layout"][yaxis]["title"] = "current (A)"
-
-        else:
-            xaxis = f"xaxis{2*k-1}"
-            yaxis = f"yaxis{2*k-1}"
-            fig["layout"][xaxis]["title"] = f"q{qubit}/r{k-1}: Frequency (GHz)"
-            fig["layout"][yaxis]["title"] = "current (A)"
-            xaxis = f"xaxis{2*k}"
-            yaxis = f"yaxis{2*k}"
-            fig["layout"][xaxis]["title"] = f"q{qubit}/r{k-1}: Frequency (GHz)"
-            fig["layout"][yaxis]["title"] = "current (A)"
-            xaxis = f"xaxis{2*k+1}"
-            yaxis = f"yaxis{2*k+1}"
-            fig["layout"][xaxis]["title"] = f"q{qubit}/r{k-1}: Frequency (GHz)"
-            fig["layout"][yaxis]["title"] = "current (A)"
-            xaxis = f"xaxis{2*k+2}"
-            yaxis = f"yaxis{2*k+2}"
-            fig["layout"][xaxis]["title"] = f"q{qubit}/r{k-1}: Frequency (GHz)"
-            fig["layout"][yaxis]["title"] = "current (A)"
-
-        k += 2
-
-    fig.update_layout(
-        showlegend=False,
-        uirevision="0",  # ``uirevision`` allows zooming while live plotting
-    )
-    return fig
-
-
-# Punchout
-def frequency_attenuation_msr_phase(folder, routine, qubit, format):
-
-    # iterate over multiple data folders
-    subfolders = get_data_subfolders(folder)
-
-    fig = make_subplots(
-        rows=len(subfolders),
-        cols=2,
-        horizontal_spacing=0.1,
-        vertical_spacing=0.2,
-        subplot_titles=(
-            "MSR (V)",
-            "phase (rad)",
-        ),
-    )
-
-    i = 1
-    for subfolder in subfolders:
-        data = DataUnits.load_data(folder, subfolder, routine, format, f"data_q{qubit}")
-
-        fig.add_trace(
-            go.Heatmap(
-                x=data.get_values("frequency", "GHz"),
-                y=data.get_values("attenuation", "dB"),
-                z=data.get_values("MSR", "V"),
-                colorbar_x=0.45,
-            ),
-            row=i,
-            col=1,
-        )
-        fig.add_trace(
-            go.Heatmap(
-                x=data.get_values("frequency", "GHz"),
-                y=data.get_values("attenuation", "dB"),
-                z=data.get_values("phase", "rad"),
-                colorbar_x=1.0,
-            ),
-            row=i,
+                x=data.df.groupby(data.df.index % size)  # pylint: disable=E1101
+                .frequency.mean()
+                .pint.to("GHz")
+                .pint.magnitude,
+                y=data.df.groupby(data.df.index % size)  # pylint: disable=E1101
+                .attenuation.mean()
+                .pint.to("dB")
+                .pint.magnitude,
+                z=data.df.groupby(data.df.index % size)  # pylint: disable=E1101
+                .phase.mean()
+                .pint.to("rad")
+                .pint.magnitude,
+                colorbar_x=1.01,
+            ),
+            row=1,
             col=2,
         )
 
@@ -868,8 +344,7 @@
 
 
 # Dispersive shift
-def dispersive_frequency_msr_phase(folder, routine, qubit, formato):
->>>>>>> d45ada5e
+def dispersive_frequency_msr_phase(folder, routine, qubit, format):
 
     fig = make_subplots(
         rows=1,
@@ -882,159 +357,34 @@
         ),
     )
 
-<<<<<<< HEAD
-    datasets_spec = []
-    copy = data_spec.df.copy()
-    for i in range(len(copy)):
-        datasets_spec.append(copy.drop_duplicates("frequency"))
-        copy.drop(datasets_spec[-1].index, inplace=True)
-        fig.add_trace(
-            go.Scatter(
-                x=datasets_spec[-1]["frequency"].pint.to("GHz").pint.magnitude,
-                y=datasets_spec[-1]["MSR"].pint.to("uV").pint.magnitude,
-                marker_color="rgb(100, 0, 255)",
-                opacity=0.3,
-                name="MSR",
-                showlegend=not bool(i),
-                legendgroup="group1",
-            ),
-            row=1,
-            col=1,
-        )
-        fig.add_trace(
-            go.Scatter(
-                x=datasets_spec[-1]["frequency"].pint.to("GHz").pint.magnitude,
-                y=datasets_spec[-1]["phase"].pint.to("rad").pint.magnitude,
-                marker_color="rgb(102, 180, 71)",
-                name="phase",
-                opacity=0.3,
-                showlegend=not bool(i),
-                legendgroup="group2",
-            ),
-            row=1,
-            col=2,
-        )
-
-    fig.add_trace(
-        go.Scatter(
-            x=data_spec.df.frequency.drop_duplicates()  # pylint: disable=E1101
-            .pint.to("GHz")
-            .pint.magnitude,
-            y=data_spec.df.groupby("frequency")["MSR"]  # pylint: disable=E1101
-            .mean()
-            .pint.to("uV")
-            .pint.magnitude,
-            name="average MSR",
-            marker_color="rgb(100, 0, 255)",
-        ),
-        row=1,
-        col=1,
-    )
-
-    fig.add_trace(
-        go.Scatter(
-            x=data_spec.df.frequency.drop_duplicates()  # pylint: disable=E1101
-            .pint.to("GHz")
-            .pint.magnitude,
-            y=data_spec.df.groupby("frequency")["phase"]  # pylint: disable=E1101
-            .mean()
-            .pint.to("rad")
-            .pint.magnitude,
-            name="average phase",
-            marker_color="rgb(104, 40, 96)",
-        ),
-        row=1,
-        col=2,
-    )
-
-    datasets_shifted = []
-    copy = data_shifted.df.copy()
-    for i in range(len(copy)):
-        datasets_shifted.append(copy.drop_duplicates("frequency"))
-        copy.drop(datasets_shifted[-1].index, inplace=True)
-        fig.add_trace(
-            go.Scatter(
-                x=datasets_shifted[-1]["frequency"].pint.to("GHz").pint.magnitude,
-                y=datasets_shifted[-1]["MSR"].pint.to("uV").pint.magnitude,
-                marker_color="rgb(255, 130, 67)",
-                opacity=0.3,
-                name="Shifted MSR",
-                showlegend=not bool(i),
-                legendgroup="group3",
-            ),
-            row=1,
-            col=1,
-        )
-        fig.add_trace(
-            go.Scatter(
-                x=datasets_shifted[-1]["frequency"].pint.to("GHz").pint.magnitude,
-                y=datasets_shifted[-1]["phase"].pint.to("rad").pint.magnitude,
-                marker_color="rgb(181, 101, 29)",
-                name="Shifted phase",
-                opacity=0.3,
-                showlegend=not bool(i),
-                legendgroup="group4",
-            ),
-            row=1,
-            col=2,
-        )
-
-    fig.add_trace(
-        go.Scatter(
-            x=data_shifted.df.frequency.drop_duplicates()  # pylint: disable=E1101
-            .pint.to("GHz")
-            .pint.magnitude,
-            y=data_shifted.df.groupby("frequency")["MSR"]  # pylint: disable=E1101
-            .mean()
-            .pint.to("uV")
-            .pint.magnitude,
-            name="average MSR shifted",
-            marker_color="rgb(255, 130, 67)",
-        ),
-        row=1,
-        col=1,
-    )
-
-    fig.add_trace(
-        go.Scatter(
-            x=data_shifted.df.frequency.drop_duplicates()  # pylint: disable=E1101
-            .pint.to("GHz")
-            .pint.magnitude,
-            y=data_shifted.df.groupby("frequency")["phase"]  # pylint: disable=E1101
-            .mean()
-            .pint.to("rad")
-            .pint.magnitude,
-            name="average shifted phase",
-            marker_color="rgb(181, 101, 29)",
-        ),
-        row=1,
-        col=2,
-    )
-=======
     # iterate over multiple data folders
     subfolders = get_data_subfolders(folder)
     i = 0
     fitting_report = ""
     for subfolder in subfolders:
         try:
-            data_spec = DataUnits.load_data(
-                folder, subfolder, routine, formato, f"data_q{qubit}"
-            )
-        except:
-            data_spec = DataUnits(name=f"data_q{qubit}", quantities={"frequency": "Hz"})
+            data_spec = DataUnits.load_data(folder, subfolder, routine, format, f"data")
+            data_spec.df = data_spec.df[
+                data_spec.df["qubit"] == int(qubit)
+            ].reset_index(drop=True)
+        except:
+            data_spec = DataUnits(name=f"data", quantities={"frequency": "Hz"})
 
         try:
             data_shifted = DataUnits.load_data(
-                folder, subfolder, routine, formato, f"data_shifted_q{qubit}"
-            )
+                folder, subfolder, routine, format, f"data_shifted"
+            )
+            data_shifted.df = data_shifted.df[
+                data_shifted.df["qubit"] == int(qubit)
+            ].reset_index(drop=True)
         except:
             data_shifted = DataUnits(
-                name=f"data_shifted_q{qubit}", quantities={"frequency": "Hz"}
+                name=f"data_shifted", quantities={"frequency": "Hz"}
             )
 
         try:
             data_fit = Data.load_data(
-                folder, subfolder, routine, formato, f"fit_q{qubit}"
+                folder, subfolder, routine, format, f"fit_q{qubit}"
             )
         except:
             data_fit = Data(
@@ -1045,13 +395,12 @@
                     "popt3",
                     "label1",
                     "label2",
-                    "label3",
                 ]
             )
 
         try:
             data_fit_shifted = Data.load_data(
-                folder, subfolder, routine, formato, f"fit_shifted_q{qubit}"
+                folder, subfolder, routine, format, f"fit_shifted_q{qubit}"
             )
         except:
             data_fit_shifted = Data(
@@ -1062,63 +411,116 @@
                     "popt3",
                     "label1",
                     "label2",
-                    "label3",
                 ]
             )
->>>>>>> d45ada5e
+
+        datasets_spec = []
+        copy = data_spec.df.copy()
+        for j in range(len(copy)):
+            datasets_spec.append(copy.drop_duplicates("frequency"))
+            copy.drop(datasets_spec[-1].index, inplace=True)
+            fig.add_trace(
+                go.Scatter(
+                    x=datasets_spec[-1]["frequency"].pint.to("GHz").pint.magnitude,
+                    y=datasets_spec[-1]["MSR"].pint.to("uV").pint.magnitude,
+                    marker_color="rgb(100, 0, 255)",
+                    opacity=0.3,
+                    name=f"q{qubit}/r{i} MSR",
+                    showlegend=not bool(j),
+                    legendgroup="group1",
+                ),
+                row=1,
+                col=1,
+            )
+            fig.add_trace(
+                go.Scatter(
+                    x=datasets_spec[-1]["frequency"].pint.to("GHz").pint.magnitude,
+                    y=datasets_spec[-1]["phase"].pint.to("rad").pint.magnitude,
+                    marker_color="rgb(102, 180, 71)",
+                    name=f"q{qubit}/r{i} phase",
+                    opacity=0.3,
+                    showlegend=not bool(j),
+                    legendgroup="group2",
+                ),
+                row=1,
+                col=2,
+            )
 
         fig.add_trace(
             go.Scatter(
-<<<<<<< HEAD
-                x=freqrange,
-                y=lorenzian(
-                    freqrange,
-                    data_fit.get_values("popt0"),
-                    data_fit.get_values("popt1"),
-                    data_fit.get_values("popt2"),
-                    data_fit.get_values("popt3"),
-                ),
-                name="Fit MSR",
-                line=go.scatter.Line(dash="dot"),
-                marker_color="rgb(102, 180, 71)",
-=======
-                x=data_spec.get_values("frequency", "GHz"),
-                y=data_spec.get_values("MSR", "uV"),
-                name=f"q{qubit}/r{i} Spectroscopy",
->>>>>>> d45ada5e
+                x=data_spec.df.frequency.drop_duplicates()  # pylint: disable=E1101
+                .pint.to("GHz")
+                .pint.magnitude,
+                y=data_spec.df.groupby("frequency")["MSR"]  # pylint: disable=E1101
+                .mean()
+                .pint.to("uV")
+                .pint.magnitude,
+                name=f"q{qubit}/r{i} average MSR",
+                marker_color="rgb(100, 0, 255)",
             ),
             row=1,
             col=1,
         )
+
         fig.add_trace(
             go.Scatter(
-                x=data_spec.get_values("frequency", "GHz"),
-                y=data_spec.get_values("phase", "rad"),
-                name=f"q{qubit}/r{i} Spectroscopy",
+                x=data_spec.df.frequency.drop_duplicates()  # pylint: disable=E1101
+                .pint.to("GHz")
+                .pint.magnitude,
+                y=data_spec.df.groupby("frequency")["phase"]  # pylint: disable=E1101
+                .mean()
+                .pint.to("rad")
+                .pint.magnitude,
+                name=f"q{qubit}/r{i} average phase",
+                marker_color="rgb(104, 40, 96)",
             ),
             row=1,
             col=2,
         )
 
+        datasets_shifted = []
+        copy = data_shifted.df.copy()
+        for j in range(len(copy)):
+            datasets_shifted.append(copy.drop_duplicates("frequency"))
+            copy.drop(datasets_shifted[-1].index, inplace=True)
+            fig.add_trace(
+                go.Scatter(
+                    x=datasets_shifted[-1]["frequency"].pint.to("GHz").pint.magnitude,
+                    y=datasets_shifted[-1]["MSR"].pint.to("uV").pint.magnitude,
+                    marker_color="rgb(100, 0, 255)",
+                    opacity=0.3,
+                    name=f"q{qubit}/r{i} shifted MSR",
+                    showlegend=not bool(j),
+                    legendgroup="group1",
+                ),
+                row=1,
+                col=1,
+            )
+            fig.add_trace(
+                go.Scatter(
+                    x=datasets_shifted[-1]["frequency"].pint.to("GHz").pint.magnitude,
+                    y=datasets_shifted[-1]["phase"].pint.to("rad").pint.magnitude,
+                    marker_color="rgb(102, 180, 71)",
+                    name=f"q{qubit}/r{i} shifted phase",
+                    opacity=0.3,
+                    showlegend=not bool(j),
+                    legendgroup="group2",
+                ),
+                row=1,
+                col=2,
+            )
+
         fig.add_trace(
             go.Scatter(
-<<<<<<< HEAD
-                x=freqrange,
-                y=lorenzian(
-                    freqrange,
-                    data_fit_shifted.get_values("popt0"),
-                    data_fit_shifted.get_values("popt1"),
-                    data_fit_shifted.get_values("popt2"),
-                    data_fit_shifted.get_values("popt3"),
-                ),
-                name="Fit shifted MSR",
-                line=go.scatter.Line(dash="dot"),
-                marker_color="rgb(204, 102, 102)",
-=======
-                x=data_shifted.get_values("frequency", "GHz"),
-                y=data_shifted.get_values("MSR", "uV"),
-                name=f"q{qubit}/r{i} Shifted Spectroscopy",
->>>>>>> d45ada5e
+                x=data_shifted.df.frequency.drop_duplicates()  # pylint: disable=E1101
+                .pint.to("GHz")
+                .pint.magnitude,
+                y=data_shifted.df.groupby("frequency")["MSR"]  # pylint: disable=E1101
+                .mean()
+                .pint.to("uV")
+                .pint.magnitude,
+                name=f"q{qubit}/r{i} average shifted MSR",
+                marker_color="rgb(100, 0, 255)",
             ),
             row=1,
             col=1,
@@ -1126,9 +528,15 @@
 
         fig.add_trace(
             go.Scatter(
-                x=data_shifted.get_values("frequency", "GHz"),
-                y=data_shifted.get_values("phase", "rad"),
-                name=f"q{qubit}/r{i} Shifted Spectroscopy",
+                x=data_shifted.df.frequency.drop_duplicates()  # pylint: disable=E1101
+                .pint.to("GHz")
+                .pint.magnitude,
+                y=data_shifted.df.groupby("frequency")["phase"]  # pylint: disable=E1101
+                .mean()
+                .pint.to("rad")
+                .pint.magnitude,
+                name=f"q{qubit}/r{i} average shifted phase",
+                marker_color="rgb(104, 40, 96)",
             ),
             row=1,
             col=2,
