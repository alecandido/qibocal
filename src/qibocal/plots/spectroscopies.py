--- conflicted
+++ resolved
@@ -698,15 +698,9 @@
                 row=1 + report_n,
                 col=2,
             )
-<<<<<<< HEAD
-            fig.update_yaxes(title_text="bias (dimensionless)", row=1 + report_n, col=2)
-
-        fig.update_yaxes(title_text="bias (dimensionless)", row=1 + report_n, col=1)
-=======
             fig.update_yaxes(title_text="Bias (V)", row=1 + report_n, col=2)
 
         fig.update_yaxes(title_text="Bias (V)", row=1 + report_n, col=1)
->>>>>>> b48a3f57
         fig.update_layout(
             showlegend=False,
             uirevision="0",  # ``uirevision`` allows zooming while live plotting
@@ -1037,11 +1031,7 @@
         cols=nb,
         horizontal_spacing=0.05,
         vertical_spacing=0.1,
-<<<<<<< HEAD
-        x_title="bias (dimensionless)",
-=======
         x_title="Bias (V)",
->>>>>>> b48a3f57
         y_title="Frequency (GHz)",
         shared_xaxes=False,
         shared_yaxes=True,
