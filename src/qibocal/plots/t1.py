--- conflicted
+++ resolved
@@ -9,20 +9,6 @@
 
 # T1
 def t1_time_msr_phase(folder, routine, qubit, format):
-<<<<<<< HEAD
-    try:
-        data = DataUnits.load_data(folder, routine, format, "data")
-        data.df = data.df[data.df["qubit"] == int(qubit)].reset_index(drop=True)
-    except:
-        data = DataUnits(quantities={"time": "ns"}, options=["qubit"])
-
-    try:
-        data_fit = Data.load_data(folder, routine, format, f"fit_q{qubit}")
-    except:
-        data_fit = DataUnits()
-=======
->>>>>>> d45ada5e
-
     fig = make_subplots(
         rows=1,
         cols=2,
@@ -34,102 +20,16 @@
         ),
     )
 
-<<<<<<< HEAD
-    datasets = []
-    copy = data.df.copy()
-    for i in range(len(copy)):
-        datasets.append(copy.drop_duplicates("time"))
-        copy.drop(datasets[-1].index, inplace=True)
-        fig.add_trace(
-            go.Scatter(
-                x=datasets[-1]["time"].pint.to("ns").pint.magnitude,
-                y=datasets[-1]["MSR"].pint.to("uV").pint.magnitude,
-                marker_color="rgb(100, 0, 255)",
-                opacity=0.3,
-                name="MSR",
-                showlegend=not bool(i),
-                legendgroup="group1",
-            ),
-            row=1,
-            col=1,
-        )
-        fig.add_trace(
-            go.Scatter(
-                x=datasets[-1]["time"].pint.to("ns").pint.magnitude,
-                y=datasets[-1]["phase"].pint.to("rad").pint.magnitude,
-                marker_color="rgb(102, 180, 71)",
-                name="phase",
-                opacity=0.3,
-                showlegend=not bool(i),
-                legendgroup="group2",
-            ),
-            row=1,
-            col=2,
-        )
-
-    fig.add_trace(
-        go.Scatter(
-            x=data.df.time.drop_duplicates()  # pylint: disable=E1101
-            .pint.to("ns")
-            .pint.magnitude,
-            y=data.df.groupby("time")["MSR"]  # pylint: disable=E1101
-            .mean()
-            .pint.to("uV")
-            .pint.magnitude,
-            name="average MSR",
-            marker_color="rgb(100, 0, 255)",
-        ),
-        row=1,
-        col=1,
-    )
-    fig.add_trace(
-        go.Scatter(
-            x=data.df.time.drop_duplicates()  # pylint: disable=E1101
-            .pint.to("ns")
-            .pint.magnitude,
-            y=data.df.groupby("time")["phase"]  # pylint: disable=E1101
-            .mean()
-            .pint.to("rad")
-            .pint.magnitude,
-            name="average phase",
-            marker_color="rgb(204, 102, 102)",
-        ),
-        row=1,
-        col=2,
-    )
-
-    # add fitting trace
-    if len(data) > 0 and len(data_fit) > 0:
-        timerange = np.linspace(
-            min(data.get_values("time", "ns")),
-            max(data.get_values("time", "ns")),
-            2 * len(data),
-        )
-        params = [i for i in list(data_fit.df.keys()) if "popt" not in i]
-        fig.add_trace(
-            go.Scatter(
-                x=timerange,
-                y=exp(
-                    timerange,
-                    data_fit.get_values("popt0"),
-                    data_fit.get_values("popt1"),
-                    data_fit.get_values("popt2"),
-                ),
-                name="Fit MSR",
-                line=go.scatter.Line(dash="dot"),
-                marker_color="rgb(255, 130, 67)",
-=======
     # iterate over multiple data folders
     subfolders = get_data_subfolders(folder)
     i = 0
     fitting_report = ""
     for subfolder in subfolders:
         try:
-            data = DataUnits.load_data(
-                folder, subfolder, routine, format, f"data_q{qubit}"
-            )
+            data = DataUnits.load_data(folder, subfolder, routine, format, "data")
+            data.df = data.df[data.df["qubit"] == int(qubit)].reset_index(drop=True)
         except:
-            data = DataUnits(quantities={"Time": "ns"})
+            data = DataUnits(quantities={"time": "ns"}, options=["qubit"])
 
         try:
             data_fit = Data.load_data(
@@ -138,21 +38,64 @@
         except:
             data_fit = DataUnits()
 
+        datasets = []
+        copy = data.df.copy()
+        for i in range(len(copy)):
+            datasets.append(copy.drop_duplicates("time"))
+            copy.drop(datasets[-1].index, inplace=True)
+            fig.add_trace(
+                go.Scatter(
+                    x=datasets[-1]["time"].pint.to("ns").pint.magnitude,
+                    y=datasets[-1]["MSR"].pint.to("uV").pint.magnitude,
+                    marker_color="rgb(100, 0, 255)",
+                    opacity=0.3,
+                    name=f"T1 q{qubit}/r{i}",
+                    showlegend=not bool(i),
+                    legendgroup="group1",
+                ),
+                row=1,
+                col=1,
+            )
+            fig.add_trace(
+                go.Scatter(
+                    x=datasets[-1]["time"].pint.to("ns").pint.magnitude,
+                    y=datasets[-1]["phase"].pint.to("rad").pint.magnitude,
+                    marker_color="rgb(102, 180, 71)",
+                    name=f"T1 q{qubit}/r{i}",
+                    opacity=0.3,
+                    showlegend=not bool(i),
+                    legendgroup="group2",
+                ),
+                row=1,
+                col=2,
+            )
+
         fig.add_trace(
             go.Scatter(
-                x=data.get_values("Time", "ns"),
-                y=data.get_values("MSR", "uV"),
-                name=f"T1 q{qubit}/r{i}",
->>>>>>> d45ada5e
+                x=data.df.time.drop_duplicates()  # pylint: disable=E1101
+                .pint.to("ns")
+                .pint.magnitude,
+                y=data.df.groupby("time")["MSR"]  # pylint: disable=E1101
+                .mean()
+                .pint.to("uV")
+                .pint.magnitude,
+                name=f"avg T1 q{qubit}/r{i}",
+                marker_color="rgb(100, 0, 255)",
             ),
             row=1,
             col=1,
         )
         fig.add_trace(
             go.Scatter(
-                x=data.get_values("Time", "ns"),
-                y=data.get_values("phase", "rad"),
-                name=f"T1 q{qubit}/r{i}",
+                x=data.df.time.drop_duplicates()  # pylint: disable=E1101
+                .pint.to("ns")
+                .pint.magnitude,
+                y=data.df.groupby("time")["phase"]  # pylint: disable=E1101
+                .mean()
+                .pint.to("rad")
+                .pint.magnitude,
+                name=f"avg T1 q{qubit}/r{i}",
+                marker_color="rgb(204, 102, 102)",
             ),
             row=1,
             col=2,
@@ -161,8 +104,8 @@
         # add fitting trace
         if len(data) > 0 and len(data_fit) > 0:
             timerange = np.linspace(
-                min(data.get_values("Time", "ns")),
-                max(data.get_values("Time", "ns")),
+                min(data.get_values("time", "ns")),
+                max(data.get_values("time", "ns")),
                 2 * len(data),
             )
             params = [i for i in list(data_fit.df.keys()) if "popt" not in i]
