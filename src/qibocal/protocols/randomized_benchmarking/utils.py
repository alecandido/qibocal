--- conflicted
+++ resolved
@@ -11,6 +11,7 @@
 from qibo.config import raise_error
 from qibo.models import Circuit
 from qibolab.qubits import QubitId, QubitPairId
+from qibolab.platform import Platform
 
 from qibocal.auto.operation import Data, Parameters, Results
 from qibocal.auto.transpile import (
@@ -332,6 +333,7 @@
 
 def setup(
     params: Parameters,
+    platform: Platform,
     single_qubit: bool = True,
     interleave: Optional[str] = None,
 ):
@@ -341,12 +343,14 @@
     Args:
         params (Parameters): The parameters for the experiment.
         single_qubit (bool, optional): Flag indicating whether the experiment is for a single qubit or two qubits. Defaults to True.
+        interleave: (str, optional): The type of interleaving to apply. Defaults to None.
 
     Returns:
         tuple: A tuple containing the experiment data, noise model, and backend.
     """
 
     backend = GlobalBackend()
+    backend.platform = platform
     # For simulations, a noise model can be added.
     noise_model = None
     if params.noise_model is not None:
@@ -522,12 +526,9 @@
     params: Parameters,
     targets: list[QubitPairId],
     add_inverse_layer: bool = True,
+    platform: Platform,
     interleave: str = None,
-<<<<<<< HEAD
 ) -> Union[RB2QData, RB2QInterData]:
-    """The data acquisition stage of two qubit Standard Randomized Benchmarking."""
-=======
-) -> RB2QData:
     """
     The data acquisition stage of two qubit Standard Randomized Benchmarking.
 
@@ -540,9 +541,8 @@
     Returns:
         RB2QData: The acquired data for two qubit randomized benchmarking.
     """
->>>>>>> c2e0ca1e
-
-    data, noise_model, backend = setup(params, single_qubit=False)
+
+    data, noise_model, backend = setup(params, single_qubit=False, platform=platform)
     circuits, indexes, npulses_per_clifford = get_circuits(
         params, targets, add_inverse_layer, interleave, noise_model, single_qubit=False
     )
@@ -575,148 +575,9 @@
     return data
 
 
-<<<<<<< HEAD
-# TODO: Expand when more entangling gates are calibrated
-def find_cliffords(cz_list):
-    clifford_list = []
-    clifford = []
-    for gate in cz_list:
-        if gate == "CZ":
-            clifford.append(gate)
-            clifford_list.append(clifford)
-            clifford = []
-            continue
-        clifford.append(gate)
-    clifford_list.append(clifford)
-    return clifford_list
-
-
-def separator(clifford):
-    # Separate values containing 1
-    values_with_1 = [value for value in clifford if "1" in value]
-    values_with_1 = ",".join(values_with_1)
-
-    # Separate values containing 2
-    values_with_2 = [value for value in clifford if "2" in value]
-    values_with_2 = ",".join(values_with_2)
-
-    # Check if CZ
-    value_with_CZ = [value for value in clifford if "CZ" in value]
-    value_with_CZ = len(value_with_CZ) == 1
-
-    values_with_1 = values_with_1.replace("1", "")
-    values_with_2 = values_with_2.replace("2", "")
-    return values_with_1, values_with_2, value_with_CZ
-
-
-def clifford2gates(clifford):
-    gate_list = clifford.split(",")
-
-    clifford_list = find_cliffords(gate_list)
-
-    clifford_gate = []
-    for clifford in clifford_list:
-        values_with_1, values_with_2, value_with_CZ = separator(clifford)
-        clifford_gate.append(SINGLE_QUBIT_CLIFFORDS_NAMES[values_with_1](0))
-        clifford_gate.append(SINGLE_QUBIT_CLIFFORDS_NAMES[values_with_2](1))
-        if value_with_CZ:
-            clifford_gate.append(gates.CZ(0, 1))
-
-    return clifford_gate
-
-
-def clifford_to_matrix(clifford):
-    clifford_gate = clifford2gates(clifford)
-
-    qubits_str = ["q0", "q1"]
-
-    new_circuit = Circuit(2, wire_names=qubits_str)
-    for gate in clifford_gate:
-        new_circuit.add(gate)
-
-    unitary = new_circuit.unitary()
-
-    return unitary
-
-
-def generate_inv_dict_cliffords_file(two_qubit_cliffords, output_file=None):
-    """
-    Generate an inverse dictionary of clifford matrices and save it to a npz file.
-
-    Parameters:
-    two_qubit_cliffords (dict): A dictionary of two-qubit cliffords.
-    output_file (str): The path to the output npz file.
-    """
-    clifford_matrices = {}
-    for i, clifford in enumerate(two_qubit_cliffords.values()):
-        clifford = two_qubit_cliffords[str(i)]
-
-        unitary = clifford_to_matrix(clifford)
-        unitary = unitary.round(3)
-        unitary += 0.0 + 0.0j
-
-        clifford_matrices[i] = unitary
-
-    clifford_matrices_inv_np = {}
-    # Convert the arrays to strings and store them as keys in the new dictionary
-    for key, value in clifford_matrices.items():
-        key_str = np.array2string(value, separator=",")
-        clifford_matrices_inv_np[key_str] = key
-
-    if output_file is not None:
-        np.savez(output_file, **clifford_matrices_inv_np)
-
-    return clifford_matrices_inv_np
-
-
-def clifford_to_pulses(clifford):
-    gate_list = clifford.split(",")
-
-    clifford_list = find_cliffords(gate_list)
-
-    pulses = 0
-    for clifford in clifford_list:
-        values_with_1, values_with_2, value_with_CZ = separator(clifford)
-
-        if SINGLE_QUBIT_CLIFFORDS_NAMES[values_with_1](0).name != "id":
-            pulses += 2  # This assumes a U3 transpiled into 2 pulses
-        if SINGLE_QUBIT_CLIFFORDS_NAMES[values_with_2](1).name != "id":
-            pulses += 2  # This assumes a U3 transpiled into 2 pulses
-        if value_with_CZ:
-            pulses += 1  # This assumes a CZ without parking so 1 pulse
-
-    return pulses
-
-
-def calculate_pulses_clifford(cliffords):
-    pulses = 0
-    for i, clifford in enumerate(cliffords.values()):
-        clifford = cliffords[str(i)]
-        pulses += clifford_to_pulses(clifford)
-
-    pulses_per_clifford = pulses / len(cliffords)
-    return pulses_per_clifford
-
-
-def load_inverse_cliffords(file_inv):
-    path = pathlib.Path(__file__).parent / file_inv
-    clifford_matrices_inv = np.load(path)
-    return clifford_matrices_inv
-
-
-def load_cliffords(file):
-    path = pathlib.Path(__file__).parent / "2qubitCliffs.json"
-    with open(path) as file:
-        two_qubit_cliffords = json.load(file)
-    return two_qubit_cliffords
-
-
 def layer_circuit(
     rb_gen: Callable, depth: int, target, interleave: str = None
 ) -> tuple[Circuit, dict]:
-=======
-def layer_circuit(rb_gen: Callable, depth: int, target) -> tuple[Circuit, dict]:
->>>>>>> c2e0ca1e
     """Creates a circuit of `depth` layers from a generator `layer_gen` yielding `Circuit` or `Gate`
     and a dictionary with random indexes used to select the clifford gates.
 
