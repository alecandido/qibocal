from dataclasses import dataclass, field
from typing import Iterable, Optional, TypedDict, Union

import numpy as np
import plotly.graph_objects as go
from qibolab.platform import Platform
from qibolab.qubits import QubitId

from qibocal.auto.operation import Parameters, Routine

from ..utils import table_dict, table_html
<<<<<<< HEAD
from .fitting import exp1B_func, fit_exp1B_func
from .utils import RBData, data_uncertainties, number_to_str, rb_acquisition

NPULSES_PER_CLIFFORD = 23 * 2 / 24  # 1.875
=======
from .fitting import exp1B_func
from .utils import RBData, StandardRBResult, fit, number_to_str, rb_acquisition
>>>>>>> ceb6ab7c


class Depthsdict(TypedDict):
    """dictionary used to build a list of depths as ``range(start, stop, step)``."""

    start: int
    stop: int
    step: int


@dataclass
class StandardRBParameters(Parameters):
    """Standard Randomized Benchmarking runcard inputs."""

    depths: Union[list, Depthsdict]
    """A list of depths/sequence lengths. If a dictionary is given the list will be build."""
    niter: int
    """Sets how many iterations over the same depth value."""
    uncertainties: Optional[float] = None
    """Method of computing the error bars of the signal and uncertainties of the fit. If ``None``,
    it computes the standard deviation. Otherwise it computes the corresponding confidence interval. Defaults `None`."""
    unrolling: bool = False
    """If ``True`` it uses sequence unrolling to deploy multiple circuits in a single instrument call.
    Defaults to ``False``."""
    seed: Optional[int] = None
    """A fixed seed to initialize ``np.random.Generator``. If ``None``, uses a random seed.
    Defaults is ``None``."""
    noise_model: Optional[str] = None
    """For simulation purposes, string has to match what is in
    :mod:`qibocal.protocols.randomized_benchmarking.noisemodels`"""
    noise_params: Optional[list] = field(default_factory=list)
    """With this the noise model will be initialized, if not given random values will be used."""
    nshots: int = 10
    """Just to add the default value"""

    def __post_init__(self):
        if isinstance(self.depths, dict):
            self.depths = list(
                range(self.depths["start"], self.depths["stop"], self.depths["step"])
            )


<<<<<<< HEAD
@dataclass
class StandardRBResult(Results):
    """Standard RB outputs."""

    fidelity: dict[QubitId, float]
    """The overall fidelity of this qubit."""
    pulse_fidelity: dict[QubitId, float]
    """The pulse fidelity of the gates acting on this qubit."""
    fit_parameters: dict[QubitId, tuple[float, float, float]]
    """Raw fitting parameters."""
    fit_uncertainties: dict[QubitId, tuple[float, float, float]]
    """Fitting parameters uncertainties."""
    error_bars: dict[QubitId, Optional[Union[float, list[float]]]] = None
    """Error bars for y."""

    # FIXME: fix this after https://github.com/qiboteam/qibocal/pull/597
    def __contains__(self, qubit: QubitId):
        return True


class RB_Generator:
    """
    This class generates random single qubit cliffords for randomized benchmarking.
    """

    def __init__(self, seed):
        self.seed = seed
        self.local_state = (
            np.random.default_rng(seed)
            if seed is None or isinstance(seed, int)
            else seed
        )

    def random_index(self, gate_list):
        """
        Generates a random index within the range of the given gate list.

        Parameters:
        - gate_list (list): List of gates.

        Returns:
        - int: Random index.
        """
        return self.local_state.integers(0, len(gate_list), 1)

    def layer_gen(self):
        """
        Returns:
        - Gate: Random single-qubit clifford .
        """
        return random_clifford(self.random_index)


def random_circuits(
    depth: int,
    targets: list[QubitId],
    niter,
    rb_gen,
    noise_model=None,
) -> Iterable:
    """Returns single-qubit random self-inverting Clifford circuits.

    Args:
        params (StandardRBParameters): Parameters of the RB protocol.
        targets (list[QubitId]):
            list of qubits the circuit is executed on.
        nqubits (int, optional): Number of qubits of the resulting circuits.
            If ``None``, sets ``len(qubits)``. Defaults to ``None``.

    Returns:
        Iterable: The iterator of circuits.
    """

    circuits = []
    indexes = defaultdict(list)
    for _ in range(niter):
        for target in targets:
            circuit, random_index = layer_circuit(rb_gen, depth, target)
            add_inverse_layer(circuit)
            add_measurement_layer(circuit)
            if noise_model is not None:
                circuit = noise_model.apply(circuit)
            circuits.append(circuit)
            indexes[target].append(random_index)

    return circuits, indexes


=======
>>>>>>> ceb6ab7c
def _acquisition(
    params: StandardRBParameters,
    platform: Platform,
    targets: list[QubitId],
) -> RBData:
    """The data acquisition stage of Standard Randomized Benchmarking.

    1. Set up the scan
    2. Execute the scan
    3. Post process the data and initialize a standard rb data object with it.

    Args:
        params: All parameters in one object.
        platform: Platform the experiment is executed on.
        target: list of qubits the experiment is executed on.

    Returns:
        RBData: The depths, samples and ground state probability of each experiment in the scan.
    """

    return rb_acquisition(params, targets)


def _fit(data: RBData) -> StandardRBResult:
    """Takes a data frame, extracts the depths and the signal and fits it with an
    exponential function y = Ap^x+B.

    Args:
        data (RBData): Data from the data acquisition stage.

    Returns:
        StandardRBResult: Aggregated and processed data.
    """
    return fit(data.qubits, data)


def _plot(
    data: RBData, fit: StandardRBResult, target: QubitId
) -> tuple[list[go.Figure], str]:
    """Builds the table for the qq pipe, calls the plot function of the result object
    and returns the figure es list.

    Args:
        data (RBData): Data object used for the table.
        fit (StandardRBResult): Is called for the plot.
        target (_type_): Not used yet.

    Returns:
        tuple[list[go.Figure], str]:
    """

    qubit = target
    fig = go.Figure()
    fitting_report = ""
    x = data.depths
    raw_data = data.extract_probabilities(qubit)
    y = np.mean(raw_data, axis=1)
    raw_depths = [[depth] * data.niter for depth in data.depths]

    fig.add_trace(
        go.Scatter(
            x=np.hstack(raw_depths),
            y=np.hstack(raw_data),
            line=dict(color="#6597aa"),
            mode="markers",
            marker={"opacity": 0.2, "symbol": "square"},
            name="iterations",
        )
    )

    fig.add_trace(
        go.Scatter(
            x=x,
            y=y,
            line=dict(color="#aa6464"),
            mode="markers",
            name="average",
        )
    )
    # Create a dictionary for the error bars
    error_y_dict = None
    if fit is not None:
        popt, perr = fit.fit_parameters[qubit], fit.fit_uncertainties[qubit]
        label = "Fit: y=Ap^x<br>A: {}<br>p: {}<br>B: {}".format(
            number_to_str(popt[0], perr[0]),
            number_to_str(popt[1], perr[1]),
            number_to_str(popt[2], perr[2]),
        )
        x_fit = np.linspace(min(x), max(x), len(x) * 20)
        y_fit = exp1B_func(x_fit, *popt)
        fig.add_trace(
            go.Scatter(
                x=x_fit,
                y=y_fit,
                name=label,
                line=go.scatter.Line(dash="dot", color="#00cc96"),
            )
        )
        if fit.error_bars is not None:
            error_bars = fit.error_bars[qubit]
            # Constant error bars
            if isinstance(error_bars, Iterable) is False:
                error_y_dict = {"type": "constant", "value": error_bars}
            # Symmetric error bars
            elif isinstance(error_bars[0], Iterable) is False:
                error_y_dict = {"type": "data", "array": error_bars}
            # Asymmetric error bars
            else:
                error_y_dict = {
                    "type": "data",
                    "symmetric": False,
                    "array": error_bars[1],
                    "arrayminus": error_bars[0],
                }
            fig.add_trace(
                go.Scatter(
                    x=x,
                    y=y,
                    error_y=error_y_dict,
                    line={"color": "#aa6464"},
                    mode="markers",
                    name="error bars",
                )
            )

    if fit is not None:
        fitting_report = table_html(
            table_dict(
                str(qubit),
                ["niter", "nshots", "uncertainties", "fidelity", "pulse_fidelity"],
                [
                    data.niter,
                    data.nshots,
                    data.uncertainties,
                    number_to_str(
                        fit.fidelity[qubit],
                        np.array(fit.fit_uncertainties[qubit][1]) / 2,
                    ),
                    number_to_str(
                        fit.pulse_fidelity[qubit],
                        np.array(fit.fit_uncertainties[qubit][1])
                        / (2 * data.npulses_per_clifford),
                    ),
                ],
            )
        )

    fig.update_layout(
        showlegend=True,
        xaxis_title="Circuit depth",
        yaxis_title="Survival Probability",
    )

    return [fig], fitting_report


standard_rb = Routine(_acquisition, _fit, _plot)<|MERGE_RESOLUTION|>--- conflicted
+++ resolved
@@ -9,15 +9,8 @@
 from qibocal.auto.operation import Parameters, Routine
 
 from ..utils import table_dict, table_html
-<<<<<<< HEAD
-from .fitting import exp1B_func, fit_exp1B_func
-from .utils import RBData, data_uncertainties, number_to_str, rb_acquisition
-
-NPULSES_PER_CLIFFORD = 23 * 2 / 24  # 1.875
-=======
 from .fitting import exp1B_func
 from .utils import RBData, StandardRBResult, fit, number_to_str, rb_acquisition
->>>>>>> ceb6ab7c
 
 
 class Depthsdict(TypedDict):
@@ -60,97 +53,6 @@
             )
 
 
-<<<<<<< HEAD
-@dataclass
-class StandardRBResult(Results):
-    """Standard RB outputs."""
-
-    fidelity: dict[QubitId, float]
-    """The overall fidelity of this qubit."""
-    pulse_fidelity: dict[QubitId, float]
-    """The pulse fidelity of the gates acting on this qubit."""
-    fit_parameters: dict[QubitId, tuple[float, float, float]]
-    """Raw fitting parameters."""
-    fit_uncertainties: dict[QubitId, tuple[float, float, float]]
-    """Fitting parameters uncertainties."""
-    error_bars: dict[QubitId, Optional[Union[float, list[float]]]] = None
-    """Error bars for y."""
-
-    # FIXME: fix this after https://github.com/qiboteam/qibocal/pull/597
-    def __contains__(self, qubit: QubitId):
-        return True
-
-
-class RB_Generator:
-    """
-    This class generates random single qubit cliffords for randomized benchmarking.
-    """
-
-    def __init__(self, seed):
-        self.seed = seed
-        self.local_state = (
-            np.random.default_rng(seed)
-            if seed is None or isinstance(seed, int)
-            else seed
-        )
-
-    def random_index(self, gate_list):
-        """
-        Generates a random index within the range of the given gate list.
-
-        Parameters:
-        - gate_list (list): List of gates.
-
-        Returns:
-        - int: Random index.
-        """
-        return self.local_state.integers(0, len(gate_list), 1)
-
-    def layer_gen(self):
-        """
-        Returns:
-        - Gate: Random single-qubit clifford .
-        """
-        return random_clifford(self.random_index)
-
-
-def random_circuits(
-    depth: int,
-    targets: list[QubitId],
-    niter,
-    rb_gen,
-    noise_model=None,
-) -> Iterable:
-    """Returns single-qubit random self-inverting Clifford circuits.
-
-    Args:
-        params (StandardRBParameters): Parameters of the RB protocol.
-        targets (list[QubitId]):
-            list of qubits the circuit is executed on.
-        nqubits (int, optional): Number of qubits of the resulting circuits.
-            If ``None``, sets ``len(qubits)``. Defaults to ``None``.
-
-    Returns:
-        Iterable: The iterator of circuits.
-    """
-
-    circuits = []
-    indexes = defaultdict(list)
-    for _ in range(niter):
-        for target in targets:
-            circuit, random_index = layer_circuit(rb_gen, depth, target)
-            add_inverse_layer(circuit)
-            add_measurement_layer(circuit)
-            if noise_model is not None:
-                circuit = noise_model.apply(circuit)
-            circuits.append(circuit)
-            indexes[target].append(random_index)
-
-    return circuits, indexes
-
-
-=======
->>>>>>> ceb6ab7c
 def _acquisition(
     params: StandardRBParameters,
     platform: Platform,
