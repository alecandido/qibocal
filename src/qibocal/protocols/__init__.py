--- conflicted
+++ resolved
@@ -147,11 +147,7 @@
     "rabi_length_frequency",
     "rabi_length_frequency_signal",
     "standard_rb_2q",
-<<<<<<< HEAD
-    "cz_sweep",
     "rb_ondevice",
-=======
     "standard_rb_2q_inter",
     "optimize_two_qubit_gate",
->>>>>>> c4fdce88
 ]