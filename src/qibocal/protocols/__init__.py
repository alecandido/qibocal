from enum import Enum

from .allxy.allxy import allxy
from .allxy.allxy_drag_pulse_tuning import allxy_drag_pulse_tuning
from .allxy.allxy_resonator_depletion_tuning import allxy_resonator_depletion_tuning
from .classification import single_shot_classification
from .coherence.spin_echo import spin_echo
from .coherence.spin_echo_signal import spin_echo_signal
from .coherence.t1 import t1
from .coherence.t1_sequences import t1_sequences
from .coherence.t1_signal import t1_signal
from .coherence.t2 import t2
from .coherence.t2_sequences import t2_sequences
from .coherence.t2_signal import t2_signal
from .coherence.zeno import zeno
from .coherence.zeno_signal import zeno_signal
from .couplers.coupler_chevron import coupler_chevron
from .couplers.coupler_qubit_spectroscopy import coupler_qubit_spectroscopy
from .couplers.coupler_resonator_spectroscopy import coupler_resonator_spectroscopy
from .dispersive_shift import dispersive_shift
from .dispersive_shift_qutrit import dispersive_shift_qutrit
from .drag import drag_tuning
from .fast_reset.fast_reset import fast_reset
from .flipping import flipping
from .flipping_signal import flipping_signal
from .flux_dependence.avoided_crossing import avoided_crossing
from .flux_dependence.qubit_crosstalk import qubit_crosstalk
from .flux_dependence.qubit_flux_dependence import qubit_flux
from .flux_dependence.qubit_flux_tracking import qubit_flux_tracking
from .flux_dependence.resonator_crosstalk import resonator_crosstalk
from .flux_dependence.resonator_flux_dependence import resonator_flux
from .qubit_power_spectroscopy import qubit_power_spectroscopy
from .qubit_spectroscopy import qubit_spectroscopy
from .qubit_spectroscopy_ef import qubit_spectroscopy_ef
from .qutrit_classification import qutrit_classification
from .rabi.amplitude import rabi_amplitude
from .rabi.amplitude_signal import rabi_amplitude_signal
from .rabi.ef import rabi_amplitude_ef
from .rabi.length import rabi_length
from .rabi.length_sequences import rabi_length_sequences
from .rabi.length_signal import rabi_length_signal
from .ramsey.ramsey import ramsey
from .ramsey.ramsey_signal import ramsey_signal
from .randomized_benchmarking.filtered_rb import filtered_rb
from .randomized_benchmarking.standard_rb import standard_rb
from .randomized_benchmarking.standard_rb_2q import standard_rb_2q
from .readout_characterization import readout_characterization
from .readout_mitigation_matrix import readout_mitigation_matrix
from .readout_optimization.resonator_amplitude import resonator_amplitude
from .readout_optimization.resonator_frequency import resonator_frequency
from .readout_optimization.twpa_calibration.frequency import twpa_frequency
from .readout_optimization.twpa_calibration.frequency_power import twpa_frequency_power
from .readout_optimization.twpa_calibration.frequency_SNR import twpa_frequency_snr
from .readout_optimization.twpa_calibration.power import twpa_power
from .readout_optimization.twpa_calibration.power_SNR import twpa_power_snr
from .resonator_punchout import resonator_punchout
from .resonator_punchout_attenuation import resonator_punchout_attenuation
from .resonator_spectroscopy import resonator_spectroscopy
from .signal_experiments.calibrate_state_discrimination import (
    calibrate_state_discrimination,
)
from .signal_experiments.time_of_flight_readout import time_of_flight_readout
from .state_tomography import state_tomography
from .two_qubit_interaction import (
    chevron,
    chevron_signal,
    chsh_circuits,
    chsh_pulses,
    cz_virtualz,
    cz_virtualz_signal,
)
from .two_qubit_state_tomography import two_qubit_state_tomography


class Operation(Enum):
    resonator_spectroscopy = resonator_spectroscopy
    resonator_punchout = resonator_punchout
    resonator_punchout_attenuation = resonator_punchout_attenuation
    resonator_flux = resonator_flux
    resonator_crosstalk = resonator_crosstalk
    qubit_spectroscopy = qubit_spectroscopy
    qubit_power_spectroscopy = qubit_power_spectroscopy
    qubit_flux = qubit_flux
    qubit_flux_tracking = qubit_flux_tracking
    qubit_crosstalk = qubit_crosstalk
    rabi_amplitude = rabi_amplitude
    rabi_length = rabi_length
    rabi_length_sequences = rabi_length_sequences
    rabi_amplitude_signal = rabi_amplitude_signal
    rabi_length_signal = rabi_length_signal
    ramsey = ramsey
    ramsey_signal = ramsey_signal
    t1 = t1
    t1_signal = t1_signal
    t1_sequences = t1_sequences
    t2 = t2
    t2_signal = t2_signal
    t2_sequences = t2_sequences
    time_of_flight_readout = time_of_flight_readout
    single_shot_classification = single_shot_classification
    spin_echo = spin_echo
    spin_echo_signal = spin_echo_signal
    allxy = allxy
    allxy_drag_pulse_tuning = allxy_drag_pulse_tuning
    drag_tuning = drag_tuning
    allxy_resonator_depletion_tuning = allxy_resonator_depletion_tuning
    flipping = flipping
    dispersive_shift = dispersive_shift
    chevron = chevron
    chevron_signal = chevron_signal
    cz_virtualz = cz_virtualz
    standard_rb = standard_rb
    filtered_rb = filtered_rb
    resonator_frequency = resonator_frequency
    fast_reset = fast_reset
    zeno = zeno
    zeno_signal = zeno_signal
    chsh_pulses = chsh_pulses
    readout_characterization = readout_characterization
    chsh_circuits = chsh_circuits
    readout_mitigation_matrix = readout_mitigation_matrix
    twpa_frequency = twpa_frequency
    twpa_frequency_SNR = twpa_frequency_snr
    twpa_power = twpa_power
    twpa_power_SNR = twpa_power_snr
    twpa_frequency_power = twpa_frequency_power
    rabi_amplitude_ef = rabi_amplitude_ef
    qubit_spectroscopy_ef = qubit_spectroscopy_ef
    qutrit_classification = qutrit_classification
    resonator_amplitude = resonator_amplitude
    avoided_crossing = avoided_crossing
    dispersive_shift_qutrit = dispersive_shift_qutrit
    coupler_resonator_spectroscopy = coupler_resonator_spectroscopy
    coupler_qubit_spectroscopy = coupler_qubit_spectroscopy
    cz_virtualz_signal = cz_virtualz_signal
    coupler_chevron = coupler_chevron
    flipping_signal = flipping_signal
    calibrate_state_discrimination = calibrate_state_discrimination
    state_tomography = state_tomography
<<<<<<< HEAD
    standard_rb_2q = standard_rb_2q
=======
    two_qubit_state_tomography = two_qubit_state_tomography
>>>>>>> 7493aede
<|MERGE_RESOLUTION|>--- conflicted
+++ resolved
@@ -137,8 +137,5 @@
     flipping_signal = flipping_signal
     calibrate_state_discrimination = calibrate_state_discrimination
     state_tomography = state_tomography
-<<<<<<< HEAD
-    standard_rb_2q = standard_rb_2q
-=======
     two_qubit_state_tomography = two_qubit_state_tomography
->>>>>>> 7493aede
+    standard_rb_2q = standard_rb_2q