from dataclasses import asdict, dataclass, field

import numpy as np
import numpy.typing as npt
import plotly.graph_objects as go
from plotly.subplots import make_subplots
from qibolab import AcquisitionType, AveragingMode, ExecutionParameters
from qibolab.platform import Platform
from qibolab.pulses import PulseSequence
from qibolab.qubits import QubitId
from qibolab.sweeper import Parameter, Sweeper, SweeperType

from qibocal import update
from qibocal.auto.operation import Data, Parameters, Results, Routine
from qibocal.protocols.dispersive_shift import DispersiveShiftType
from qibocal.protocols.utils import (
    HZ_TO_GHZ,
    lorentzian,
    lorentzian_fit,
    table_dict,
    table_html,
)


@dataclass
class DispersiveShiftQutritParameters(Parameters):
    """Dispersive shift inputs."""

    freq_width: int
    """Width [Hz] for frequency sweep relative to the readout frequency [Hz]."""
    freq_step: int
    """Frequency step for sweep [Hz]."""


@dataclass
class DispersiveShiftQutritResults(Results):
    """Dispersive shift outputs."""

    frequency_state_zero: dict[QubitId, float]
    """State zero frequency."""
    frequency_state_one: dict[QubitId, float]
    """State one frequency."""
    frequency_state_two: dict[QubitId, float]
    """State two frequency."""
    fitted_parameters_state_zero: dict[QubitId, list[float]]
    """Fitted parameters state zero."""
    fitted_parameters_state_one: dict[QubitId, list[float]]
    """Fitted parameters state one."""
    fitted_parameters_state_two: dict[QubitId, list[float]]
    """Fitted parameters state one."""
    best_freqs01: dict[QubitId, float]
    """Best readout frequency."""
    best_freqs12: dict[QubitId, float]
    """Best readout frequency."""

    @property
    def state_zero(self):
        return {key: value for key, value in asdict(self).items() if "zero" in key}

    @property
    def state_one(self):
        return {key: value for key, value in asdict(self).items() if "one" in key}

    @property
    def state_two(self):
        return {key: value for key, value in asdict(self).items() if "two" in key}


@dataclass
class DispersiveShiftQutritData(Data):
    """Dispersive shift acquisition outputs."""

    resonator_type: str
    """Resonator type."""
    data: dict[tuple[QubitId, int], npt.NDArray[DispersiveShiftType]] = field(
        default_factory=dict
    )


def _acquisition(
    params: DispersiveShiftQutritParameters, platform: Platform, targets: list[QubitId]
) -> DispersiveShiftQutritData:
    r"""
    Data acquisition for dispersive shift experiment.
    Perform spectroscopy on the readout resonator, with the qubit in ground and excited state, showing
    the resonator shift produced by the coupling between the resonator and the qubit.

    Args:
        params (DispersiveShiftQutritParameters): experiment's parameters
        platform (Platform): Qibolab platform object
        targets (list): list of target qubits to perform the action

    """

    # create 2 sequences of pulses for the experiment:
    # sequence_0: I  - MZ
    # sequence_1: RX - MZ

    # taking advantage of multiplexing, apply the same set of gates to all qubits in parallel
    sequence_0 = PulseSequence()
    sequence_1 = PulseSequence()
    sequence_2 = PulseSequence()
    ro_pulses = {}
    qd_pulses = {}
    rx12_pulses = {}
    for qubit in targets:
        qd_pulses[qubit] = platform.create_RX_pulse(qubit, start=0)
        ro_pulses[qubit] = []
        rx12_pulses[qubit] = platform.create_RX12_pulse(
            qubit, start=qd_pulses[qubit].finish
        )
        ro_pulses[qubit].append(platform.create_qubit_readout_pulse(qubit, start=0))

        ro_pulses[qubit].append(
            platform.create_qubit_readout_pulse(qubit, start=qd_pulses[qubit].finish)
        )
        ro_pulses[qubit].append(
            platform.create_qubit_readout_pulse(qubit, start=rx12_pulses[qubit].finish)
        )
        sequence_0.add(ro_pulses[qubit][0])

        sequence_1.add(qd_pulses[qubit])
        sequence_1.add(ro_pulses[qubit][1])

        sequence_2.add(qd_pulses[qubit])
        sequence_2.add(rx12_pulses[qubit])
        sequence_2.add(ro_pulses[qubit][2])
    print(sequence_0)
    print(sequence_1)
    print(sequence_2)
    # define the parameter to sweep and its range:
    delta_frequency_range = np.arange(
        -params.freq_width / 2, params.freq_width / 2, params.freq_step
    )

    data = DispersiveShiftQutritData(resonator_type=platform.resonator_type)
    results = []
    for state, sequence in enumerate([sequence_0, sequence_1, sequence_2]):
        sweeper = Sweeper(
            Parameter.frequency,
            delta_frequency_range,
            pulses=[ro_pulses[qubit][state] for qubit in targets],
            type=SweeperType.OFFSET,
        )

        results.append(
            platform.sweep(
                sequence,
                ExecutionParameters(
                    nshots=params.nshots,
                    relaxation_time=params.relaxation_time,
                    acquisition_type=AcquisitionType.INTEGRATION,
                    averaging_mode=AveragingMode.CYCLIC,
                ),
                sweeper,
            )
        )

<<<<<<< HEAD
    # retrieve the results for every qubit
    for qubit in targets:
        for state, results in enumerate(results):
            result = results[ro_pulses[qubit][state].serial]
=======
        for qubit in targets:
            result = results[qubit].average
>>>>>>> 3a3444d2
            # store the results
            data.register_qubit(
                DispersiveShiftType,
                (qubit, state),
                dict(
                    freq=ro_pulses[qubit][state].frequency + delta_frequency_range,
                    signal=result.magnitude,
                    phase=result.phase,
                    i=result.voltage_i,
                    q=result.voltage_q,
                ),
            )
    return data


def _fit(data: DispersiveShiftQutritData) -> DispersiveShiftQutritResults:
    """Post-Processing for dispersive shift"""
    qubits = data.qubits
    iq_couples = [[], []]  # axis 0: states, axis 1: qubit

    frequency_0 = {}
    frequency_1 = {}
    frequency_2 = {}
    fitted_parameters_0 = {}
    fitted_parameters_1 = {}
    fitted_parameters_2 = {}
    best_freqs01 = {}
    best_freqs12 = {}
    frequencies = np.unique(data[0, 0].freq)
    for qubit in qubits:
        centers = [[] for _ in range(3)]
        for state in range(3):
            data_state = data[qubit, state]
            # print(data_state)
            fit_result = lorentzian_fit(
                data_state, resonator_type=data.resonator_type, fit="resonator"
            )
            if fit_result is not None:
                if state == 0:
                    frequency_0[qubit], fitted_parameters_0[qubit], _ = fit_result
                elif state == 1:
                    frequency_1[qubit], fitted_parameters_1[qubit], _ = fit_result
                else:
                    frequency_2[qubit], fitted_parameters_2[qubit], _ = fit_result
            for frequency in frequencies:
                data_same_freq = data_state[data_state.freq == frequency]
                i_center = np.mean(data_same_freq.i)
                q_center = np.mean(data_same_freq.q)
                centers[state].append([i_center, q_center])
        centers = np.array(centers)
        # import pdb; pdb.set_trace()
        distances01 = np.linalg.norm(centers[0] - centers[1], axis=1)
        distances12 = np.linalg.norm(centers[1] - centers[2], axis=1)
        # distances = np.stack((distances01, distances12))
        # distances = np.sum(distances, axis=0)
        best_freqs01[qubit] = frequencies[np.argmax(distances01)]
        best_freqs12[qubit] = frequencies[np.argmax(distances12)]
    return DispersiveShiftQutritResults(
        frequency_state_zero=frequency_0,
        frequency_state_one=frequency_1,
        frequency_state_two=frequency_2,
        fitted_parameters_state_one=fitted_parameters_1,
        fitted_parameters_state_zero=fitted_parameters_0,
        fitted_parameters_state_two=fitted_parameters_2,
        best_freqs01=best_freqs01,
        best_freqs12=best_freqs12,
    )


def _plot(
    data: DispersiveShiftQutritData, target: QubitId, fit: DispersiveShiftQutritResults
):
    """Plotting function for dispersive shift."""
    figures = []
    fig = make_subplots(
        rows=1,
        cols=2,
        horizontal_spacing=0.1,
        vertical_spacing=0.1,
        subplot_titles=(
            "Signal [a.u.]",
            "phase [rad]",
        ),
    )
    # iterate over multiple data folders

    fitting_report = ""

    data_0 = data[target, 0]
    data_1 = data[target, 1]
    data_2 = data[target, 2]
    fit_data_0 = fit.state_zero if fit is not None else None
    fit_data_1 = fit.state_one if fit is not None else None
    fit_data_2 = fit.state_two if fit is not None else None

    for i, label, q_data, data_fit in list(
        zip(
            (0, 1, 2),
            ("State 0", "State 1", "State 2"),
            (data_0, data_1, data_2),
            (fit_data_0, fit_data_1, fit_data_2),
        )
    ):
        opacity = 1
        frequencies = q_data.freq * HZ_TO_GHZ
        fig.add_trace(
            go.Scatter(
                x=frequencies,
                y=q_data.signal,
                opacity=opacity,
                name=f"{label}",
                showlegend=True,
                legendgroup=f"{label}",
            ),
            row=1,
            col=1,
        )
        fig.add_trace(
            go.Scatter(
                x=frequencies,
                y=q_data.phase,
                opacity=opacity,
                showlegend=False,
                legendgroup=f"{label}",
            ),
            row=1,
            col=2,
        )

        if fit is not None:
            freqrange = np.linspace(
                min(frequencies),
                max(frequencies),
                2 * len(q_data),
            )
            params = data_fit[
                (
                    "fitted_parameters_state_zero"
                    if i == 0
                    else (
                        "fitted_parameters_state_one"
                        if i == 1
                        else "fitted_parameters_state_two"
                    )
                )
            ][target]
            fig.add_trace(
                go.Scatter(
                    x=freqrange,
                    y=lorentzian(freqrange, *params),
                    name=f"{label} Fit",
                    line=go.scatter.Line(dash="dot"),
                ),
                row=1,
                col=1,
            )

    if fit is not None:
        for color, best_freq in zip(
            ["green", "orange"], [fit.best_freqs01, fit.best_freqs12]
        ):
            fig.add_trace(
                go.Scatter(
                    x=[
                        best_freq[target] * HZ_TO_GHZ,
                        best_freq[target] * HZ_TO_GHZ,
                    ],
                    y=[
                        np.min(np.concatenate((data_0.signal, data_1.signal))),
                        np.max(np.concatenate((data_0.signal, data_1.signal))),
                    ],
                    mode="lines",
                    line=go.scatter.Line(color="orange", width=3, dash="dash"),
                    name="Best frequency",
                ),
                row=1,
                col=1,
            )

            fig.add_vline(
                x=best_freq[target] * HZ_TO_GHZ,
                line=dict(color=color, width=3, dash="dash"),
                row=1,
                col=1,
            )
        fitting_report = table_html(
            table_dict(
                target,
                [
                    "State Zero Frequency [Hz]",
                    "State One Frequency [Hz]",
                    "State Two Frequency [Hz]",
                    "Best 01 readout freq [HZ]",
                    "Best 12 readout freq [HZ]",
                ],
                np.round(
                    [
                        fit_data_0["frequency_state_zero"][target],
                        fit_data_1["frequency_state_one"][target],
                        fit_data_2["frequency_state_two"][target],
                        fit.best_freqs01[target],
                        fit.best_freqs12[target],
                    ]
                ),
            )
        )
    fig.update_layout(
        showlegend=True,
        xaxis_title="Frequency [GHz]",
        yaxis_title="Signal [a.u.]",
        xaxis2_title="Frequency [GHz]",
        yaxis2_title="Phase [rad]",
    )

    figures.append(fig)

    return figures, fitting_report


def _update(results: DispersiveShiftQutritResults, platform: Platform, target: QubitId):
    update.readout_mz1_frequency(results.best_freqs12[target], platform, target)
    update.readout_frequency(results.best_freqs01[target], platform, target)


dispersive_shift_qutrit = Routine(
    _acquisition,
    _fit,
    _plot,
    _update,
)
"""Dispersive shift Routine object."""<|MERGE_RESOLUTION|>--- conflicted
+++ resolved
@@ -156,15 +156,11 @@
             )
         )
 
-<<<<<<< HEAD
     # retrieve the results for every qubit
     for qubit in targets:
         for state, results in enumerate(results):
             result = results[ro_pulses[qubit][state].serial]
-=======
-        for qubit in targets:
-            result = results[qubit].average
->>>>>>> 3a3444d2
+            # result = results[qubit].average
             # store the results
             data.register_qubit(
                 DispersiveShiftType,
