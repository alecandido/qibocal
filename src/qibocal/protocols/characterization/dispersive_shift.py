--- conflicted
+++ resolved
@@ -274,19 +274,12 @@
                 2 * len(q_data),
             )
             params = data_fit[
-<<<<<<< HEAD
-                "fitted_parameters_state_zero"
-                if i == 0
-                else "fitted_parameters_state_one"
-            ][target]
-=======
                 (
                     "fitted_parameters_state_zero"
                     if i == 0
                     else "fitted_parameters_state_one"
                 )
-            ][qubit]
->>>>>>> ff4e2f53
+            ][target]
             fig.add_trace(
                 go.Scatter(
                     x=freqrange,
