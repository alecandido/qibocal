--- conflicted
+++ resolved
@@ -1,9 +1,5 @@
 from dataclasses import dataclass, field
-<<<<<<< HEAD
-from typing import Dict, List, Optional, Tuple
-=======
-from typing import Dict, Union
->>>>>>> bdd4f5da
+from typing import Dict, Optional, Union
 
 import numpy as np
 import numpy.typing as npt
@@ -34,15 +30,11 @@
     freq_width: int
     """Width [Hz] for frequency sweep relative to the readout frequency (Hz)."""
     freq_step: int
-<<<<<<< HEAD
     """Frequency step for sweep (Hz)."""
     nshots: Optional[int] = None
     """Number of shots."""
     relaxation_time: Optional[int] = None
     """Relaxation time (ns)."""
-=======
-    """Frequency step for sweep [Hz]."""
->>>>>>> bdd4f5da
 
 
 @dataclass
