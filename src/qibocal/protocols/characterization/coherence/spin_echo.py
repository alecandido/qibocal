from copy import deepcopy
from dataclasses import dataclass, field
from typing import Optional

import numpy as np
import plotly.graph_objects as go
from qibolab import AcquisitionType, AveragingMode, ExecutionParameters
from qibolab.platform import Platform
from qibolab.pulses import PulseSequence
from qibolab.qubits import QubitId

from qibocal.auto.operation import Routine

from ..utils import table_dict, table_html
from . import t1
from .spin_echo_signal import SpinEchoSignalParameters, SpinEchoSignalResults, _update
from .utils import exp_decay, exponential_fit_probability


@dataclass
class SpinEchoParameters(SpinEchoSignalParameters):
    """SpinEcho runcard inputs."""


@dataclass
class SpinEchoResults(SpinEchoSignalResults):
    """SpinEcho outputs."""

    chi2: Optional[dict[QubitId, tuple[float, Optional[float]]]] = field(
        default_factory=dict
    )
    """Chi squared estimate mean value and error."""


class SpinEchoData(t1.T1Data):
    """SpinEcho acquisition outputs."""


def _acquisition(
    params: SpinEchoParameters,
    platform: Platform,
    targets: list[QubitId],
) -> SpinEchoData:
    """Data acquisition for SpinEcho"""
    # create a sequence of pulses for the experiment:
    # Spin Echo 3 Pulses: RX(pi/2) - wait t(rotates z) - RX(pi) - wait t(rotates z) - RX(pi/2) - readout
    ro_pulses = {}
    RX90_pulses1 = {}
    RX_pulses = {}
    RX90_pulses2 = {}
    sequence = PulseSequence()
    for qubit in targets:
        RX90_pulses1[qubit] = platform.create_RX90_pulse(qubit, start=0)
        RX_pulses[qubit] = platform.create_RX_pulse(
            qubit, start=RX90_pulses1[qubit].finish
        )
        RX90_pulses2[qubit] = platform.create_RX90_pulse(
            qubit, start=RX_pulses[qubit].finish
        )
        ro_pulses[qubit] = platform.create_qubit_readout_pulse(
            qubit, start=RX90_pulses2[qubit].finish
        )
        sequence.add(RX90_pulses1[qubit])
        sequence.add(RX_pulses[qubit])
        sequence.add(RX90_pulses2[qubit])
        sequence.add(ro_pulses[qubit])

    # define the parameter to sweep and its range:
    # delay between pulses
    ro_wait_range = np.arange(
        params.delay_between_pulses_start,
        params.delay_between_pulses_end,
        params.delay_between_pulses_step,
    )

    options = ExecutionParameters(
        nshots=params.nshots,
        relaxation_time=params.relaxation_time,
        acquisition_type=AcquisitionType.DISCRIMINATION,
        averaging_mode=AveragingMode.SINGLESHOT,
    )

    data = SpinEchoData()
    sequences, all_ro_pulses = [], []
    # sweep the parameter
    for wait in ro_wait_range:
        # save data as often as defined by points

        for qubit in targets:
            RX_pulses[qubit].start = RX90_pulses1[qubit].finish + wait // 2
            RX90_pulses2[qubit].start = RX_pulses[qubit].finish + wait // 2
            ro_pulses[qubit].start = RX90_pulses2[qubit].finish

        sequences.append(deepcopy(sequence))
        all_ro_pulses.append(deepcopy(sequence).ro_pulses)

    if params.unrolling:
        results = platform.execute_pulse_sequences(sequences, options)

    elif not params.unrolling:
        results = [
            platform.execute_pulse_sequence(sequence, options) for sequence in sequences
        ]

    for ig, (wait, ro_pulses) in enumerate(zip(ro_wait_range, all_ro_pulses)):
        for qubit in targets:
            serial = ro_pulses.get_qubit_pulses(qubit)[0].serial
            if params.unrolling:
                result = results[serial][0]
            else:
                result = results[ig][serial]
            prob = result.probability(state=0)
            error = np.sqrt(prob * (1 - prob) / params.nshots)
            data.register_qubit(
                t1.CoherenceProbType,
                (qubit),
                dict(
                    wait=np.array([wait]),
                    prob=np.array([prob]),
                    error=np.array([error]),
                ),
            )

    return data


def _fit(data: SpinEchoData) -> SpinEchoResults:
    """Post-processing for SpinEcho."""
<<<<<<< HEAD
    t2echos, fitted_parameters, pcov = exponential_fit_probability(data)
    chi2 = {
        qubit: (
            chi2_reduced(
                data[qubit].prob,
                exp_decay(data[qubit].wait, *fitted_parameters[qubit]),
                data[qubit].error,
            ),
            np.sqrt(2 / len(data[qubit].prob)),
        )
        for qubit in fitted_parameters
    }

    return SpinEchoResults(t2echos, fitted_parameters, pcov, chi2)
=======
    t2Echos, fitted_parameters, chi2 = exponential_fit_probability(data)
    return SpinEchoResults(t2Echos, fitted_parameters, chi2)
>>>>>>> 355199b6


def _plot(data: SpinEchoData, target: QubitId, fit: SpinEchoResults = None):
    """Plotting for SpinEcho"""

    figures = []
    # iterate over multiple data folders
    fitting_report = ""

    qubit_data = data[target]
    waits = qubit_data.wait
    probs = qubit_data.prob
    error_bars = qubit_data.error

    fig = go.Figure(
        [
            go.Scatter(
                x=waits,
                y=probs,
                opacity=1,
                name="Probability of 0",
                showlegend=True,
                legendgroup="Probability of 0",
                mode="lines",
            ),
            go.Scatter(
                x=np.concatenate((waits, waits[::-1])),
                y=np.concatenate((probs + error_bars, (probs - error_bars)[::-1])),
                fill="toself",
                fillcolor=t1.COLORBAND,
                line=dict(color=t1.COLORBAND_LINE),
                showlegend=True,
                name="Errors",
            ),
        ]
    )

    if fit is not None:
        # add fitting trace
        waitrange = np.linspace(
            min(waits),
            max(waits),
            2 * len(qubit_data),
        )
        params = fit.fitted_parameters[target]

        fig.add_trace(
            go.Scatter(
                x=waitrange,
                y=exp_decay(waitrange, *params),
                name="Fit",
                line=go.scatter.Line(dash="dot"),
            ),
        )
        fitting_report = table_html(
            table_dict(
                target,
                ["T2 Spin Echo [ns]", "chi2 reduced"],
                [fit.t2_spin_echo[target], fit.chi2[target]],
                display_error=True,
            )
        )

    fig.update_layout(
        showlegend=True,
        xaxis_title="Time [ns]",
        yaxis_title="Probability of State 0",
    )

    figures.append(fig)

    return figures, fitting_report


spin_echo = Routine(_acquisition, _fit, _plot, _update)
"""SpinEcho Routine object."""<|MERGE_RESOLUTION|>--- conflicted
+++ resolved
@@ -126,25 +126,8 @@
 
 def _fit(data: SpinEchoData) -> SpinEchoResults:
     """Post-processing for SpinEcho."""
-<<<<<<< HEAD
-    t2echos, fitted_parameters, pcov = exponential_fit_probability(data)
-    chi2 = {
-        qubit: (
-            chi2_reduced(
-                data[qubit].prob,
-                exp_decay(data[qubit].wait, *fitted_parameters[qubit]),
-                data[qubit].error,
-            ),
-            np.sqrt(2 / len(data[qubit].prob)),
-        )
-        for qubit in fitted_parameters
-    }
-
-    return SpinEchoResults(t2echos, fitted_parameters, pcov, chi2)
-=======
     t2Echos, fitted_parameters, chi2 = exponential_fit_probability(data)
     return SpinEchoResults(t2Echos, fitted_parameters, chi2)
->>>>>>> 355199b6
 
 
 def _plot(data: SpinEchoData, target: QubitId, fit: SpinEchoResults = None):
