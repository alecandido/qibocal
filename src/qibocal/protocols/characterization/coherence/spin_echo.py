from copy import deepcopy
from dataclasses import dataclass, field
from typing import Optional

import numpy as np
import plotly.graph_objects as go
from qibolab import AcquisitionType, AveragingMode, ExecutionParameters
from qibolab.platform import Platform
from qibolab.pulses import PulseSequence
from qibolab.qubits import QubitId

from qibocal import update
from qibocal.auto.operation import Parameters, Results, Routine

from ..utils import chi2_reduced, table_dict, table_html
from . import t1
from .utils import exp_decay, exponential_fit_probability


@dataclass
class SpinEchoParameters(Parameters):
    """SpinEcho runcard inputs."""

    delay_between_pulses_start: int
    """Initial delay between pulses [ns]."""
    delay_between_pulses_end: int
    """Final delay between pulses [ns]."""
    delay_between_pulses_step: int
    """Step delay between pulses [ns]."""
    unrolling: bool = False
    """If ``True`` it uses sequence unrolling to deploy multiple sequences in a single instrument call.
    Defaults to ``False``."""


@dataclass
class SpinEchoResults(Results):
    """SpinEcho outputs."""

    t2_spin_echo: dict[QubitId, float]
    """T2 echo for each qubit."""
    fitted_parameters: dict[QubitId, dict[str, float]]
    """Raw fitting output."""
    chi2: Optional[dict[QubitId, tuple[float, Optional[float]]]] = field(
        default_factory=dict
    )
    """Chi squared estimate mean value and error."""


class SpinEchoData(t1.T1Data):
    """SpinEcho acquisition outputs."""


def _acquisition(
    params: SpinEchoParameters,
    platform: Platform,
    targets: list[QubitId],
) -> SpinEchoData:
    """Data acquisition for SpinEcho"""
    # create a sequence of pulses for the experiment:
    # Spin Echo 3 Pulses: RX(pi/2) - wait t(rotates z) - RX(pi) - wait t(rotates z) - RX(pi/2) - readout
    ro_pulses = {}
    RX90_pulses1 = {}
    RX_pulses = {}
    RX90_pulses2 = {}
    sequence = PulseSequence()
    for qubit in targets:
        RX90_pulses1[qubit] = platform.create_RX90_pulse(qubit, start=0)
        RX_pulses[qubit] = platform.create_RX_pulse(
            qubit, start=RX90_pulses1[qubit].finish
        )
        RX90_pulses2[qubit] = platform.create_RX90_pulse(
            qubit, start=RX_pulses[qubit].finish
        )
        ro_pulses[qubit] = platform.create_qubit_readout_pulse(
            qubit, start=RX90_pulses2[qubit].finish
        )
        sequence.add(RX90_pulses1[qubit])
        sequence.add(RX_pulses[qubit])
        sequence.add(RX90_pulses2[qubit])
        sequence.add(ro_pulses[qubit])

    # define the parameter to sweep and its range:
    # delay between pulses
    ro_wait_range = np.arange(
        params.delay_between_pulses_start,
        params.delay_between_pulses_end,
        params.delay_between_pulses_step,
    )

    options = ExecutionParameters(
        nshots=params.nshots,
        relaxation_time=params.relaxation_time,
        acquisition_type=AcquisitionType.DISCRIMINATION,
        averaging_mode=AveragingMode.SINGLESHOT,
    )

    data = SpinEchoData()
<<<<<<< HEAD
    sequences, all_ro_pulses = [], []
=======
    probs = {qubit: [] for qubit in targets}
>>>>>>> 7c4d9d3a
    # sweep the parameter
    for wait in ro_wait_range:
        # save data as often as defined by points

        for qubit in targets:
            RX_pulses[qubit].start = RX90_pulses1[qubit].finish + wait // 2
            RX90_pulses2[qubit].start = RX_pulses[qubit].finish + wait // 2
            ro_pulses[qubit].start = RX90_pulses2[qubit].finish

        sequences.append(deepcopy(sequence))
        all_ro_pulses.append(deepcopy(sequence).ro_pulses)

<<<<<<< HEAD
    if params.unrolling:
        results = platform.execute_pulse_sequences(sequences, options)

    elif not params.unrolling:
        results = [
            platform.execute_pulse_sequence(sequence, options) for sequence in sequences
        ]

    for ig, (wait, ro_pulses) in enumerate(zip(ro_wait_range, all_ro_pulses)):
        for qubit in qubits:
            serial = ro_pulses.get_qubit_pulses(qubit)[0].serial
            if params.unrolling:
                result = results[serial][0]
            else:
                result = results[ig][serial]
            prob = result.probability(state=0)
            error = np.sqrt(prob * (1 - prob) / params.nshots)
            data.register_qubit(
                t1.CoherenceProbType,
                (qubit),
                dict(
                    wait=np.array([wait]),
                    prob=np.array([prob]),
                    error=np.array([error]),
                ),
            )
=======
        for qubit in targets:
            prob = results[ro_pulses[qubit].serial].probability(state=0)
            probs[qubit].append(prob)

    for qubit in targets:
        errors = [np.sqrt(prob * (1 - prob) / params.nshots) for prob in probs[qubit]]
        data.register_qubit(
            t1.CoherenceProbType,
            (qubit),
            dict(wait=ro_wait_range, prob=probs[qubit], error=errors),
        )
>>>>>>> 7c4d9d3a

    return data


def _fit(data: SpinEchoData) -> SpinEchoResults:
    """Post-processing for SpinEcho."""
    t2Echos, fitted_parameters = exponential_fit_probability(data)
    chi2 = {
        qubit: (
            chi2_reduced(
                data[qubit].prob,
                exp_decay(data[qubit].wait, *fitted_parameters[qubit]),
                data[qubit].error,
            ),
            np.sqrt(2 / len(data[qubit].prob)),
        )
        for qubit in data.qubits
    }

    return SpinEchoResults(t2Echos, fitted_parameters, chi2)


def _plot(data: SpinEchoData, target: QubitId, fit: SpinEchoResults = None):
    """Plotting for SpinEcho"""

    figures = []
    # iterate over multiple data folders
    fitting_report = ""

    qubit_data = data[target]
    waits = qubit_data.wait
    probs = qubit_data.prob
    error_bars = qubit_data.error

    fig = go.Figure(
        [
            go.Scatter(
                x=waits,
                y=probs,
                opacity=1,
                name="Probability of 0",
                showlegend=True,
                legendgroup="Probability of 0",
                mode="lines",
            ),
            go.Scatter(
                x=np.concatenate((waits, waits[::-1])),
                y=np.concatenate((probs + error_bars, (probs - error_bars)[::-1])),
                fill="toself",
                fillcolor=t1.COLORBAND,
                line=dict(color=t1.COLORBAND_LINE),
                showlegend=True,
                name="Errors",
            ),
        ]
    )

    if fit is not None:
        # add fitting trace
        waitrange = np.linspace(
            min(waits),
            max(waits),
            2 * len(qubit_data),
        )
        params = fit.fitted_parameters[target]

        fig.add_trace(
            go.Scatter(
                x=waitrange,
                y=exp_decay(waitrange, *params),
                name="Fit",
                line=go.scatter.Line(dash="dot"),
            ),
        )
        fitting_report = table_html(
            table_dict(
                target,
                ["T2 Spin Echo [ns]", "chi2 reduced"],
                [fit.t2_spin_echo[target], fit.chi2[target]],
                display_error=True,
            )
        )

    fig.update_layout(
        showlegend=True,
        xaxis_title="Time [ns]",
        yaxis_title="Probability of State 0",
    )

    figures.append(fig)

    return figures, fitting_report


def _update(results: SpinEchoResults, platform: Platform, target: QubitId):
    update.t2_spin_echo(results.t2_spin_echo[target], platform, target)


spin_echo = Routine(_acquisition, _fit, _plot, _update)
"""SpinEcho Routine object."""<|MERGE_RESOLUTION|>--- conflicted
+++ resolved
@@ -95,11 +95,7 @@
     )
 
     data = SpinEchoData()
-<<<<<<< HEAD
     sequences, all_ro_pulses = [], []
-=======
-    probs = {qubit: [] for qubit in targets}
->>>>>>> 7c4d9d3a
     # sweep the parameter
     for wait in ro_wait_range:
         # save data as often as defined by points
@@ -112,7 +108,6 @@
         sequences.append(deepcopy(sequence))
         all_ro_pulses.append(deepcopy(sequence).ro_pulses)
 
-<<<<<<< HEAD
     if params.unrolling:
         results = platform.execute_pulse_sequences(sequences, options)
 
@@ -122,7 +117,7 @@
         ]
 
     for ig, (wait, ro_pulses) in enumerate(zip(ro_wait_range, all_ro_pulses)):
-        for qubit in qubits:
+        for qubit in targets:
             serial = ro_pulses.get_qubit_pulses(qubit)[0].serial
             if params.unrolling:
                 result = results[serial][0]
@@ -139,19 +134,6 @@
                     error=np.array([error]),
                 ),
             )
-=======
-        for qubit in targets:
-            prob = results[ro_pulses[qubit].serial].probability(state=0)
-            probs[qubit].append(prob)
-
-    for qubit in targets:
-        errors = [np.sqrt(prob * (1 - prob) / params.nshots) for prob in probs[qubit]]
-        data.register_qubit(
-            t1.CoherenceProbType,
-            (qubit),
-            dict(wait=ro_wait_range, prob=probs[qubit], error=errors),
-        )
->>>>>>> 7c4d9d3a
 
     return data
 
