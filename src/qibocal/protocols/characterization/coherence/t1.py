--- conflicted
+++ resolved
@@ -6,10 +6,6 @@
 from qibolab import AcquisitionType, AveragingMode, ExecutionParameters
 from qibolab.platform import Platform
 from qibolab.pulses import PulseSequence
-<<<<<<< HEAD
-from qibolab.qubits import QubitId
-=======
->>>>>>> a596e04a
 
 from qibocal.auto.operation import Parameters, Qubits, Results, Routine
 from qibocal.data import DataUnits
