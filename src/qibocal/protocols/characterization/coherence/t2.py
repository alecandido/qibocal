--- conflicted
+++ resolved
@@ -12,11 +12,7 @@
 from qibocal import update
 from qibocal.auto.operation import Parameters, Qubits, Results, Routine
 
-<<<<<<< HEAD
-from ..utils import fill_table
-=======
-from ..utils import V_TO_UV, table_dict, table_html
->>>>>>> cea9d859
+from ..utils import table_dict, table_html
 from . import t1, utils
 
 
@@ -125,13 +121,7 @@
     """Plotting function for Ramsey Experiment."""
 
     figures = []
-<<<<<<< HEAD
-    fitting_report = None
-=======
-    fig = go.Figure()
     fitting_report = ""
-
->>>>>>> cea9d859
     qubit_data = data[qubit]
     waits = qubit_data.wait
     probs = qubit_data.prob
@@ -180,14 +170,9 @@
                 line=go.scatter.Line(dash="dot"),
             )
         )
-<<<<<<< HEAD
-        fitting_report = fill_table(
-            qubit, "T2", fit.t2[qubit][0], fit.t2[qubit][1], "ns"
+        fitting_report = table_html(
+            table_dict(qubit, ["T2"], [fit.t2[qubit]], display_error=True)
         )
-
-=======
-        fitting_report = table_html(table_dict(qubit, "T2", np.round(fit.t2[qubit])))
->>>>>>> cea9d859
     fig.update_layout(
         showlegend=True,
         uirevision="0",  # ``uirevision`` allows zooming while live plotting
