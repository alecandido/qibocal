from dataclasses import dataclass, field
from typing import Dict, Optional, Union

import numpy as np
import plotly.graph_objects as go
from qibolab import AcquisitionType, AveragingMode, ExecutionParameters
from qibolab.platforms.abstract import AbstractPlatform
from qibolab.pulses import PulseSequence
from scipy.optimize import curve_fit

from qibocal.auto.operation import Parameters, Qubits, Results, Routine
from qibocal.config import log
from qibocal.data import DataUnits
from qibocal.plots.utils import get_color


@dataclass
class RamseyParameters(Parameters):
    """Ramsey runcard inputs."""

    delay_between_pulses_start: int
    """Initial delay between RX(pi/2) pulses in ns."""
    delay_between_pulses_end: int
    """Final delay between RX(pi/2) pulses in ns."""
    delay_between_pulses_step: int
    """Step delay between RX(pi/2) pulses in ns."""
    n_osc: Optional[int] = 0
    """Number of oscillations to induce detuning (optional).
        If 0 standard Ramsey experiment is performed."""
<<<<<<< HEAD
    qubits: Optional[list] = field(default_factory=list)
    """Local qubits (optional)."""
=======
    nshots: Optional[int] = None
    """Number of shots."""
    relaxation_time: Optional[int] = None
    """Relaxation time (ns)."""
>>>>>>> 53d76ab1


@dataclass
class RamseyResults(Results):
    """Ramsey outputs."""

    frequency: Dict[Union[str, int], float] = field(
        metadata=dict(update="drive_frequency")
    )
    """Drive frequency [GHz] for each qubit."""
    t2: Dict[Union[str, int], float]
    """T2 for each qubit [ns]."""
    delta_phys: Dict[Union[str, int], float]
    """Drive frequency [Hz] correction for each qubit."""
    fitted_parameters: Dict[Union[str, int], Dict[str, float]]
    """Raw fitting output."""


class RamseyData(DataUnits):
    """Ramsey acquisition outputs."""

    def __init__(self, n_osc, t_max, detuning_sign):
        super().__init__(
            name="data",
            quantities={"wait": "ns", "qubit_freqs": "Hz"},
            options=[
                "qubit",
            ],
        )

        self._n_osc = n_osc
        self._t_max = t_max
        self._detuning_sign = detuning_sign

    @property
    def n_osc(self):
        """Number of oscillations for detuning."""
        return self._n_osc

    @property
    def t_max(self):
        """Final delay between RX(pi/2) pulses in ns."""
        return self._t_max

    @property
    def detuning_sign(self):
        """Sign for induced detuning."""
        return self._detuning_sign


def _acquisition(
    params: RamseyParameters,
    platform: AbstractPlatform,
    qubits: Qubits,
) -> RamseyData:
    """Data acquisition for Ramsey Experiment (detuned)."""
    # create a sequence of pulses for the experiment
    # RX90 - t - RX90 - MZ
    ro_pulses = {}
    RX90_pulses1 = {}
    RX90_pulses2 = {}
    sequence = PulseSequence()
    for qubit in qubits:
        RX90_pulses1[qubit] = platform.create_RX90_pulse(qubit, start=0)
        RX90_pulses2[qubit] = platform.create_RX90_pulse(
            qubit,
            start=RX90_pulses1[qubit].finish,
        )
        ro_pulses[qubit] = platform.create_qubit_readout_pulse(
            qubit, start=RX90_pulses2[qubit].finish
        )
        sequence.add(RX90_pulses1[qubit])
        sequence.add(RX90_pulses2[qubit])
        sequence.add(ro_pulses[qubit])

    # define the parameter to sweep and its range:
    waits = np.arange(
        # wait time between RX90 pulses
        params.delay_between_pulses_start,
        params.delay_between_pulses_end,
        params.delay_between_pulses_step,
    )

    # create a DataUnits object to store the results,
    # DataUnits stores by default MSR, phase, i, q
    # additionally include wait time and t_max
    data = RamseyData(params.n_osc, params.delay_between_pulses_end, detuning_sign=+1)

    # sweep the parameter
    for wait in waits:
        for qubit in qubits:
            RX90_pulses2[qubit].start = RX90_pulses1[qubit].finish + wait
            ro_pulses[qubit].start = RX90_pulses2[qubit].finish
            if params.n_osc != 0:
                # FIXME: qblox will induce a positive detuning with minus sign
                RX90_pulses2[qubit].relative_phase = (
                    RX90_pulses2[qubit].start
                    * data.detuning_sign
                    * 2
                    * np.pi
                    * (params.n_osc)
                    / params.delay_between_pulses_end
                )

        # execute the pulse sequence
        results = platform.execute_pulse_sequence(
            sequence,
            ExecutionParameters(
                nshots=params.nshots,
                relaxation_time=params.relaxation_time,
                acquisition_type=AcquisitionType.INTEGRATION,
                averaging_mode=AveragingMode.CYCLIC,
            ),
        )
        for qubit, ro_pulse in ro_pulses.items():
            # average msr, phase, i and q over the number of shots defined in the runcard
            r = results[ro_pulse.serial].serialize
            r.update(
                {
                    "wait[ns]": wait,
                    "qubit_freqs[Hz]": qubits[qubit].drive_frequency,
                    "qubit": qubit,
                }
            )
            data.add_data_from_dict(r)
    return data


def ramsey_fit(x, p0, p1, p2, p3, p4):
    # A fit to Superconducting Qubit Rabi Oscillation
    #   Offset                       : p[0]
    #   Oscillation amplitude        : p[1]
    #   DeltaFreq                    : p[2]
    #   Phase                        : p[3]
    #   Arbitrary parameter T_2      : 1/p[4]
    return p0 + p1 * np.sin(x * p2 + p3) * np.exp(-x * p4)


def _fit(data: RamseyData) -> RamseyResults:
    r"""
    Fitting routine for Ramsey experiment. The used model is
    .. math::
        y = p_0 + p_1 sin \Big(p_2 x + p_3 \Big) e^{-x p_4}.
    """
    qubits = data.df["qubit"].unique()

    t2s = {}
    corrected_qubit_frequencies = {}
    freqs_detuning = {}
    fitted_parameters = {}

    for qubit in qubits:
        qubit_data_df = data.df[data.df["qubit"] == qubit]
        voltages = qubit_data_df["MSR"].pint.to("uV").pint.magnitude
        times = qubit_data_df["wait"].pint.to("ns").pint.magnitude
        qubit_freq = qubit_data_df["qubit_freqs"].pint.to("Hz").pint.magnitude.unique()

        try:
            y_max = np.max(voltages.values)
            y_min = np.min(voltages.values)
            y = (voltages.values - y_min) / (y_max - y_min)
            x_max = np.max(times.values)
            x_min = np.min(times.values)
            x = (times.values - x_min) / (x_max - x_min)

            ft = np.fft.rfft(y)
            freqs = np.fft.rfftfreq(len(y), x[1] - x[0])
            mags = abs(ft)
            index = np.argmax(mags) if np.argmax(mags) != 0 else np.argmax(mags[1:]) + 1
            f = freqs[index] * 2 * np.pi
            p0 = [
                0.5,
                0.5,
                f,
                0,
                0,
            ]
            popt = curve_fit(
                ramsey_fit,
                x,
                y,
                p0=p0,
                maxfev=2000000,
                bounds=(
                    [0, 0, 0, -np.pi, 0],
                    [1, 1, np.inf, np.pi, np.inf],
                ),
            )[0]
            popt = [
                (y_max - y_min) * popt[0] + y_min,
                (y_max - y_min) * popt[1] * np.exp(x_min * popt[4] / (x_max - x_min)),
                popt[2] / (x_max - x_min),
                popt[3] - x_min * popt[2] / (x_max - x_min),
                popt[4] / (x_max - x_min),
            ]
            delta_fitting = popt[2] / (2 * np.pi)
            delta_phys = data.detuning_sign * int(
                (delta_fitting - data.n_osc / data.t_max) * 1e9
            )
            # FIXME: for qblox the correct formula is the following (there is a bug related to the phase)
            # corrected_qubit_frequency = int(qubit_freq + delta_phys)
            corrected_qubit_frequency = int(qubit_freq - delta_phys)
            t2 = 1.0 / popt[4]

        except Exception as e:
            log.warning(f"ramsey_fit: the fitting was not succesful. {e}")
            popt = [0] * 5
            t2 = 5.0
            corrected_qubit_frequency = int(qubit_freq)
            delta_phys = 0

        fitted_parameters[qubit] = popt
        corrected_qubit_frequencies[qubit] = corrected_qubit_frequency / 1e9
        t2s[qubit] = t2
        freqs_detuning[qubit] = delta_phys

    return RamseyResults(
        corrected_qubit_frequencies, t2s, freqs_detuning, fitted_parameters
    )


def _plot(data: RamseyData, fit: RamseyResults, qubit):
    """Plotting function for Ramsey Experiment."""

    figures = []
    fig = go.Figure()
    fitting_report = ""

    qubit_data = data.df[data.df["qubit"] == qubit]

    fig.add_trace(
        go.Scatter(
            x=qubit_data["wait"].pint.magnitude,
            y=qubit_data["MSR"].pint.to("uV").pint.magnitude,
            marker_color=get_color(0),
            opacity=1,
            name="Voltage",
            showlegend=True,
            legendgroup="Voltage",
        )
    )

    # add fitting trace
    if len(data) > 0:
        waitrange = np.linspace(
            min(qubit_data["wait"].pint.to("ns").pint.magnitude),
            max(qubit_data["wait"].pint.to("ns").pint.magnitude),
            2 * len(data),
        )

        fig.add_trace(
            go.Scatter(
                x=waitrange,
                y=ramsey_fit(
                    waitrange,
                    float(fit.fitted_parameters[qubit][0]),
                    float(fit.fitted_parameters[qubit][1]),
                    float(fit.fitted_parameters[qubit][2]),
                    float(fit.fitted_parameters[qubit][3]),
                    float(fit.fitted_parameters[qubit][4]),
                ),
                name="Fit",
                line=go.scatter.Line(dash="dot"),
                marker_color=get_color(1),
            )
        )
        fitting_report = (
            fitting_report
            + (f"{qubit} | Delta_frequency: {fit.delta_phys[qubit]:,.1f} Hz<br>")
            + (f"{qubit} | Drive_frequency: {fit.frequency[qubit] * 1e9} Hz<br>")
            + (f"{qubit} | T2: {fit.t2[qubit]:,.0f} ns.<br><br>")
        )

    fig.update_layout(
        showlegend=True,
        uirevision="0",  # ``uirevision`` allows zooming while live plotting
        xaxis_title="Time (ns)",
        yaxis_title="MSR (uV)",
    )

    figures.append(fig)

    return figures, fitting_report


ramsey = Routine(_acquisition, _fit, _plot)
"""Ramsey Routine object."""<|MERGE_RESOLUTION|>--- conflicted
+++ resolved
@@ -27,15 +27,12 @@
     n_osc: Optional[int] = 0
     """Number of oscillations to induce detuning (optional).
         If 0 standard Ramsey experiment is performed."""
-<<<<<<< HEAD
     qubits: Optional[list] = field(default_factory=list)
     """Local qubits (optional)."""
-=======
     nshots: Optional[int] = None
     """Number of shots."""
     relaxation_time: Optional[int] = None
     """Relaxation time (ns)."""
->>>>>>> 53d76ab1
 
 
 @dataclass
