from dataclasses import dataclass, field
from typing import Dict, List, Optional, Tuple

import numpy as np
import plotly.graph_objects as go
from qibo.config import raise_error
from qibolab.platforms.abstract import AbstractPlatform
from qibolab.platforms.platform import (
    AcquisitionType,
    AveragingMode,
    ExecutionParameters,
)
from qibolab.pulses import PulseSequence
from qibolab.sweeper import Parameter, Sweeper
from scipy.optimize import curve_fit

from qibocal.auto.operation import Parameters, Qubits, Results, Routine
from qibocal.config import log
from qibocal.data import DataUnits
from qibocal.plots.utils import get_color


@dataclass
class RamseyParameters(Parameters):
    """Ramsey runcard inputs."""

    nshots: int
    """Number of shots."""
<<<<<<< HEAD
    relaxation_time: float
    """Relxation time (ns)."""
=======
    relaxation_time: int
    """Relaxation time (ns)."""
>>>>>>> 5fd90b1e
    delay_between_pulses_start: int
    """Initial delay between RX(pi/2) pulses in ns."""
    delay_between_pulses_end: int
    """Final delay between RX(pi/2) pulses in ns."""
    delay_between_pulses_step: int
    """Step delay between RX(pi/2) pulses in ns."""
    n_osc: Optional[int] = 0
    """Number of oscillations to induce detuning (optional).
        If 0 standard Ramsey experiment is performed."""


@dataclass
class RamseyResults(Results):
    """Ramsey outputs."""

    frequency: Dict[List[Tuple], str] = field(metadata=dict(update="drive_frequency"))
    """Drive frequency for each qubit."""
    t2: Dict[List[Tuple], str]
    """T2 for each qubit (ns)."""
    delta_phys: Dict[List[Tuple], str]
    """Drive frequency correction for each qubit."""
    fitted_parameters: Dict[List[Tuple], List]
    """Raw fitting output."""


class RamseyData(DataUnits):
    """Ramsey acquisition outputs."""

    def __init__(self, n_osc, t_max):
        super().__init__(
            name="data",
            quantities={"wait": "ns", "qubit_freqs": "Hz"},
            options=[
                "qubit",
            ],
        )

        self._n_osc = n_osc
        self._t_max = t_max

    @property
    def n_osc(self):
        """Number of oscillations for detuning."""
        return self._n_osc

    @property
    def t_max(self):
        """Final delay between RX(pi/2) pulses in ns."""
        return self._t_max


def _acquisition(
    params: RamseyParameters,
    platform: AbstractPlatform,
    qubits: Qubits,
) -> RamseyData:
    """Data acquisition for Ramsey Experiment (detuned)."""
    # create a sequence of pulses for the experiment
    # RX90 - t - RX90 - MZ
    ro_pulses = {}
    RX90_pulses1 = {}
    RX90_pulses2 = {}
    sequence = PulseSequence()
    for qubit in qubits:
        RX90_pulses1[qubit] = platform.create_RX90_pulse(qubit, start=0)
        RX90_pulses2[qubit] = platform.create_RX90_pulse(
            qubit,
            start=RX90_pulses1[qubit].finish,
        )
        ro_pulses[qubit] = platform.create_qubit_readout_pulse(
            qubit, start=RX90_pulses2[qubit].finish
        )
        sequence.add(RX90_pulses1[qubit])
        sequence.add(RX90_pulses2[qubit])
        sequence.add(ro_pulses[qubit])

    # define the parameter to sweep and its range:
    waits = np.arange(
        # wait time between RX90 pulses
        params.delay_between_pulses_start,
        params.delay_between_pulses_end,
        params.delay_between_pulses_step,
    )

    sweeper = Sweeper(
        Parameter.delay,
        waits,
        [RX90_pulses1[qubit] for qubit in qubits],
    )

    # create a DataUnits object to store the results,
    # DataUnits stores by default MSR, phase, i, q
    # additionally include wait time and t_max
    data = RamseyData(params.n_osc, params.delay_between_pulses_end)

    # sweep the parameter
    if params.n_osc != 0:
        raise ValueError(f"Not implemented n_osc > 1.")
        # RX90_pulses2[qubit].start = RX90_pulses1[qubit].finish + wait
        # ro_pulses[qubit].start = RX90_pulses2[qubit].finish
        # if params.n_osc != 0:
        #     RX90_pulses2[qubit].relative_phase = (
        #         RX90_pulses2[qubit].start
        #         * (-2 * np.pi)
        #         * (params.n_osc)
        #         / params.delay_between_pulses_end
        #     )

    # execute the sweep
    results = platform.sweep(
        sequence,
        ExecutionParameters(
            nshots=params.nshots,
            relaxation_time=params.relaxation_time,
            acquisition_type=AcquisitionType.INTEGRATION,
            averaging_mode=AveragingMode.CYCLIC,
        ),
        sweeper,
    )
    for qubit in qubits:
        # average msr, phase, i and q over the number of shots defined in the runcard
        r = results[ro_pulses[qubit].serial].serialize
        r.update(
            {
                "wait[ns]": waits,
                "qubit_freqs[Hz]": len(waits) * [qubits[qubit].drive_frequency],
                "qubit": len(waits) * [qubit],
            }
        )
<<<<<<< HEAD
        data.add_data_from_dict(r)
=======
        for qubit, ro_pulse in ro_pulses.items():
            # average msr, phase, i and q over the number of shots defined in the runcard
            r = results[ro_pulse.serial].serialize
            r.update(
                {
                    "wait[ns]": wait,
                    "qubit_freqs[Hz]": qubits[qubit].drive_frequency,
                    "qubit": qubit,
                }
            )
            data.add_data_from_dict(r)
>>>>>>> 5fd90b1e
    return data


def ramsey_fit(x, p0, p1, p2, p3, p4):
    # A fit to Superconducting Qubit Rabi Oscillation
    #   Offset                       : p[0]
    #   Oscillation amplitude        : p[1]
    #   DeltaFreq                    : p[2]
    #   Phase                        : p[3]
    #   Arbitrary parameter T_2      : 1/p[4]
    return p0 + p1 * np.sin(x * p2 + p3) * np.exp(-x * p4)


def _fit(data: RamseyData) -> RamseyResults:
    r"""
    Fitting routine for Ramsey experiment. The used model is
    .. math::
        y = p_0 + p_1 sin \Big(p_2 x + p_3 \Big) e^{-x p_4}.
    """
    qubits = data.df["qubit"].unique()

    t2s = {}
    corrected_qubit_frequencies = {}
    freqs_detuing = {}
    fitted_parameters = {}

    for qubit in qubits:
        qubit_data_df = data.df[data.df["qubit"] == qubit]
        voltages = qubit_data_df["MSR"].pint.to("uV").pint.magnitude
        times = qubit_data_df["wait"].pint.to("ns").pint.magnitude
        qubit_freq = qubit_data_df["qubit_freqs"].pint.to("Hz").pint.magnitude.unique()

        print("qubit_freq", qubit_freq)

        try:
            y_max = np.max(voltages.values)
            y_min = np.min(voltages.values)
            y = (voltages.values - y_min) / (y_max - y_min)
            x_max = np.max(times.values)
            x_min = np.min(times.values)
            x = (times.values - x_min) / (x_max - x_min)

            ft = np.fft.rfft(y)
            freqs = np.fft.rfftfreq(len(y), x[1] - x[0])
            mags = abs(ft)
            index = np.argmax(mags) if np.argmax(mags) != 0 else np.argmax(mags[1:]) + 1
            f = freqs[index] * 2 * np.pi
            p0 = [
                0.5,
                0.5,
                f,
                0,
                0,
            ]
            popt = curve_fit(
                ramsey_fit,
                x,
                y,
                p0=p0,
                maxfev=2000000,
                bounds=(
                    [0, 0, 0, -np.pi, 0],
                    [1, 1, np.inf, np.pi, np.inf],
                ),
            )[0]
            popt = [
                (y_max - y_min) * popt[0] + y_min,
                (y_max - y_min) * popt[1] * np.exp(x_min * popt[4] / (x_max - x_min)),
                popt[2] / (x_max - x_min),
                popt[3] - x_min * popt[2] / (x_max - x_min),
                popt[4] / (x_max - x_min),
            ]
            delta_fitting = popt[2] / (2 * np.pi)
            # FIXME: check this formula

            delta_phys = -int((delta_fitting - data.n_osc / data.t_max) * 1e9)
            corrected_qubit_frequency = int(qubit_freq - delta_phys)

            # delta_phys = +int((delta_fitting - data.n_osc / data.t_max) * 1e9)
            # corrected_qubit_frequency = int(qubit_freq + delta_phys)

            t2 = 1.0 / popt[4]

        except Exception as e:
            log.warning(f"ramsey_fit: the fitting was not succesful. {e}")
            popt = [0] * 5
            t2 = 5.0
            print(qubit_freq)
            corrected_qubit_frequency = int(qubit_freq)
            delta_phys = 0

        fitted_parameters[qubit] = popt
        corrected_qubit_frequencies[qubit] = corrected_qubit_frequency / 1e9
        t2s[qubit] = t2
        freqs_detuing[qubit] = delta_phys

    return RamseyResults(
        corrected_qubit_frequencies, t2s, freqs_detuing, fitted_parameters
    )


def _plot(data: RamseyData, fit: RamseyResults, qubit):
    """Plotting function for Ramsey Experiment."""

    figures = []
    fig = go.Figure()
    fitting_report = ""

    qubit_data = data.df[data.df["qubit"] == qubit]

    fig.add_trace(
        go.Scatter(
            x=qubit_data["wait"].pint.magnitude,
            y=qubit_data["MSR"].pint.to("uV").pint.magnitude,
            marker_color=get_color(0),
            opacity=1,
            name="Voltage",
            showlegend=True,
            legendgroup="Voltage",
        )
    )

    # add fitting trace
    if len(data) > 0:
        waitrange = np.linspace(
            min(qubit_data["wait"].pint.to("ns").pint.magnitude),
            max(qubit_data["wait"].pint.to("ns").pint.magnitude),
            2 * len(data),
        )

        fig.add_trace(
            go.Scatter(
                x=waitrange,
                y=ramsey_fit(
                    waitrange,
                    float(fit.fitted_parameters[qubit][0]),
                    float(fit.fitted_parameters[qubit][1]),
                    float(fit.fitted_parameters[qubit][2]),
                    float(fit.fitted_parameters[qubit][3]),
                    float(fit.fitted_parameters[qubit][4]),
                ),
                name="Fit",
                line=go.scatter.Line(dash="dot"),
                marker_color=get_color(1),
            )
        )
        fitting_report = (
            fitting_report
            + (f"{qubit} | Delta_frequency: {fit.delta_phys[qubit]:,.1f} Hz<br>")
            + (f"{qubit} | Drive_frequency: {fit.frequency[qubit] * 1e9} Hz<br>")
            + (f"{qubit} | T2: {fit.t2[qubit]:,.0f} ns.<br><br>")
        )

    fig.update_layout(
        showlegend=True,
        uirevision="0",  # ``uirevision`` allows zooming while live plotting
        xaxis_title="Time (ns)",
        yaxis_title="MSR (uV)",
    )

    figures.append(fig)

    return figures, fitting_report


ramsey = Routine(_acquisition, _fit, _plot)
"""Ramsey Routine object."""<|MERGE_RESOLUTION|>--- conflicted
+++ resolved
@@ -26,13 +26,8 @@
 
     nshots: int
     """Number of shots."""
-<<<<<<< HEAD
-    relaxation_time: float
-    """Relxation time (ns)."""
-=======
     relaxation_time: int
     """Relaxation time (ns)."""
->>>>>>> 5fd90b1e
     delay_between_pulses_start: int
     """Initial delay between RX(pi/2) pulses in ns."""
     delay_between_pulses_end: int
@@ -162,21 +157,7 @@
                 "qubit": len(waits) * [qubit],
             }
         )
-<<<<<<< HEAD
         data.add_data_from_dict(r)
-=======
-        for qubit, ro_pulse in ro_pulses.items():
-            # average msr, phase, i and q over the number of shots defined in the runcard
-            r = results[ro_pulse.serial].serialize
-            r.update(
-                {
-                    "wait[ns]": wait,
-                    "qubit_freqs[Hz]": qubits[qubit].drive_frequency,
-                    "qubit": qubit,
-                }
-            )
-            data.add_data_from_dict(r)
->>>>>>> 5fd90b1e
     return data
 
 
