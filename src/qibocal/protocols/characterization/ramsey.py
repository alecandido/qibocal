--- conflicted
+++ resolved
@@ -163,35 +163,12 @@
         qubit_freqs=freqs,
     )
 
-<<<<<<< HEAD
-    sweeper = Sweeper(
-        Parameter.start,
-        waits,
-        [RX90_pulses2[qubit] for qubit in qubits]
-        + [ro_pulses[qubit] for qubit in qubits],
-        type=SweeperType.ABSOLUTE,
-    )
-
-    # execute the sweep
-    results = platform.sweep(
-        sequence,
-        ExecutionParameters(
-            nshots=params.nshots,
-            relaxation_time=params.relaxation_time,
-            acquisition_type=AcquisitionType.INTEGRATION,
-            averaging_mode=AveragingMode.CYCLIC,
-        ),
-        sweeper,
-    )
-    for qubit in qubits:
-        result = results[ro_pulses[qubit].serial]
-        data.register_qubit(qubit, wait=waits, msr=result.magnitude, phase=result.phase)
-=======
     if params.n_osc == 0:
         sweeper = Sweeper(
             Parameter.start,
             waits,
-            [RX90_pulses2[qubit] for qubit in qubits],
+            [RX90_pulses2[qubit] for qubit in qubits]
+            + [ro_pulses[qubit] for qubit in qubits],
             type=SweeperType.ABSOLUTE,
         )
 
@@ -254,7 +231,6 @@
                         errors=np.array([error]),
                     ),
                 )
->>>>>>> 6d003900
     return data
 
 
