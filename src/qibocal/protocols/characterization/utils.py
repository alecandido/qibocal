--- conflicted
+++ resolved
@@ -9,11 +9,8 @@
 from numba import njit
 from plotly.subplots import make_subplots
 from qibolab.qubits import QubitId
-<<<<<<< HEAD
 from scipy.optimize import curve_fit
-=======
 from scipy import constants
->>>>>>> b53b9fc6
 from scipy.stats import mode
 
 from qibocal.auto.operation import Data, Results
@@ -138,17 +135,11 @@
             voltages,
             p0=model_parameters,
         )
-<<<<<<< HEAD
         model_parameters = list(fit_parameters)
-=======
-        # get the values for postprocessing and for legend.
-        return fit_res.best_values["center"] * GHZ_TO_HZ, fit_res.best_values
->>>>>>> b53b9fc6
-
     except RuntimeError:
         log.warning("lorentzian_fit: the fitting was not successful")
 
-    return model_parameters[1], model_parameters
+    return model_parameters[1] * GHZ_TO_HZ, model_parameters
 
 
 def spectroscopy_plot(data, qubit, fit: Results = None):
