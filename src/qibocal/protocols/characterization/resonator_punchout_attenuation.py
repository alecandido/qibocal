--- conflicted
+++ resolved
@@ -301,22 +301,12 @@
                 ),
             )
         )
-<<<<<<< HEAD
         title_text = ""
-        title_text += f"{qubit} | Resonator Frequency at Low Power:  {fit.readout_frequency[qubit] * 1e9} Hz.<br>"
+        title_text += f"{qubit} | Resonator Frequency at Low Power:  {fit.readout_frequency[qubit] * GHZ_TO_HZ} Hz.<br>"
         title_text += (
             f"{qubit} | Readout Attenuation: {fit.readout_attenuation[qubit]} db.<br>"
         )
-        title_text += f"{qubit} | Resonator Frequency at High Power: {fit.bare_frequency[qubit] * 1e9} Hz.<br>"
-=======
-    )
-    title_text = ""
-    title_text += f"{qubit} | Resonator Frequency at Low Power:  {fit.readout_frequency[qubit] * GHZ_TO_HZ} Hz.<br>"
-    title_text += (
-        f"{qubit} | Readout Attenuation: {fit.readout_attenuation[qubit]} db.<br>"
-    )
-    title_text += f"{qubit} | Resonator Frequency at High Power: {fit.bare_frequency[qubit] * GHZ_TO_HZ} Hz.<br>"
->>>>>>> e251c804
+        title_text += f"{qubit} | Resonator Frequency at High Power: {fit.bare_frequency[qubit] * GHZ_TO_HZ} Hz.<br>"
 
         fitting_report = fitting_report + title_text
 
