import numpy as np
import plotly.graph_objects as go
from plotly.subplots import make_subplots

from ..utils import COLORBAND, COLORBAND_LINE, table_dict, table_html


def rabi_amplitude_function(x, p0, p1, p2, p3):
    """
    Fit function of rabi amplitude signal experiment.

    Args:
        x: Input data.
        p0: Offset.
        p1: Oscillation Amplitude.
        p2: Period.
        p3: Phase.
    """
    return p0 + p1 * np.sin(2 * np.pi * x / p2 + p3)


def rabi_length_function(x, p0, p1, p2, p3, p4):
    """
    Fit function of rabi length signal experiment.

    Args:
        x: Input data.
        p0: Offset.
        p1: Oscillation Amplitude.
        p2: Period.
        p3: Phase.
        p4: T2.
    """
    return p0 + p1 * np.cos(2 * np.pi * x / p2 + p3) * np.exp(-x * p4)


def plot(data, qubit, fit):
<<<<<<< HEAD
    quantity, title, fitting = extract_rabi(data)
=======
    if "RabiAmplitude" in data.__class__.__name__:
        quantity = "amp"
        title = "Amplitude (dimensionless)"
        fitting = rabi_amplitude_fit
    elif data.__class__.__name__ == "RabiLengthVoltData":
        quantity = "length"
        title = "Time (ns)"
        fitting = rabi_length_signal
>>>>>>> 4fac79a3

    figures = []
    fitting_report = ""

    fig = make_subplots(
        rows=1,
        cols=2,
        horizontal_spacing=0.1,
        vertical_spacing=0.1,
        subplot_titles=(
            "Signal [a.u.]",
            "phase (rad)",
        ),
    )

    qubit_data = data[qubit]

    rabi_parameters = getattr(qubit_data, quantity)
    fig.add_trace(
        go.Scatter(
            x=rabi_parameters,
            y=qubit_data.signal,
            opacity=1,
            name="Voltage",
            showlegend=True,
            legendgroup="Voltage",
        ),
        row=1,
        col=1,
    )
    fig.add_trace(
        go.Scatter(
            x=rabi_parameters,
            y=qubit_data.phase,
            opacity=1,
            name="Phase",
            showlegend=True,
            legendgroup="Phase",
        ),
        row=1,
        col=2,
    )

    if fit is not None:
        rabi_parameter_range = np.linspace(
            min(rabi_parameters),
            max(rabi_parameters),
            2 * len(rabi_parameters),
        )
        params = fit.fitted_parameters[qubit]
        fig.add_trace(
            go.Scatter(
                x=rabi_parameter_range,
                y=fitting(rabi_parameter_range, *params),
                name="Fit",
                line=go.scatter.Line(dash="dot"),
                marker_color="rgb(255, 130, 67)",
            ),
            row=1,
            col=1,
        )

        fitting_report = table_html(
            table_dict(
                qubit,
                ["Pi pulse amplitude", "Pi pulse length"],
                [np.round(fit.amplitude[qubit], 3), np.round(fit.length[qubit], 3)],
            )
        )

        fig.update_layout(
            showlegend=True,
            uirevision="0",  # ``uirevision`` allows zooming while live plotting
            xaxis_title=title,
            yaxis_title="Signal [a.u.]",
            xaxis2_title=title,
            yaxis2_title="Phase (rad)",
        )

    figures.append(fig)

    return figures, fitting_report


def plot_probabilities(data, qubit, fit):
    quantity, title, fitting = extract_rabi(data)
    figures = []
    fitting_report = ""

    qubit_data = data[qubit]
    probs = qubit_data.prob
    error_bars = qubit_data.error

    rabi_parameters = getattr(qubit_data, quantity)
    fig = go.Figure(
        [
            go.Scatter(
                x=rabi_parameters,
                y=qubit_data.prob,
                opacity=1,
                name="Probability",
                showlegend=True,
                legendgroup="Probability",
                mode="lines",
            ),
            go.Scatter(
                x=np.concatenate((rabi_parameters, rabi_parameters[::-1])),
                y=np.concatenate((probs + error_bars, (probs - error_bars)[::-1])),
                fill="toself",
                fillcolor=COLORBAND,
                line=dict(color=COLORBAND_LINE),
                showlegend=True,
                name="Errors",
            ),
        ]
    )

    if fit is not None:
        rabi_parameter_range = np.linspace(
            min(rabi_parameters),
            max(rabi_parameters),
            2 * len(rabi_parameters),
        )
        params = fit.fitted_parameters[qubit]
        fig.add_trace(
            go.Scatter(
                x=rabi_parameter_range,
                y=fitting(rabi_parameter_range, *params),
                name="Fit",
                line=go.scatter.Line(dash="dot"),
                marker_color="rgb(255, 130, 67)",
            ),
        )

        fitting_report = table_html(
            table_dict(
                qubit,
                ["Pi pulse amplitude", "Pi pulse length", "chi2 reduced"],
                [fit.amplitude[qubit], fit.length[qubit], fit.chi2[qubit]],
                display_error=True,
            )
        )

        fig.update_layout(
            showlegend=True,
            uirevision="0",  # ``uirevision`` allows zooming while live plotting
            xaxis_title=title,
            yaxis_title="Excited state probability",
        )

    figures.append(fig)

    return figures, fitting_report


def extract_rabi(data):
    """
    Extract Rabi fit info.
    """
    if data.__class__.__name__ == "RabiAmplitudeData":
        return "amp", "Amplitude (dimensionless)", rabi_amplitude_function
    elif data.__class__.__name__ == "RabiLengthData":
        return "length", "Time (ns)", rabi_length_function<|MERGE_RESOLUTION|>--- conflicted
+++ resolved
@@ -35,19 +35,7 @@
 
 
 def plot(data, qubit, fit):
-<<<<<<< HEAD
     quantity, title, fitting = extract_rabi(data)
-=======
-    if "RabiAmplitude" in data.__class__.__name__:
-        quantity = "amp"
-        title = "Amplitude (dimensionless)"
-        fitting = rabi_amplitude_fit
-    elif data.__class__.__name__ == "RabiLengthVoltData":
-        quantity = "length"
-        title = "Time (ns)"
-        fitting = rabi_length_signal
->>>>>>> 4fac79a3
-
     figures = []
     fitting_report = ""
 
