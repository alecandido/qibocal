import numpy as np
import plotly.graph_objects as go
from plotly.subplots import make_subplots

from ..utils import COLORBAND, COLORBAND_LINE, table_dict, table_html


def rabi_amplitude_function(x, offset, amplitude, period, phase):
    """
    Fit function of Rabi amplitude signal experiment.

    Args:
        x: Input data.
    """
    return offset + amplitude * np.cos(2 * np.pi * x / period + phase)


def rabi_length_function(x, offset, amplitude, period, phase, t2_inv):
    """
    Fit function of Rabi length signal experiment.

    Args:
        x: Input data.
    """
    return offset + amplitude * np.cos(2 * np.pi * x / period + phase) * np.exp(
        -x * t2_inv
    )


def plot(data, qubit, fit):
    quantity, title, fitting = extract_rabi(data)
    figures = []
    fitting_report = ""

    fig = make_subplots(
        rows=1,
        cols=2,
        horizontal_spacing=0.1,
        vertical_spacing=0.1,
        subplot_titles=(
            "Signal [a.u.]",
            "phase [rad]",
        ),
    )

    qubit_data = data[qubit]

    rabi_parameters = getattr(qubit_data, quantity)
    fig.add_trace(
        go.Scatter(
            x=rabi_parameters,
            y=qubit_data.signal,
            opacity=1,
            name="Signal",
            showlegend=True,
            legendgroup="Signal",
        ),
        row=1,
        col=1,
    )
    fig.add_trace(
        go.Scatter(
            x=rabi_parameters,
            y=qubit_data.phase,
            opacity=1,
            name="Phase",
            showlegend=True,
            legendgroup="Phase",
        ),
        row=1,
        col=2,
    )

    if fit is not None:
        rabi_parameter_range = np.linspace(
            min(rabi_parameters),
            max(rabi_parameters),
            2 * len(rabi_parameters),
        )
        params = fit.fitted_parameters[qubit]
        fig.add_trace(
            go.Scatter(
                x=rabi_parameter_range,
                y=fitting(rabi_parameter_range, *params),
                name="Fit",
                line=go.scatter.Line(dash="dot"),
                marker_color="rgb(255, 130, 67)",
            ),
            row=1,
            col=1,
        )

        fitting_report = table_html(
            table_dict(
                qubit,
                ["Pi pulse amplitude [a.u.]", "Pi pulse length [ns]"],
                [np.round(fit.amplitude[qubit], 3), np.round(fit.length[qubit], 3)],
            )
        )

        fig.update_layout(
            showlegend=True,
            xaxis_title=title,
            yaxis_title="Signal [a.u.]",
            xaxis2_title=title,
            yaxis2_title="Phase [rad]",
        )

    figures.append(fig)

    return figures, fitting_report


def plot_probabilities(data, qubit, fit):
    quantity, title, fitting = extract_rabi(data)
    figures = []
    fitting_report = ""

    qubit_data = data[qubit]
    probs = qubit_data.prob
    error_bars = qubit_data.error

    rabi_parameters = getattr(qubit_data, quantity)
    fig = go.Figure(
        [
            go.Scatter(
                x=rabi_parameters,
                y=qubit_data.prob,
                opacity=1,
                name="Probability",
                showlegend=True,
                legendgroup="Probability",
                mode="lines",
            ),
            go.Scatter(
                x=np.concatenate((rabi_parameters, rabi_parameters[::-1])),
                y=np.concatenate((probs + error_bars, (probs - error_bars)[::-1])),
                fill="toself",
                fillcolor=COLORBAND,
                line=dict(color=COLORBAND_LINE),
                showlegend=True,
                name="Errors",
            ),
        ]
    )

    if fit is not None:
        rabi_parameter_range = np.linspace(
            min(rabi_parameters),
            max(rabi_parameters),
            2 * len(rabi_parameters),
        )
        params = fit.fitted_parameters[qubit]
        fig.add_trace(
            go.Scatter(
                x=rabi_parameter_range,
                y=fitting(rabi_parameter_range, *params),
                name="Fit",
                line=go.scatter.Line(dash="dot"),
                marker_color="rgb(255, 130, 67)",
            ),
        )

        fitting_report = table_html(
            table_dict(
                qubit,
                ["Pi pulse amplitude [a.u.]", "Pi pulse length [ns]", "chi2 reduced"],
                [fit.amplitude[qubit], fit.length[qubit], fit.chi2[qubit]],
                display_error=True,
            )
        )

        fig.update_layout(
            showlegend=True,
            xaxis_title=title,
            yaxis_title="Excited state probability",
        )

    figures.append(fig)

    return figures, fitting_report


def extract_rabi(data):
    """
    Extract Rabi fit info.
    """
    if "RabiAmplitude" in data.__class__.__name__:
        return "amp", "Amplitude [dimensionless]", rabi_amplitude_function
    if "RabiLength" in data.__class__.__name__:
        return "length", "Time [ns]", rabi_length_function
    raise RuntimeError("Data has to be a data structure of the Rabi routines.")


def period_correction_factor(phase: float):
    r"""Correct period by taking phase into account.

    https://github.com/qiboteam/qibocal/issues/656

    We want to find the first maximum or minimum which will
    correspond to an exchange of population between 0 and 1.
    To find it we need to solve the following equation
    :math:`\cos(2 \pi x / T + \phi) = \pm 1` which will give us
    the following solution

    .. math::

        x = ( k - \phi / \pi) T / 2


    for integer :math:`k`, which is chosen such that we get the smallest
    multiplicative correction compared to :math:`T/2`.

    """

<<<<<<< HEAD
    return np.round(1 + phase / np.pi) - phase / np.pi
=======
    x = phase / np.pi
    return np.round(1 + x) - x
>>>>>>> 4576764a
<|MERGE_RESOLUTION|>--- conflicted
+++ resolved
@@ -213,9 +213,5 @@
 
     """
 
-<<<<<<< HEAD
-    return np.round(1 + phase / np.pi) - phase / np.pi
-=======
     x = phase / np.pi
-    return np.round(1 + x) - x
->>>>>>> 4576764a
+    return np.round(1 + x) - x