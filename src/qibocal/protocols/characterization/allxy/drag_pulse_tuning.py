from dataclasses import dataclass, field
from typing import Dict, List, Tuple

import numpy as np
import plotly.graph_objects as go
from plotly.subplots import make_subplots
from qibolab.platforms.abstract import AbstractPlatform
from qibolab.pulses import PulseSequence
from scipy.optimize import curve_fit

from qibocal.auto.operation import Qubits, Results, Routine
from qibocal.config import log
from qibocal.data import DataUnits
from qibocal.fitting.utils import cos
from qibocal.plots.utils import get_color

from . import allxy_drag_pulse_tuning


@dataclass
class DragPulseTuningParameters(allxy_drag_pulse_tuning.AllXYDragParameters):
    """DragPulseTuning runcard inputs."""


@dataclass
class DragPulseTuningResults(Results):
    """DragPulseTuning outputs."""

    betas: Dict[List[Tuple], str] = field(metadata=dict(update="beta"))
    """Optimal beta paramter for each qubit."""
    fitted_parameters: Dict[List[Tuple], List]
    """Raw fitting output."""


class DragPulseTuningData(DataUnits):
    """DragPulseTuning acquisition outputs."""

    def __init__(self):
        super().__init__(
            name="data",
            quantities={"beta_param": "dimensionless"},
            options=["qubit"],
        )


def _acquisition(
    params: DragPulseTuningParameters,
    platform: AbstractPlatform,
    qubits: Qubits,
) -> DragPulseTuningData:
    r"""
    Data acquisition for drag pulse tuning experiment.
    In this experiment, we apply two sequences in a given qubit: Rx(pi/2) - Ry(pi) and Ry(pi) - Rx(pi/2) for a range
    of different beta parameter values. After fitting, we obtain the best coefficient value for a pi pulse with drag shape.
    """
    # define the parameter to sweep and its range:
    # qubit drive DRAG pulse beta parameter
    beta_param_range = np.arange(
        params.beta_start, params.beta_end, params.beta_step
    ).round(4)

    # create a DataUnits object to store the MSR, phase, i, q and the beta parameter
    data = DragPulseTuningData()

    for beta_param in beta_param_range:
        # create two sequences of pulses
        # seq1: RX(pi/2) - RY(pi) - MZ
        # seq1: RY(pi/2) - RX(pi) - MZ

        ro_pulses = {}
        seq1 = PulseSequence()
        seq2 = PulseSequence()
        for qubit in qubits:
            # drag pulse RX(pi/2)
            RX90_drag_pulse = platform.create_RX90_drag_pulse(
                qubit, start=0, beta=beta_param
            )
            # drag pulse RY(pi)
            RY_drag_pulse = platform.create_RX_drag_pulse(
                qubit,
                start=RX90_drag_pulse.finish,
                relative_phase=+np.pi / 2,
                beta=beta_param,
            )
            # drag pulse RY(pi/2)
            RY90_drag_pulse = platform.create_RX90_drag_pulse(
                qubit, start=0, relative_phase=np.pi / 2, beta=beta_param
            )
            # drag pulse RX(pi)
            RX_drag_pulse = platform.create_RX_drag_pulse(
                qubit, start=RY90_drag_pulse.finish, beta=beta_param
            )

            # RO pulse
            ro_pulses[qubit] = platform.create_qubit_readout_pulse(
                qubit,
                start=2
                * RX90_drag_pulse.duration,  # assumes all single-qubit gates have same duration
            )
            # RX(pi/2) - RY(pi) - RO
            seq1.add(RX90_drag_pulse)
            seq1.add(RY_drag_pulse)
            seq1.add(ro_pulses[qubit])

            # RX(pi/2) - RY(pi) - RO
            seq2.add(RY90_drag_pulse)
            seq2.add(RX_drag_pulse)
            seq2.add(ro_pulses[qubit])

        # execute the pulse sequences
        result1 = platform.execute_pulse_sequence(seq1)
        result2 = platform.execute_pulse_sequence(seq2)

        # retrieve the results for every qubit
        for ro_pulse in ro_pulses.values():
            r1 = result1[ro_pulse.serial]
            r2 = result2[ro_pulse.serial]
            # store the results
            r = {
                "MSR[V]": r1.measurement.mean() - r2.measurement.mean(),
                "i[V]": r1.i.mean() - r2.i.mean(),
                "q[V]": r1.q.mean() - r2.q.mean(),
                "phase[rad]": r1.phase.mean() - r2.phase.mean(),
                "beta_param[dimensionless]": beta_param,
                "qubit": ro_pulse.qubit,
            }
            data.add(r)

    return data


def _fit(data: DragPulseTuningData) -> DragPulseTuningResults:
    r"""
    Fitting routine for drag tunning. The used model is

        .. math::

            y = p_1 cos \Big(\frac{2 \pi x}{p_2} + p_3 \Big) + p_0.
<<<<<<< HEAD
    Args:

        data (`DataUnits`): dataset for the fit
        x (str): name of the input values for the model
        y (str): name of the output values for the model
        qubit (int): ID qubit number
        labels (list of str): list containing the lables of the quantities computed by this fitting method.

    Returns:

        A ``Data`` object with the following keys

            - **popt0**: offset
            - **popt1**: oscillation amplitude
            - **popt2**: period
            - **popt3**: phase
            - **labels[0]**: optimal beta.

=======
>>>>>>> fee79715

    """
    qubits = data.df["qubit"].unique()
    betas_optimal = {}
    fitted_parameters = {}

    for qubit in qubits:
        qubit_data_df = data.df[data.df["qubit"] == qubit]
        voltages = qubit_data_df["MSR"].pint.to("uV").pint.magnitude
        beta_params = qubit_data_df["beta_param"].pint.magnitude

        pguess = [
            0,  # Offset:    p[0]
            beta_params.values[np.argmax(voltages)]
            - beta_params.values[np.argmin(voltages)],  # Amplitude: p[1]
            4,  # Period:    p[2]
            0.3,  # Phase:     p[3]
        ]

        try:
            popt, pcov = curve_fit(cos, beta_params.values, voltages.values)
            smooth_dataset = cos(beta_params.values, popt[0], popt[1], popt[2], popt[3])
            min_abs_index = np.abs(smooth_dataset).argmin()
            beta_optimal = beta_params.values[min_abs_index]
        except:
            log.warning("drag_tuning_fit: the fitting was not succesful")
            popt = [0, 0, 1, 0]
            beta_optimal = 0

        fitted_parameters[qubit] = popt
        betas_optimal[qubit] = beta_optimal
    return DragPulseTuningResults(betas_optimal, fitted_parameters)


def _plot(data: DragPulseTuningData, fit: DragPulseTuningResults, qubit):
    """Plottin function for DragPulseTuning."""

    figures = []
    fitting_report = ""

    fig = make_subplots(
        rows=1,
        cols=1,
        horizontal_spacing=0.01,
        vertical_spacing=0.01,
    )
    beta_params = [i.magnitude for i in data.df["beta_param"].unique()]
    qubit_data = data.df[data.df["qubit"] == qubit]
    fig.add_trace(
        go.Scatter(
            x=qubit_data["beta_param"].pint.magnitude,
            y=qubit_data["MSR"].pint.to("uV").pint.magnitude,
            marker_color=get_color(0),
            mode="markers",
            opacity=0.3,
            name="Probability",
            showlegend=True,
            legendgroup="group1",
        ),
    )

    # add fitting traces

    if len(data) > 0:
        beta_range = np.linspace(
            min(beta_params),
            max(beta_params),
            20,
        )

        fig.add_trace(
            go.Scatter(
                x=beta_range,
                y=cos(
                    beta_range,
                    float(fit.fitted_parameters[qubit][0]),
                    float(fit.fitted_parameters[qubit][1]),
                    float(fit.fitted_parameters[qubit][2]),
                    float(fit.fitted_parameters[qubit][3]),
                ),
                name="Fit",
                line=go.scatter.Line(dash="dot"),
                marker_color=get_color(1),
            ),
        )
        fitting_report = fitting_report + (
            f"{qubit} | Optimal Beta Param: {fit.betas[qubit]:.4f}<br><br>"
        )

    fig.update_layout(
        showlegend=True,
        uirevision="0",  # ``uirevision`` allows zooming while live plotting
        xaxis_title="Beta parameter",
        yaxis_title="MSR[uV] [Rx(pi/2) - Ry(pi)] - [Ry(pi/2) - Rx(pi)]",
    )

    figures.append(fig)

    return figures, fitting_report


drag_pulse_tuning = Routine(_acquisition, _fit, _plot)
"""DragPulseTuning Routine object."""<|MERGE_RESOLUTION|>--- conflicted
+++ resolved
@@ -136,27 +136,6 @@
         .. math::
 
             y = p_1 cos \Big(\frac{2 \pi x}{p_2} + p_3 \Big) + p_0.
-<<<<<<< HEAD
-    Args:
-
-        data (`DataUnits`): dataset for the fit
-        x (str): name of the input values for the model
-        y (str): name of the output values for the model
-        qubit (int): ID qubit number
-        labels (list of str): list containing the lables of the quantities computed by this fitting method.
-
-    Returns:
-
-        A ``Data`` object with the following keys
-
-            - **popt0**: offset
-            - **popt1**: oscillation amplitude
-            - **popt2**: period
-            - **popt3**: phase
-            - **labels[0]**: optimal beta.
-
-=======
->>>>>>> fee79715
 
     """
     qubits = data.df["qubit"].unique()
