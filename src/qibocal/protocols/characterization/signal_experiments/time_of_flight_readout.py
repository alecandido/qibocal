from dataclasses import dataclass, field
from typing import Optional

import numpy as np
import numpy.typing as npt
import plotly.graph_objects as go
from qibolab import AcquisitionType, AveragingMode, ExecutionParameters
from qibolab.platform import Platform
from qibolab.pulses import PulseSequence
from qibolab.qubits import QubitId

from qibocal.auto.operation import Data, Parameters, Qubits, Results, Routine


@dataclass
class TimeOfFlightReadoutParameters(Parameters):
    """TimeOfFlightReadout runcard inputs."""

    nshots: Optional[int] = None
    """Number of shots."""
    relaxation_time: Optional[int] = None
    """Relaxation time (ns)."""
    window_size: Optional[int] = 40
    """Window size for the moving average."""


@dataclass
class TimeOfFlightReadoutResults(Results):
    """TimeOfFlightReadout outputs."""

    fitted_parameters: dict[QubitId, dict[str, float]]
    """Raw fitting output."""


TimeOfFlightReadoutType = np.dtype([("samples", np.float64), ("window_size", np.int64)])


@dataclass
class TimeOfFlightReadoutData(Data):
    """TimeOfFlightReadout acquisition outputs."""

    data: dict[QubitId, npt.NDArray[TimeOfFlightReadoutType]] = field(
        default_factory=dict
    )
    """Raw data acquired."""

    def register_qubit(self, qubit, samples, window_size):
        """Store output for single qubit."""
        shape = (1,) if np.isscalar(samples) else samples.shape
        ar = np.empty(shape, dtype=TimeOfFlightReadoutType)
        ar["samples"] = samples
        ar["window_size"] = window_size
        if qubit in self.data:
            self.data[qubit] = np.rec.array(np.concatenate((self.data[qubit], ar)))
        else:
            self.data[qubit] = np.rec.array(ar)


def _acquisition(
    params: TimeOfFlightReadoutParameters, platform: Platform, qubits: Qubits
) -> TimeOfFlightReadoutData:
    """Data acquisition for time of flight experiment."""

    sequence = PulseSequence()

    RX_pulses = {}
    ro_pulses = {}
    for qubit in qubits:
        RX_pulses[qubit] = platform.create_RX_pulse(qubit, start=0)
        ro_pulses[qubit] = platform.create_qubit_readout_pulse(
            qubit, start=RX_pulses[qubit].finish
        )

        sequence.add(ro_pulses[qubit])

    results = platform.execute_pulse_sequence(
        sequence,
        options=ExecutionParameters(
            nshots=params.nshots,
            relaxation_time=params.relaxation_time,
            acquisition_type=AcquisitionType.RAW,
            averaging_mode=AveragingMode.CYCLIC,
        ),
    )

    data = TimeOfFlightReadoutData()

    # retrieve and store the results for every qubit
    for qubit in qubits:
        samples = results[ro_pulses[qubit].serial].magnitude
        # store the results
        data.register_qubit(qubit, samples, params.window_size)

    return data


def _fit(data: TimeOfFlightReadoutData) -> TimeOfFlightReadoutResults:
    """Post-processing function for TimeOfFlightReadout."""

    qubits = data.qubits
    fitted_parameters = {}

    for qubit in qubits:
        qubit_data = data[qubit]
        # Calculate moving average
<<<<<<< HEAD
        window_size = qubit_data.window_size
=======
        window_size = 200
>>>>>>> e2a44d80
        i = 0
        moving_averages = []
        last = None
        while i < len(qubit_data) - window_size + 1:
<<<<<<< HEAD
            window_average = np.sum(qubit_data[i : i + window_size].samples) / window_size
            moving_averages.append(window_average)
=======
            window_average = (
                np.sum(qubit_data[i : i + window_size].samples) / window_size
            )
            if last is None:
                last = window_average
            moving_averages.append(window_average - last)
            last = window_average

>>>>>>> e2a44d80
            i += 1
        
        for i in range(len(moving_averages)-1):
            delta = moving_averages[i+1] - moving_averages[i]
        
        max_average_change = moving_averages.index(max(moving_averages))
        # FIXME: Where do I get the sampling rate from ???
        # time_of_flight_readout = max_average * sampling_rate
        time_of_flight_readout = max_average
        fitted_parameters[qubit] = time_of_flight_readout

    return TimeOfFlightReadoutResults(fitted_parameters)


def _plot(data: TimeOfFlightReadoutData, fit: TimeOfFlightReadoutResults, qubit):
    """Plotting function for TimeOfFlightReadout."""

    figures = []
    fitting_report = ""
    fig = go.Figure()

    qubit_data = data[qubit]
    y = qubit_data.samples

    fig.add_trace(
        go.Scatter(
            # x=data.df["sample"],
            y=y,
            textposition="bottom center",
            name="Expectation value",
            showlegend=True,
            legendgroup="group1",
        ),
    )

    fig.update_layout(
        showlegend=True,
        uirevision="0",  # ``uirevision`` allows zooming while live plotting
        xaxis_title="Sample",
        yaxis_title="MSR (uV)",
    )

    # FIXME: Need Sampling Rate again
    fig.add_vline(
        x=fit.fitted_parameters[qubit],
        # x=fit.fitted_parameters[qubit]/sampling_rate,
        line_width=2,
        line_dash="dash",
        line_color="grey",
    )

    fitting_report += (
        f"{qubit} | Time of flight(Sample) : {fit.fitted_parameters[qubit]}<br>"
    )

    fig.update_layout(
        showlegend=True,
        uirevision="0",  # ``uirevision`` allows zooming while live plotting
        xaxis_title="Sample",
        yaxis_title="MSR (uV)",
    )

    figures.append(fig)

    return figures, fitting_report


time_of_flight_readout = Routine(_acquisition, _fit, _plot)
"""TimeOfFlightReadout Routine object."""<|MERGE_RESOLUTION|>--- conflicted
+++ resolved
@@ -103,37 +103,26 @@
     for qubit in qubits:
         qubit_data = data[qubit]
         # Calculate moving average
-<<<<<<< HEAD
-        window_size = qubit_data.window_size
-=======
-        window_size = 200
->>>>>>> e2a44d80
+        # FIXME: This way of getting a parameter in the fit is saving it
+        # as many times as samples are on the data.
+        window_size = qubit_data.window_size[0]
         i = 0
-        moving_averages = []
+        moving_average_deltas = []
         last = None
         while i < len(qubit_data) - window_size + 1:
-<<<<<<< HEAD
-            window_average = np.sum(qubit_data[i : i + window_size].samples) / window_size
-            moving_averages.append(window_average)
-=======
             window_average = (
                 np.sum(qubit_data[i : i + window_size].samples) / window_size
             )
             if last is None:
                 last = window_average
-            moving_averages.append(window_average - last)
+            moving_average_deltas.append(window_average - last)
             last = window_average
+            i += 1
 
->>>>>>> e2a44d80
-            i += 1
-        
-        for i in range(len(moving_averages)-1):
-            delta = moving_averages[i+1] - moving_averages[i]
-        
-        max_average_change = moving_averages.index(max(moving_averages))
+        max_average_change = moving_average_deltas.index(max(moving_average_deltas))
         # FIXME: Where do I get the sampling rate from ???
-        # time_of_flight_readout = max_average * sampling_rate
-        time_of_flight_readout = max_average
+        # time_of_flight_readout = max_average_change * sampling_rate
+        time_of_flight_readout = max_average_change
         fitted_parameters[qubit] = time_of_flight_readout
 
     return TimeOfFlightReadoutResults(fitted_parameters)
