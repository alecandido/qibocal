"""CZ virtual correction experiment for two qubit gates, tune landscape."""
from dataclasses import dataclass, field
from typing import Optional

import numpy as np
import numpy.typing as npt
import plotly.graph_objects as go
from plotly.subplots import make_subplots
from qibolab import AcquisitionType, AveragingMode, ExecutionParameters
from qibolab.platform import Platform
from qibolab.pulses import Pulse, PulseSequence, FluxPulse, Exponential
from qibolab.qubits import QubitId
from qibolab.sweeper import Parameter, Sweeper, SweeperType
from scipy.optimize import curve_fit

from qibocal.auto.operation import Data, Parameters, Qubits, Results, Routine
from qibocal.config import log
from qibocal.protocols.characterization.two_qubit_interaction.chevron import (
    OrderedPair,
    order_pair,
)


@dataclass
class CZVirtualZParameters(Parameters):
    """CzVirtualZ runcard inputs."""

    theta_start: float
    """Initial angle for the low frequency qubit measurement in radians."""
    theta_end: float
    """Final angle for the low frequency qubit measurement in radians."""
    theta_step: float
    """Step size for the theta sweep in radians."""
    nshots: Optional[int] = None
    """Number of shots per point."""
    relaxation_time: Optional[float] = None
    """Relaxation time."""
    dt: Optional[float] = 20
    """Time delay between flux pulses and readout."""
    parking: bool = True
    """Wether to park non interacting qubits or not."""


@dataclass
class CZVirtualZResults(Results):
    """CzVirtualZ outputs when fitting will be done."""

    fitted_parameters: dict[tuple[str, QubitId],]
    """Fitted parameters"""
    cz_angle: dict[tuple[QubitId, QubitId], float]
    """CZ angle."""
    virtual_phase: dict[tuple[QubitId, QubitId], float]
    """Virtual Z phase correction."""


CZVirtualZType = np.dtype([("target", np.float64), ("control", np.float64)])


@dataclass
class CZVirtualZData(Data):
    """CZVirtualZ data."""

    data: dict[tuple[QubitId, QubitId, str], npt.NDArray[CZVirtualZType]] = field(
        default_factory=dict
    )

    thetas: list = field(default_factory=list)
    vphases: dict[tuple[QubitId, QubitId], dict[QubitId, float]] = field(
        default_factory=dict
    )

    def register_qubit(self, target, control, setup, prob_target, prob_control):
        ar = np.empty(prob_target.shape, dtype=CZVirtualZType)
        ar["target"] = prob_target
        ar["control"] = prob_control
        self.data[target, control, setup] = np.rec.array(ar)

    def __getitem__(self, pair):
        return {
            index: value
            for index, value in self.data.items()
            if set(pair).issubset(index)
        }

    @property
    def global_params_dict(self):
        """Convert non-arrays attributes into dict."""
        data_dict = super().global_params_dict
        # pop vphases since dict with tuple keys is not json seriazable
        data_dict.pop("vphases")
        return data_dict


def create_sequence(
    platform: Platform,
    setup: str,
    target_qubit: QubitId,
    control_qubit: QubitId,
    ordered_pair: list[QubitId, QubitId],
    parking: bool,
    dt: float,
) -> tuple[
    PulseSequence, dict[QubitId, Pulse], dict[QubitId, Pulse], dict[QubitId, Pulse]
]:
    """Create the experiment PulseSequence."""

    sequence = PulseSequence()

    

    Y90_pulse = platform.create_RX90_pulse(
        target_qubit, start=40, relative_phase=np.pi / 2
    )
    RX_pulse_start = platform.create_RX_pulse(control_qubit, start=40, relative_phase=0)

    flux_sequence, virtual_z_phase = platform.create_CZ_pulse_sequence(
        (ordered_pair.high_freq, ordered_pair.low_freq),
        start=max(Y90_pulse.finish, RX_pulse_start.finish),
    )

    #virtual_z_phase = {1: 0.04, 2: 4.18} 
    #virtual_z_phase = {2: 0.14, 3: 2.48}

    theta_pulse = platform.create_RX90_pulse(
        target_qubit,
        start=flux_sequence.finish + dt,
        relative_phase=virtual_z_phase[target_qubit],
    )

    RX_pulse_end = platform.create_RX_pulse(
        control_qubit,
        start=flux_sequence.finish + dt,
        relative_phase=virtual_z_phase[control_qubit],
    )

    if 1 in ord_pair:
        parking_pulse = FluxPulse(start=0, 
                                    duration=theta_pulse.finish, 
                                    amplitude=-platform.qubits[0].sweetspot, 
                                    shape=Exponential(12, 5000, 0.1), 
                                    channel=platform.qubits[0].flux.name, 
                                    qubit=0)
        sequence.add(parking_pulse)

    measure_target = platform.create_qubit_readout_pulse(
        target_qubit, start=theta_pulse.finish
    )
    measure_control = platform.create_qubit_readout_pulse(
        control_qubit, start=theta_pulse.finish
    )

    sequence.add(
        Y90_pulse,
        flux_sequence,
        theta_pulse,
        measure_target,
        measure_control,
    )
    if setup == "X":
        sequence.add(
            RX_pulse_start,
            RX_pulse_end,
        )

    if parking:
        for pulse in flux_sequence:
            if pulse.qubit not in ordered_pair:
                pulse.duration = theta_pulse.finish
                sequence.add(pulse)

    return sequence, virtual_z_phase, theta_pulse


def _acquisition(
    params: CZVirtualZParameters,
    platform: Platform,
    qubits: Qubits,
) -> CZVirtualZData:
    r"""
    Acquisition for CZVirtualZ.

    Check the two-qubit landscape created by a flux pulse of a given duration
    and amplitude.
    The system is initialized with a Y90 pulse on the low frequency qubit and either
    an Id or an X gate on the high frequency qubit. Then the flux pulse is applied to
    the high frequency qubit in order to perform a two-qubit interaction. The Id/X gate
    is undone in the high frequency qubit and a theta90 pulse is applied to the low
    frequency qubit before measurement. That is, a pi-half pulse around the relative phase
    parametereized by the angle theta.
    Measurements on the low frequency qubit yield the the 2Q-phase of the gate and the
    remnant single qubit Z phase aquired during the execution to be corrected.
    Population of the high frequency qubit yield the leakage to the non-computational states
    during the execution of the flux pulse.
    """

    theta_absolute = np.arange(params.theta_start, params.theta_end, params.theta_step)

    data = CZVirtualZData(thetas=theta_absolute.tolist())
    for pair in qubits:
        # order the qubits so that the low frequency one is the first
        ord_pair = order_pair(pair, platform.qubits)

        for target_q, control_q in (
            (ord_pair.low_freq, ord_pair.high_freq),
            (ord_pair.high_freq, ord_pair.low_freq),
        ):
            for setup in ("I", "X"):
<<<<<<< HEAD

=======
>>>>>>> 9804196d
                (
                    sequence,
                    virtual_z_phase,
                    theta_pulse,
                ) = create_sequence(
                    platform,
                    setup,
                    target_q,
                    control_q,
                    ord_pair,
                    params.dt,
                    params.parking,
                )
                data.vphases[ord_pair] = dict(virtual_z_phase)
<<<<<<< HEAD
                #thetas = virtual_z_phase[target_q]+theta
                #virtual_z_phase = {2: -0.14, 3: 2.35}
                #virtual_z_phase = {1: 0.06, 2: 4.30}
                theta = np.arange(
                    virtual_z_phase[target_q]+params.theta_start, 
                    virtual_z_phase[target_q]+params.theta_end, 
                    params.theta_step, dtype=float
                )
                print(theta)
=======
                theta = np.arange(
                    virtual_z_phase[target_q] + params.theta_start,
                    virtual_z_phase[target_q] + params.theta_end,
                    params.theta_step,
                    dtype=float,
                )
>>>>>>> 9804196d
                sweeper = Sweeper(
                    Parameter.relative_phase,
                    theta,
                    pulses=[theta_pulse],
                    type=SweeperType.ABSOLUTE,
                )
                results = platform.sweep(
                    sequence,
                    ExecutionParameters(
                        nshots=params.nshots,
                        acquisition_type=AcquisitionType.INTEGRATION,
                        averaging_mode=AveragingMode.CYCLIC,
                    ),
                    sweeper,
                )

                result_target = results[target_q].magnitude
                result_control = results[control_q].magnitude

                data.register_qubit(
                    target=target_q,
                    control=control_q,
                    setup=setup,
                    prob_target=result_target,
                    prob_control=result_control,
                )
    return data


def fit_function(x, p0, p1, p2):
    """Sinusoidal fit function."""
    # return p0 + p1 * np.sin(2*np.pi*p2 * x + p3)
    return np.sin(x + p2) * p0 + p1


def _fit(
    data: CZVirtualZData,
) -> CZVirtualZResults:
    r"""Fitting routine for the experiment.

    The used model is

    .. math::

        y = p_0 sin\Big(x + p_2\Big) + p_1.
    """
    fitted_parameters = {}
    pairs = data.pairs
    virtual_phase = {}
    cz_angle = {}
    for pair in pairs:
        pair_data = data[pair]
        qubits = OrderedPair(*next(iter(pair_data))[:2])
        virtual_phase[qubits] = {}
        for target, control, setup in data[pair]:
            target_data = data[pair][target, control, setup].target
            pguess = [
                np.max(target_data) - np.min(target_data),
                np.mean(target_data),
                3.14,
            ]

            try:
                popt, _ = curve_fit(
                    fit_function,
                    np.array(data.thetas) + data.vphases[qubits][target],
                    target_data,
                    p0=pguess,
                    bounds=((0, 0, 0), (2.5, 2.5, 2 * np.pi)),
                )
                fitted_parameters[target, control, setup] = popt.tolist()

            except:
                log.warning("landscape_fit: the fitting was not succesful")
                fitted_parameters[target, control, setup] = [0] * 3

        for target_q, control_q in (
            pair,
            list(pair)[::-1],
        ):
            cz_angle[target_q, control_q] = abs(
                fitted_parameters[target_q, control_q, "X"][2]
                - fitted_parameters[target_q, control_q, "I"][2]
            )
            virtual_phase[qubits][target_q] = fitted_parameters[
                target_q, control_q, "I"
            ][2]

    return CZVirtualZResults(
        cz_angle=cz_angle,
        virtual_phase=virtual_phase,
        fitted_parameters=fitted_parameters,
    )


def _plot(data: CZVirtualZData, data_fit: CZVirtualZResults, qubits):
    """Plot routine for CZVirtualZ."""
    pair_data = data[qubits]
    qubits = OrderedPair(*next(iter(pair_data))[:2])
    fig1 = make_subplots(
        rows=1,
        cols=2,
        subplot_titles=(
            f"Qubit {qubits.low_freq}",
            f"Qubit {qubits.high_freq}",
        ),
    )
    reports = []
    fig2 = make_subplots(
        rows=1,
        cols=2,
        subplot_titles=(
            f"Qubit {qubits.low_freq}",
            f"Qubit {qubits.high_freq}",
        ),
    )

    fitting_report = ""
    thetas = data.thetas

    for target, control, setup in pair_data:
        target_prob = pair_data[target, control, setup].target
        control_prob = pair_data[target, control, setup].control
        fig = fig1 if (target, control) == qubits else fig2
        fig.add_trace(
            go.Scatter(
                x=np.array(thetas) + data.vphases[qubits][target],
                y=target_prob,
                name=f"{setup} sequence",
                legendgroup=setup,
            ),
            row=1,
            col=1 if fig == fig1 else 2,
        )

        fig.add_trace(
            go.Scatter(
                x=np.array(thetas) + data.vphases[qubits][control],
                y=control_prob,
                name=f"{setup} sequence",
                legendgroup=setup,
            ),
            row=1,
            col=2 if fig == fig1 else 1,
        )

        angle_range = np.linspace(thetas[0], thetas[-1], 100)
        fitted_parameters = data_fit.fitted_parameters[target, control, setup]
        fig.add_trace(
            go.Scatter(
                x=angle_range + data.vphases[qubits][target],
                y=fit_function(
                    angle_range + data.vphases[qubits][target], *fitted_parameters
                ),
                name="Fit",
                line=go.scatter.Line(dash="dot"),
            ),
            row=1,
            col=1 if fig == fig1 else 2,
        )

        reports.append(f"{target} | CZ angle: {data_fit.cz_angle[target, control]}<br>")
        reports.append(
            f"{target} | Virtual Z phase: { - data_fit.virtual_phase[qubits][target]}<br>"
        )
    fitting_report = "".join(list(dict.fromkeys(reports)))

    fig1.update_layout(
        title_text=f"Phase correction Qubit {qubits.low_freq}",
        showlegend=True,
        uirevision="0",  # ``uirevision`` allows zooming while live plotting
        xaxis1_title="theta [rad] + virtual phase[rad]",
        xaxis2_title="theta [rad] + virtual phase [rad]",
        yaxis_title="MSR[V]",
    )

    fig2.update_layout(
        title_text=f"Phase correction Qubit {qubits.high_freq}",
        showlegend=True,
        uirevision="0",  # ``uirevision`` allows zooming while live plotting
        xaxis1_title="theta [rad] + virtual phase[rad]",
        xaxis2_title="theta [rad] + virtual phase[rad]",
        yaxis_title="MSR[V]",
    )

    return [fig1, fig2], fitting_report


cz_virtualz = Routine(_acquisition, _fit, _plot)
"""CZ virtual Z correction routine."""<|MERGE_RESOLUTION|>--- conflicted
+++ resolved
@@ -205,10 +205,6 @@
             (ord_pair.high_freq, ord_pair.low_freq),
         ):
             for setup in ("I", "X"):
-<<<<<<< HEAD
-
-=======
->>>>>>> 9804196d
                 (
                     sequence,
                     virtual_z_phase,
@@ -223,24 +219,12 @@
                     params.parking,
                 )
                 data.vphases[ord_pair] = dict(virtual_z_phase)
-<<<<<<< HEAD
-                #thetas = virtual_z_phase[target_q]+theta
-                #virtual_z_phase = {2: -0.14, 3: 2.35}
-                #virtual_z_phase = {1: 0.06, 2: 4.30}
-                theta = np.arange(
-                    virtual_z_phase[target_q]+params.theta_start, 
-                    virtual_z_phase[target_q]+params.theta_end, 
-                    params.theta_step, dtype=float
-                )
-                print(theta)
-=======
                 theta = np.arange(
                     virtual_z_phase[target_q] + params.theta_start,
                     virtual_z_phase[target_q] + params.theta_end,
                     params.theta_step,
                     dtype=float,
                 )
->>>>>>> 9804196d
                 sweeper = Sweeper(
                     Parameter.relative_phase,
                     theta,
