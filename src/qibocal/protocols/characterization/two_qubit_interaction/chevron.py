"""SWAP experiment for two qubit gates, chevron plot."""
from dataclasses import dataclass, field
from typing import Optional

import numpy as np
import numpy.typing as npt
import plotly.graph_objects as go
from plotly.subplots import make_subplots
from qibolab import AcquisitionType, AveragingMode, ExecutionParameters
from qibolab.platform import Platform
<<<<<<< HEAD
from qibolab.pulses import PulseSequence, FluxPulse, Exponential
from qibolab.qubits import Qubit, QubitId
=======
from qibolab.pulses import PulseSequence
from qibolab.qubits import QubitId
>>>>>>> 9804196d
from qibolab.sweeper import Parameter, Sweeper, SweeperType
from scipy.optimize import curve_fit

from qibocal.auto.operation import Data, Parameters, Qubits, Results, Routine
from qibocal.config import log

from .utils import OrderedPair, order_pair


@dataclass
class ChevronParameters(Parameters):
    """CzFluxTime runcard inputs."""

    amplitude_min: float
    """Amplitude minimum."""
    amplitude_max: float
    """Amplitude maximum."""
    amplitude_step: float
    """Amplitude step."""
    duration_min: float
    """Duration minimum."""
    duration_max: float
    """Duration maximum."""
    duration_step: float
    """Duration step."""
    dt: Optional[int] = 0
    """Time delay between flux pulses and readout."""
    nshots: Optional[int] = None
    """Number of shots per point."""
    parking: bool = True
    """Wether to park non interacting qubits or not."""


@dataclass
class ChevronResults(Results):
    """CzFluxTime outputs when fitting will be done."""

    # FIXME: update runcard accordingly
    period: dict[str, float]
    """Period of the oscillation"""


ChevronType = np.dtype(
    [("amp", np.float64), ("length", np.float64), ("prob", np.float64)]
)
"""Custom dtype for Chevron."""


@dataclass
class ChevronData(Data):
    """CzFluxTime acquisition outputs."""

    data: dict[tuple[QubitId, QubitId, QubitId], npt.NDArray[ChevronType]] = field(
        default_factory=dict
    )

    def register_qubit(self, low_qubit, high_qubit, qubit, length, amp, prob):
        """Store output for single qubit."""
        size = len(length) * len(amp)
        amplitude, duration = np.meshgrid(amp, length)
        ar = np.empty(size, dtype=ChevronType)
        ar["length"] = duration.ravel()
        ar["amp"] = amplitude.ravel()
        ar["prob"] = prob.ravel()
        self.data[low_qubit, high_qubit, qubit] = np.rec.array(ar)

    def __getitem__(self, pair):
        return {
            index: value
            for index, value in self.data.items()
            if set(pair).issubset(index)
        }


def _aquisition(
    params: ChevronParameters,
    platform: Platform,
    qubits: Qubits,
) -> ChevronData:
    r"""
    Perform an iSWAP/CZ experiment between pairs of qubits by changing its frequency.

    Args:
        platform: Platform to use.
        params: Experiment parameters.
        qubits: Qubits to use.

    Returns:
        ChevronData: Acquisition data.
    """

    # create a DataUnits object to store the results,
    data = ChevronData()
    for pair in qubits:
        # order the qubits so that the low frequency one is the first
        sequence = PulseSequence()
        ordered_pair = order_pair(pair, platform.qubits)
        # initialize in system in 11 state
        initialize_lowfreq = platform.create_RX_pulse(
            ordered_pair.low_freq, start=0, relative_phase=0
        )
        initialize_highfreq = platform.create_RX_pulse(
            ordered_pair.high_freq, start=0, relative_phase=0
        )
<<<<<<< HEAD

        if 1 in ordered_pair:
            parking_pulse = FluxPulse(start=0, 
                                      duration=initialize_highfreq.finish + params.duration_max + params.dt, 
                                      amplitude=-platform.qubits[0].sweetspot, 
                                      shape=Exponential(12, 5000, 0.1), 
                                      channel=platform.qubits[0].flux.name, 
                                      qubit=0)
            sequence.add(parking_pulse)

=======
>>>>>>> 9804196d
        sequence.add(initialize_highfreq)
        sequence.add(initialize_lowfreq)
        cz, _ = platform.create_CZ_pulse_sequence(
            qubits=(ordered_pair.high_freq, ordered_pair.low_freq),
            start=initialize_highfreq.finish,
        )

        sequence.add(cz.get_qubit_pulses(ordered_pair.low_freq))
        sequence.add(cz.get_qubit_pulses(ordered_pair.high_freq))

        if params.parking:
            for pulse in cz:
                if pulse.qubit not in ordered_pair:
                    sequence.add(pulse)

        # add readout
        measure_lowfreq = platform.create_qubit_readout_pulse(
            ordered_pair.low_freq,
            start=initialize_lowfreq.finish + params.duration_max + params.dt,
        )
        measure_highfreq = platform.create_qubit_readout_pulse(
            ordered_pair.high_freq,
            start=initialize_highfreq.finish + params.duration_max + params.dt,
        )

        sequence.add(measure_lowfreq)
        sequence.add(measure_highfreq)

        # define the parameter to sweep and its range:
        delta_amplitude_range = np.arange(
            params.amplitude_min,
            params.amplitude_max,
            params.amplitude_step,
        )
        delta_duration_range = np.arange(
            params.duration_min, params.duration_max, params.duration_step
        )

        sweeper_amplitude = Sweeper(
            Parameter.amplitude,
            delta_amplitude_range,
            pulses=[cz.get_qubit_pulses(ordered_pair.high_freq).qf_pulses[0]],
            type=SweeperType.ABSOLUTE,
        )
        sweeper_duration = Sweeper(
            Parameter.duration,
            delta_duration_range,
            pulses=[cz.get_qubit_pulses(ordered_pair.high_freq).qf_pulses[0]],
            type=SweeperType.ABSOLUTE,
        )
        results = platform.sweep(
            sequence,
            ExecutionParameters(
                nshots=params.nshots,
                acquisition_type=AcquisitionType.INTEGRATION,
                averaging_mode=AveragingMode.CYCLIC,
            ),
            sweeper_duration,
            sweeper_amplitude,
        )
        for qubit in ordered_pair:
            result = results[qubit]
            prob = result.magnitude
            data.register_qubit(
                ordered_pair.low_freq,
                ordered_pair.high_freq,
                qubit,
                delta_duration_range,
                delta_amplitude_range,
                prob,
            )
    return data


def _plot(data: ChevronData, fit: ChevronResults, qubits):
    """Plot the experiment result for a single pair."""
    colouraxis = ["coloraxis", "coloraxis2"]
    pair_data = data[qubits]
    # order qubits
    qubits = OrderedPair(*next(iter(pair_data))[:2])

    fig = make_subplots(
        rows=1,
        cols=2,
        subplot_titles=(
            f"Qubit {qubits.low_freq} - Low Frequency",
            f"Qubit {qubits.high_freq} - High Frequency",
        ),
    )
    fit_report = ""
    for target, control, measure in pair_data:
        fig.add_trace(
            go.Heatmap(
                x=pair_data[target, control, measure].length,
                y=pair_data[target, control, measure].amp,
                z=pair_data[target, control, measure].prob,
                coloraxis=colouraxis[0 if measure == qubits[0] else 1],
            ),
            row=1,
            col=1 if measure == qubits[0] else 2,
        )

        fit_report += f"{measure} |"
        fit_report += (
            f"Period of oscillation: {fit.period[target, control, measure]} ns<br>"
        )

        fig.update_layout(
            xaxis_title="Duration [ns]",
            xaxis2_title="Duration [ns]",
            yaxis_title="Amplitude [dimensionless]",
            legend_title="States",
        )
        fig.update_layout(
            coloraxis={"colorscale": "Oryel", "colorbar": {"x": -0.15}},
            coloraxis2={"colorscale": "Darkmint", "colorbar": {"x": 1.15}},
        )
    return [fig], fit_report


def fit_function(x, p0, p1, p2, p3):
    """Sinusoidal fit function."""
    return p0 + p1 * np.sin(2 * np.pi * p2 * x + p3)


def _fit(data: ChevronData):
    # TODO: check this fitting
    pairs = data.pairs
    results = {}
    for pair in pairs:
        for target, control, measure in data[pair]:
            qubit_data = data[pair][target, control, measure]
            fft_freqs = []
            for amp in np.unique(qubit_data.amp):
                probability = qubit_data[qubit_data.amp == amp].prob
                fft_freqs.append(max(np.abs(np.fft.fft(probability))))

            min_idx = np.argmin(fft_freqs)
            amp = np.unique(qubit_data.amp)[min_idx]
            duration = qubit_data[qubit_data.amp == amp].length
            probability = qubit_data[qubit_data.amp == amp].amp
            guesses = [np.mean(probability), 1, np.min(fft_freqs), 0]
            # bounds = []
            # TODO maybe normalize
            try:
                popt, _ = curve_fit(
                    fit_function, duration, probability, p0=guesses, maxfev=10000
                )

                results[target, control, measure] = np.abs(1 / popt[2])

            except:
                log.warning("chevron fit: the fitting was not succesful")

                results[target, control, measure] = 0

    return ChevronResults(results)


chevron = Routine(_aquisition, _fit, _plot)
"""Chevron routine."""<|MERGE_RESOLUTION|>--- conflicted
+++ resolved
@@ -8,13 +8,9 @@
 from plotly.subplots import make_subplots
 from qibolab import AcquisitionType, AveragingMode, ExecutionParameters
 from qibolab.platform import Platform
-<<<<<<< HEAD
-from qibolab.pulses import PulseSequence, FluxPulse, Exponential
-from qibolab.qubits import Qubit, QubitId
-=======
+
 from qibolab.pulses import PulseSequence
 from qibolab.qubits import QubitId
->>>>>>> 9804196d
 from qibolab.sweeper import Parameter, Sweeper, SweeperType
 from scipy.optimize import curve_fit
 
@@ -119,19 +115,6 @@
         initialize_highfreq = platform.create_RX_pulse(
             ordered_pair.high_freq, start=0, relative_phase=0
         )
-<<<<<<< HEAD
-
-        if 1 in ordered_pair:
-            parking_pulse = FluxPulse(start=0, 
-                                      duration=initialize_highfreq.finish + params.duration_max + params.dt, 
-                                      amplitude=-platform.qubits[0].sweetspot, 
-                                      shape=Exponential(12, 5000, 0.1), 
-                                      channel=platform.qubits[0].flux.name, 
-                                      qubit=0)
-            sequence.add(parking_pulse)
-
-=======
->>>>>>> 9804196d
         sequence.add(initialize_highfreq)
         sequence.add(initialize_lowfreq)
         cz, _ = platform.create_CZ_pulse_sequence(
