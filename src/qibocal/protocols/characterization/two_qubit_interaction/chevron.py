--- conflicted
+++ resolved
@@ -73,7 +73,7 @@
 class ChevronData(Data):
     """Chevron acquisition outputs."""
 
-    cz_amplitude: dict[QubitPairId, float] = field(default_factory=dict)
+    native_amplitude: dict[QubitPairId, float] = field(default_factory=dict)
     """CZ platform amplitude for qubit pair."""
     sweetspot: dict[QubitPairId, float] = field(default_factory=dict)
     """Sweetspot value for high frequency qubit."""
@@ -113,14 +113,9 @@
     for pair in targets:
         # order the qubits so that the low frequency one is the first
         sequence = PulseSequence()
-<<<<<<< HEAD
 
         ordered_pair = order_pair(pair, platform)
         # initialize in system in 11 state
-=======
-        ordered_pair = order_pair(pair, platform.qubits)
-
->>>>>>> e7a18a92
         initialize_lowfreq = platform.create_RX_pulse(
             ordered_pair[0], start=0, relative_phase=0
         )
@@ -185,7 +180,7 @@
             type=SweeperType.FACTOR,
         )
 
-        data.cz_amplitude[ordered_pair] = (
+        data.native_amplitude[ordered_pair] = (
             cz.get_qubit_pulses(ordered_pair[1]).qf_pulses[0].amplitude
         )
         data.sweetspot[ordered_pair] = platform.qubits[ordered_pair[1]].sweetspot
@@ -209,7 +204,7 @@
             ordered_pair[0],
             ordered_pair[1],
             delta_duration_range,
-            delta_amplitude_range * data.cz_amplitude[ordered_pair],
+            delta_amplitude_range * data.native_amplitude[ordered_pair],
             results[ordered_pair[0]].magnitude,
             results[ordered_pair[1]].magnitude,
         )
@@ -332,17 +327,12 @@
         fitting_report = table_html(
             table_dict(
                 target[1],
-<<<<<<< HEAD
                 ["CZ amplitude", "CZ duration", "Bias point"],
                 [
                     fit.amplitude[target],
                     fit.duration[target],
                     fit.amplitude[target] + data.sweetspot[target],
                 ],
-=======
-                ["CZ amplitude", "CZ duration"],  #  Change name from the params
-                [fit.amplitude[target], fit.duration[target]],
->>>>>>> e7a18a92
             )
         )
 
