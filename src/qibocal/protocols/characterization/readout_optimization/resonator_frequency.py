--- conflicted
+++ resolved
@@ -203,17 +203,12 @@
             col=1,
         )
 
-<<<<<<< HEAD
-        fitting_report = "" + (
-            f"{qubit} | Best Resonator Frequency (GHz) : {fit.best_freq[qubit]:,.4f} Hz.<br>"
-=======
         fitting_report = table_html(
             table_dict(
                 qubit,
                 "Best Resonator Frequency [GHz]",
                 np.round(fit.best_freq[qubit] * HZ_TO_GHZ, 4),
             )
->>>>>>> cea9d859
         )
 
     fig.update_layout(
