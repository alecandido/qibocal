--- conflicted
+++ resolved
@@ -146,33 +146,19 @@
     figures = []
     fitting_report = ""
     if fit is not None:
-<<<<<<< HEAD
         qubit_data = data.data[qubit]
         fidelities = qubit_data["assignment_fidelity"]
         frequencies = qubit_data["freq"]
-        fitting_report = (
-            f"{qubit} | Best assignment fidelity: {fit.best_fidelities[qubit]:.3f}<br>"
-        )
-        fitting_report += f"{qubit} | TWPA Frequency: {fit.best_freqs[qubit]} Hz <br>"
-
-=======
-        fidelities = []
-        frequencies = np.array(data.frequencies[qubit])
-        for qubit_id, freq in fit.fidelities:
-            if qubit == qubit_id:
-                fidelities.append(fit.fidelities[qubit, freq])
-
         fitting_report = table_html(
             table_dict(
                 qubit,
                 ["Best assignment fidelity", "TWPA Frequency"],
                 [
-                    np.round(np.max(fidelities), 3),
-                    int(frequencies[np.argmax(fidelities)]),
+                    np.round(fit.best_fidelities[qubit], 3),
+                    fit.best_freqs[qubit],
                 ],
             )
         )
->>>>>>> cea9d859
         fig = go.Figure(
             [go.Scatter(x=frequencies * HZ_TO_GHZ, y=fidelities, name="Fidelity")]
         )
