--- conflicted
+++ resolved
@@ -9,7 +9,6 @@
 from qibolab.qubits import QubitId
 
 from qibocal.auto.operation import Data, Parameters, Qubits, Results, Routine
-<<<<<<< HEAD
 from qibocal.protocols.characterization.resonator_spectroscopy import (
     resonator_spectroscopy,
 )
@@ -19,10 +18,6 @@
     table_dict,
     table_html,
 )
-=======
-from qibocal.protocols.characterization import resonator_spectroscopy
-from qibocal.protocols.characterization.utils import PowerLevel, table_dict, table_html
->>>>>>> de8cf427
 
 
 @dataclass
@@ -202,14 +197,14 @@
         horizontal_spacing=0.1,
         vertical_spacing=0.2,
         subplot_titles=(
-            "signal",
-            "phase [rad]",
+            "Signal [a.u.]",
+            "Phase [rad]",
         ),
     )
 
     fitting_report = ""
     qubit_data = data[qubit]
-    frequencies = qubit_data.freq
+    frequencies = qubit_data.freq * HZ_TO_GHZ
     powers = qubit_data.twpa_pow
 
     fig.add_trace(
@@ -222,8 +217,8 @@
         row=1,
         col=1,
     )
-    fig.update_xaxes(title_text=f"{qubit}: Frequency [Hz]", row=1, col=1)
-    fig.update_yaxes(title_text="TWPA Power", row=1, col=1)
+    fig.update_xaxes(title_text="Frequency [GHz]", row=1, col=1)
+    fig.update_yaxes(title_text="TWPA Power [dBm]", row=1, col=1)
     fig.add_trace(
         go.Heatmap(
             x=frequencies,
@@ -234,8 +229,8 @@
         row=1,
         col=2,
     )
-    fig.update_xaxes(title_text=f"{qubit}: Frequency [Hz]", row=1, col=2)
-    fig.update_yaxes(title_text="TWPA Power", row=1, col=2)
+    fig.update_xaxes(title_text="Frequency [GHz]", row=1, col=2)
+    fig.update_yaxes(title_text="TWPA Power [dBm]", row=1, col=2)
 
     if fit is not None:
         label_1 = "TWPA Power"
