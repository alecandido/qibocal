from enum import Enum

from .allxy.allxy import allxy
from .allxy.allxy_drag_pulse_tuning import allxy_drag_pulse_tuning
from .allxy.drag_pulse_tuning import drag_pulse_tuning
from .classification import single_shot_classification
from .coherence.spin_echo import spin_echo
from .coherence.spin_echo_msr import spin_echo_msr
from .coherence.t1 import t1
from .coherence.t1_msr import t1_msr
from .coherence.t1_sequences import t1_sequences
from .coherence.t2 import t2
from .coherence.t2_msr import t2_msr
from .coherence.t2_sequences import t2_sequences
from .coherence.zeno import zeno
from .coherence.zeno_msr import zeno_msr
from .dispersive_shift import dispersive_shift
from .fast_reset.fast_reset import fast_reset
from .flipping import flipping
from .flux_dependence.qubit_flux_dependence import qubit_crosstalk, qubit_flux
from .flux_dependence.resonator_flux_dependence import (
    resonator_crosstalk,
    resonator_flux,
)
from .qubit_spectroscopy import qubit_spectroscopy
from .qubit_spectroscopy_ef import qubit_spectroscopy_ef
from .qutrit_classification import qutrit_classification
from .rabi.amplitude import rabi_amplitude
from .rabi.ef import rabi_amplitude_ef
from .rabi.length import rabi_length
from .rabi.length_sequences import rabi_length_sequences
from .ramsey import ramsey
from .ramsey_msr import ramsey_msr
from .ramsey_sequences import ramsey_sequences
from .randomized_benchmarking.standard_rb import standard_rb
from .readout_characterization import readout_characterization
from .readout_mitigation_matrix import readout_mitigation_matrix
from .readout_optimization.resonator_amplitude import resonator_amplitude
from .readout_optimization.resonator_frequency import resonator_frequency
from .readout_optimization.twpa_calibration.frequency import twpa_frequency
from .readout_optimization.twpa_calibration.power import twpa_power
from .resonator_punchout import resonator_punchout
from .resonator_punchout_attenuation import resonator_punchout_attenuation
from .resonator_spectroscopy import resonator_spectroscopy
from .resonator_spectroscopy_attenuation import resonator_spectroscopy_attenuation
from .signal_experiments.time_of_flight_readout import time_of_flight_readout
from .two_qubit_interaction import chevron, chsh_circuits, chsh_pulses, cz_virtualz


class Operation(Enum):
    resonator_spectroscopy = resonator_spectroscopy
    resonator_spectroscopy_attenuation = resonator_spectroscopy_attenuation
    resonator_punchout = resonator_punchout
    resonator_punchout_attenuation = resonator_punchout_attenuation
    resonator_flux = resonator_flux
    resonator_crosstalk = resonator_crosstalk
    qubit_spectroscopy = qubit_spectroscopy
    qubit_flux = qubit_flux
    qubit_crosstalk = qubit_crosstalk
    rabi_amplitude = rabi_amplitude
    rabi_length = rabi_length
    rabi_length_sequences = rabi_length_sequences
    ramsey = ramsey
    ramsey_msr = ramsey_msr
    ramsey_sequences = ramsey_sequences
    t1 = t1
    t1_msr = t1_msr
    t1_sequences = t1_sequences
    t2 = t2
    t2_msr = t2_msr
    t2_sequences = t2_sequences
    time_of_flight_readout = time_of_flight_readout
    single_shot_classification = single_shot_classification
    spin_echo = spin_echo
    spin_echo_msr = spin_echo_msr
    allxy = allxy
    allxy_drag_pulse_tuning = allxy_drag_pulse_tuning
    drag_pulse_tuning = drag_pulse_tuning
    flipping = flipping
    dispersive_shift = dispersive_shift
    chevron = chevron
    cz_virtualz = cz_virtualz
    standard_rb = standard_rb
    readout_characterization = readout_characterization
    resonator_frequency = resonator_frequency
    fast_reset = fast_reset
    zeno = zeno
    zeno_msr = zeno_msr
    chsh_pulses = chsh_pulses
    chsh_circuits = chsh_circuits
    readout_mitigation_matrix = readout_mitigation_matrix
    twpa_frequency = twpa_frequency
    twpa_power = twpa_power
    rabi_amplitude_ef = rabi_amplitude_ef
    qubit_spectroscopy_ef = qubit_spectroscopy_ef
<<<<<<< HEAD
    qutrit_classification = qutrit_classification
=======
    resonator_amplitude = resonator_amplitude
>>>>>>> 6d003900
<|MERGE_RESOLUTION|>--- conflicted
+++ resolved
@@ -93,8 +93,5 @@
     twpa_power = twpa_power
     rabi_amplitude_ef = rabi_amplitude_ef
     qubit_spectroscopy_ef = qubit_spectroscopy_ef
-<<<<<<< HEAD
     qutrit_classification = qutrit_classification
-=======
-    resonator_amplitude = resonator_amplitude
->>>>>>> 6d003900
+    resonator_amplitude = resonator_amplitude