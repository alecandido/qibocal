--- conflicted
+++ resolved
@@ -108,10 +108,6 @@
     twpa_power = twpa_power
     rabi_amplitude_ef = rabi_amplitude_ef
     qubit_spectroscopy_ef = qubit_spectroscopy_ef
-<<<<<<< HEAD
-    resonator_amplitude = resonator_amplitude
-    twpa_frequency_power = twpa_frequency_power
-=======
     qutrit_classification = qutrit_classification
     resonator_amplitude = resonator_amplitude
->>>>>>> 70986923
+    twpa_frequency_power = twpa_frequency_power