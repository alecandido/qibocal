--- conflicted
+++ resolved
@@ -58,19 +58,13 @@
 from .signal_experiments.time_of_flight_readout import time_of_flight_readout
 from .two_qubit_interaction import (
     chevron,
-<<<<<<< HEAD
+    chevron_signal,
     chsh_circuits,
     chsh_pulses,
     cryoscope,
     cryoscope_amplitude,
     cz_virtualz,
-=======
-    chevron_signal,
-    chsh_circuits,
-    chsh_pulses,
-    cz_virtualz,
     cz_virtualz_signal,
->>>>>>> aad9f401
 )
 
 
