from enum import Enum

from .allxy.allxy import allxy
from .allxy.allxy_drag_pulse_tuning import allxy_drag_pulse_tuning
from .allxy.drag_pulse_tuning import drag_pulse_tuning
from .classification import single_shot_classification
from .coherence.spin_echo import spin_echo
from .coherence.spin_echo_msr import spin_echo_msr
from .coherence.t1 import t1
from .coherence.t1_msr import t1_msr
from .coherence.t1_sequences import t1_sequences
from .coherence.t2 import t2
from .coherence.t2_msr import t2_msr
from .coherence.t2_sequences import t2_sequences
from .coherence.zeno import zeno
from .coherence.zeno_msr import zeno_msr
from .couplers.coupler_qubit_spectroscopy import coupler_qubit_spectroscopy
from .couplers.coupler_resonator_spectroscopy import coupler_resonator_spectroscopy
from .dispersive_shift import dispersive_shift
from .fast_reset.fast_reset import fast_reset
from .flipping import flipping
from .flux_dependence.qubit_flux_dependence import qubit_crosstalk, qubit_flux
from .flux_dependence.resonator_flux_dependence import (
    resonator_crosstalk,
    resonator_flux,
)
from .qubit_spectroscopy import qubit_spectroscopy
from .qubit_spectroscopy_ef import qubit_spectroscopy_ef
from .qutrit_classification import qutrit_classification
from .rabi.amplitude import rabi_amplitude
from .rabi.amplitude_msr import rabi_amplitude_msr
from .rabi.ef import rabi_amplitude_ef
from .rabi.length import rabi_length
from .rabi.length_msr import rabi_length_msr
from .rabi.length_sequences import rabi_length_sequences
from .ramsey import ramsey
from .ramsey_msr import ramsey_msr
from .ramsey_sequences import ramsey_sequences
from .randomized_benchmarking.standard_rb import standard_rb
from .readout_characterization import readout_characterization
from .readout_mitigation_matrix import readout_mitigation_matrix
from .readout_optimization.resonator_amplitude import resonator_amplitude
from .readout_optimization.resonator_frequency import resonator_frequency
from .readout_optimization.twpa_calibration.frequency import twpa_frequency
from .readout_optimization.twpa_calibration.power import twpa_power
from .resonator_punchout import resonator_punchout
from .resonator_punchout_attenuation import resonator_punchout_attenuation
from .resonator_spectroscopy import resonator_spectroscopy
from .resonator_spectroscopy_attenuation import resonator_spectroscopy_attenuation
from .signal_experiments.time_of_flight_readout import time_of_flight_readout
from .two_qubit_interaction import chevron, chsh_circuits, chsh_pulses, cz_virtualz


class Operation(Enum):
    resonator_spectroscopy = resonator_spectroscopy
    resonator_spectroscopy_attenuation = resonator_spectroscopy_attenuation
    resonator_punchout = resonator_punchout
    resonator_punchout_attenuation = resonator_punchout_attenuation
    resonator_flux = resonator_flux
    resonator_crosstalk = resonator_crosstalk
    qubit_spectroscopy = qubit_spectroscopy
    qubit_flux = qubit_flux
    qubit_crosstalk = qubit_crosstalk
    rabi_amplitude = rabi_amplitude
    rabi_length = rabi_length
    rabi_length_sequences = rabi_length_sequences
    rabi_amplitude_msr = rabi_amplitude_msr
    rabi_length_msr = rabi_length_msr
    ramsey = ramsey
    ramsey_msr = ramsey_msr
    ramsey_sequences = ramsey_sequences
    t1 = t1
    t1_msr = t1_msr
    t1_sequences = t1_sequences
    t2 = t2
    t2_msr = t2_msr
    t2_sequences = t2_sequences
    time_of_flight_readout = time_of_flight_readout
    single_shot_classification = single_shot_classification
    spin_echo = spin_echo
    spin_echo_msr = spin_echo_msr
    allxy = allxy
    allxy_drag_pulse_tuning = allxy_drag_pulse_tuning
    drag_pulse_tuning = drag_pulse_tuning
    flipping = flipping
    dispersive_shift = dispersive_shift
    chevron = chevron
    cz_virtualz = cz_virtualz
    standard_rb = standard_rb
    readout_characterization = readout_characterization
    resonator_frequency = resonator_frequency
    fast_reset = fast_reset
    zeno = zeno
    zeno_msr = zeno_msr
    chsh_pulses = chsh_pulses
    chsh_circuits = chsh_circuits
    readout_mitigation_matrix = readout_mitigation_matrix
    twpa_frequency = twpa_frequency
    twpa_power = twpa_power
<<<<<<< HEAD
    resonator_amplitude = resonator_amplitude
    coupler_resonator_spectroscopy = coupler_resonator_spectroscopy
    coupler_qubit_spectroscopy = coupler_qubit_spectroscopy
=======
    rabi_amplitude_ef = rabi_amplitude_ef
    qubit_spectroscopy_ef = qubit_spectroscopy_ef
    qutrit_classification = qutrit_classification
    resonator_amplitude = resonator_amplitude
>>>>>>> a731ce01
<|MERGE_RESOLUTION|>--- conflicted
+++ resolved
@@ -97,13 +97,9 @@
     readout_mitigation_matrix = readout_mitigation_matrix
     twpa_frequency = twpa_frequency
     twpa_power = twpa_power
-<<<<<<< HEAD
-    resonator_amplitude = resonator_amplitude
-    coupler_resonator_spectroscopy = coupler_resonator_spectroscopy
-    coupler_qubit_spectroscopy = coupler_qubit_spectroscopy
-=======
     rabi_amplitude_ef = rabi_amplitude_ef
     qubit_spectroscopy_ef = qubit_spectroscopy_ef
     qutrit_classification = qutrit_classification
     resonator_amplitude = resonator_amplitude
->>>>>>> a731ce01
+    coupler_resonator_spectroscopy = coupler_resonator_spectroscopy
+    coupler_qubit_spectroscopy = coupler_qubit_spectroscopy