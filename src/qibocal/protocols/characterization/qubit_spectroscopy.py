--- conflicted
+++ resolved
@@ -131,29 +131,21 @@
     error_fit_pars = {}
     chi2 = {}
     for qubit in qubits:
-<<<<<<< HEAD
         fit_result = lorentzian_fit(
             data[qubit], resonator_type=data.resonator_type, fit="qubit"
         )
         if fit_result is not None:
-            frequency[qubit], fitted_parameters[qubit] = fit_result
-
-=======
-        freq, fitted_params, perr = lorentzian_fit(
-            data[qubit], resonator_type=data.resonator_type, fit="qubit"
-        )
-        frequency[qubit] = freq
-        fitted_parameters[qubit] = fitted_params
-        error_fit_pars[qubit] = perr
-        chi2[qubit] = (
-            chi2_reduced(
-                data[qubit].freq,
-                lorentzian(data[qubit].freq, *fitted_params),
-                data[qubit].error_signal,
-            ),
-            np.sqrt(2 / len(data[qubit].freq)),
-        )
->>>>>>> 5d49c624
+            frequency[qubit], fitted_parameters[qubit], error_fit_pars[qubit] = (
+                fit_result
+            )
+            chi2[qubit] = (
+                chi2_reduced(
+                    data[qubit].freq,
+                    lorentzian(data[qubit].freq, *fitted_parameters[qubit]),
+                    data[qubit].error_signal,
+                ),
+                np.sqrt(2 / len(data[qubit].freq)),
+            )
     return QubitSpectroscopyResults(
         frequency=frequency,
         fitted_parameters=fitted_parameters,
