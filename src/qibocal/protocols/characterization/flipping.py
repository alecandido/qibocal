--- conflicted
+++ resolved
@@ -85,11 +85,7 @@
     data = FlippingData(
         resonator_type=platform.resonator_type,
         pi_pulse_amplitudes={
-<<<<<<< HEAD
-            qubit: platform.qubits[qubit].native_gates.RX.frequency for qubit in targets
-=======
-            qubit: qubits[qubit].native_gates.RX.amplitude for qubit in qubits
->>>>>>> ff4e2f53
+            qubit: platform.qubits[qubit].native_gates.RX.amplitude for qubit in targets
         },
     )
 
@@ -123,20 +119,6 @@
             # add ro pulse at the end of the sequence
             ro_pulses[qubit] = platform.create_qubit_readout_pulse(qubit, start=start1)
             sequence.add(ro_pulses[qubit])
-<<<<<<< HEAD
-        # execute the pulse sequence
-        results = platform.execute_pulse_sequence(
-            sequence,
-            ExecutionParameters(
-                nshots=params.nshots,
-                relaxation_time=params.relaxation_time,
-                acquisition_type=AcquisitionType.INTEGRATION,
-                averaging_mode=AveragingMode.CYCLIC,
-            ),
-        )
-        for qubit in targets:
-            result = results[ro_pulses[qubit].serial]
-=======
 
         sequences.append(sequence)
         all_ro_pulses.append(ro_pulses)
@@ -151,7 +133,7 @@
         ]
 
     for ig, (flips, ro_pulses) in enumerate(zip(flips_sweep, all_ro_pulses)):
-        for qubit in qubits:
+        for qubit in targets:
             serial = ro_pulses[qubit].serial
             if params.unrolling:
                 result = results[serial][0]
@@ -159,7 +141,6 @@
                 result = results[ig][serial]
             prob = result.probability(state=1)
             error = np.sqrt(prob * (1 - prob) / params.nshots)
->>>>>>> ff4e2f53
             data.register_qubit(
                 FlippingType,
                 (qubit),
@@ -310,24 +291,16 @@
         )
         fitting_report = table_html(
             table_dict(
-<<<<<<< HEAD
                 target,
-                ["Amplitude correction factor", "Corrected amplitude [a.u.]"],
-                [
-                    np.round(fit.amplitude_factors[target], 4),
-                    np.round(fit.amplitude[target], 4),
-=======
-                qubit,
                 [
                     "Amplitude correction factor",
                     "Corrected amplitude [a.u.]",
                     "chi2 reduced",
                 ],
                 [
-                    np.round(fit.amplitude_factors[qubit], 4),
-                    np.round(fit.amplitude[qubit], 4),
-                    fit.chi2[qubit],
->>>>>>> ff4e2f53
+                    np.round(fit.amplitude_factors[target], 4),
+                    np.round(fit.amplitude[target], 4),
+                    fit.chi2[target],
                 ],
                 display_error=True,
             )
