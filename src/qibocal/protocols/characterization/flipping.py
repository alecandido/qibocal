--- conflicted
+++ resolved
@@ -261,13 +261,8 @@
             ),
         )
         fitting_report = fitting_report + (
-<<<<<<< HEAD
             f"q{qubit}/r{report_n} | amplitude_correction_factor: {fit.amplitude_factors[qubit]:.4f}<br>"
             + f"q{qubit}/r{report_n} | corrected_amplitude: {fit.amplitudes[qubit][0]:.4f}<br><br>"
-=======
-            f"{qubit}| Amplitude Correction Factor: {fit.amplitudes[qubit][0]:.4f}<br>"
-            + f"{qubit} | Corrected Amplitude: {fit.amplitude_factors[qubit]:.4f}<br><br>"
->>>>>>> c59a5f98
         )
 
     # last part
