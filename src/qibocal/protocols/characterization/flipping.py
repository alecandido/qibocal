--- conflicted
+++ resolved
@@ -247,7 +247,6 @@
             2 * len(qubit_data),
         )
 
-<<<<<<< HEAD
         fig.add_trace(
             go.Scatter(
                 x=flips_range,
@@ -257,6 +256,7 @@
                     float(fit.fitted_parameters[qubit][1]),
                     float(fit.fitted_parameters[qubit][2]),
                     float(fit.fitted_parameters[qubit][3]),
+                    float(fit.fitted_parameters[qubit][4]),
                 ),
                 name="Fit",
                 line=go.scatter.Line(dash="dot"),
@@ -266,28 +266,6 @@
             f"{qubit} | Amplitude correction factor: {fit.amplitude_factors[qubit]:.4f}<br>"
             + f"{qubit} | Corrected amplitude: {fit.amplitude[qubit]:.4f}<br><br>"
         )
-=======
-    fig.add_trace(
-        go.Scatter(
-            x=flips_range,
-            y=flipping_fit(
-                flips_range,
-                float(fit.fitted_parameters[qubit][0]),
-                float(fit.fitted_parameters[qubit][1]),
-                float(fit.fitted_parameters[qubit][2]),
-                float(fit.fitted_parameters[qubit][3]),
-                float(fit.fitted_parameters[qubit][4]),
-            )
-            * V_TO_UV,
-            name="Fit",
-            line=go.scatter.Line(dash="dot"),
-        ),
-    )
-    fitting_report = fitting_report + (
-        f"{qubit} | Amplitude correction factor: {fit.amplitude_factors[qubit]:.4f}<br>"
-        + f"{qubit} | Corrected amplitude: {fit.amplitude[qubit]:.4f}<br><br>"
-    )
->>>>>>> ead5f5c7
 
     # last part
     fig.update_layout(
