--- conflicted
+++ resolved
@@ -1,9 +1,5 @@
 from dataclasses import dataclass, field
-<<<<<<< HEAD
-from typing import Dict, List, Optional, Tuple
-=======
 from typing import Dict, Optional, Union
->>>>>>> 53d76ab1
 
 import numpy as np
 import plotly.graph_objects as go
@@ -26,15 +22,12 @@
     """Maximum number of flips ([RX(pi) - RX(pi)] sequences). """
     nflips_step: int
     """Flip step."""
-<<<<<<< HEAD
     qubits: Optional[list] = field(default_factory=list)
     """Local qubits (optional)."""
-=======
     nshots: Optional[int] = None
     """Number of shots."""
     relaxation_time: Optional[int] = None
     """Relaxation time (ns)."""
->>>>>>> 53d76ab1
 
 
 @dataclass
