--- conflicted
+++ resolved
@@ -8,13 +8,8 @@
 from qibolab.platform import Platform
 from qibolab.qubits import QubitId
 
-<<<<<<< HEAD
-from qibocal.auto.operation import Data, Parameters, Qubits, Results, Routine
+from qibocal.auto.operation import Data, Parameters, Results, Routine
 from qibocal.bootstrap import data_uncertainties
-=======
-from qibocal.auto.operation import Data, Parameters, Results, Routine
-from qibocal.bootstrap import bootstrap, data_uncertainties
->>>>>>> 44517210
 from qibocal.config import raise_error
 from qibocal.protocols.characterization.randomized_benchmarking import noisemodels
 
@@ -214,26 +209,12 @@
             for circuit in circuits
         ]
 
-<<<<<<< HEAD
     for circ in executed_circuits:
         samples.extend(circ.samples())
     samples = np.reshape(samples, (-1, nqubits, params.nshots))
     for i, depth in enumerate(params.depths):
         index = (i * params.niter, (i + 1) * params.niter)
-        for nqubit, qubit_id in enumerate(qubits):
-=======
-    for i in executed_circuits:
-        samples.extend(i.samples())
-    nqubits = len(qubits_ids)
-    samples = np.reshape(samples, (-1, params.nshots, nqubits))
-
-    for i, sample in enumerate(samples):
-        depth = params.depths[i // params.niter]
-        # `depth` is the number of gates excluded the noise and measurement ones
-        # WARNING: `depth` does not count the number of physical pulses (after compilation)
-        sample = sample.T
         for nqubit, qubit_id in enumerate(targets):
->>>>>>> 44517210
             data.register_qubit(
                 RBType,
                 (qubit_id, depth),
