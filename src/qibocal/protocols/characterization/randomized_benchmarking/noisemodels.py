""" Custom error models are build here for making it possible to pass
strings describing the error model via runcards in qibocal.
They inherit from the qibo noise NoiseModel module and are prebuild.
"""

from typing import Optional

import numpy as np
from qibo import gates
from qibo.noise import NoiseModel, PauliError, UnitaryError
from qibo.quantum_info import random_hermitian
from scipy.linalg import expm

from qibocal.config import raise_error


class PauliErrorOnAll(NoiseModel):
    """Builds a noise model with pauli flips
    acting on all gates in a Circuit.
    If no initial parameters for px, py, pz are given, random values
    are drawn (in sum not bigger than 1).
    """

    def __init__(
        self, probabilities: Optional[list] = None, seed: Optional[int] = None
    ) -> None:
        super().__init__()
        # Check if number of arguments is 0 or 1 and if it's equal to None
        if not probabilities:
            # Assign random values to params.
<<<<<<< HEAD
            np.random.seed(seed)
            self.params = np.random.uniform(0, 0.25, size=3)
=======
            random_generator = np.random.default_rng(seed)
            self.params = random_generator.uniform(0, 0.25, size=3)
>>>>>>> 21997f3c
        elif len(probabilities) == 3:
            self.params = probabilities
        else:
            # Raise ValueError if given paramters are wrong.
            raise_error(
                ValueError,
                f"Wrong number of error parameters, 3 != {len(probabilities)}.",
            )
        self.build()

    def build(self):
        # Add PauliError to gates.Gate
        self.add(PauliError(list(zip(["X", "Y", "Z"], self.params))))


class PauliErrorOnX(PauliErrorOnAll):
    """Builds a noise model with pauli flips acting on X gates.
    Inherited from :class:`PauliErrorOnAll` but acts on X gates.
<<<<<<< HEAD
    """

    def build(self):
        self.add(PauliError(list(zip(["X", "Y", "Z"], self.params))), gates.X)


class UnitaryErrorOnAll(NoiseModel):
    """Builds a noise model with a unitary error
    acting on all gates in a Circuit.

    If parameters are not given,
    a random unitary close to identity is generated
    ::math:`U = \\exp(-i t H)` for a random Harmitian matrix ::math:`H`.

    Args:
        probabilities (list): list of probabilities corresponding to unitaries. Defualt is [].
        unitaries (list): list of unitaries. Defualt is [].
        nqubits (int): number of qubits. Default is 1.
        t (float): "strength" of random unitary noise. Default is 0.1.
    """

    def __init__(self, args: Optional[list] = None, seed: Optional[int] = None) -> None:
        super().__init__()

        nqubits = args[0] if args is not None and len(args) else 1
        t = args[1] if args is not None and len(args) > 1 else 0.1

        if not isinstance(t, float):
            raise_error(TypeError, f"Parameter `t` must be float, but is {type(t)}.")

        # If unitaries are not given, generate a random Unitary close to Id
        dim = 2**nqubits

        # Generate random unitary matrix close to Id. U=exp(i*t*H)
        herm_generator = random_hermitian(dim, seed=seed)
        unitary_matr = expm(-1j * t * herm_generator)
        self.params = unitary_matr
        self.build()

    def build(self):
        self.add(UnitaryError([1], [self.params]))


class UnitaryErrorOnX(UnitaryErrorOnAll):
    """Builds a noise model with a unitary error
    acting on all gates in a Circuit.

    Inherited from ``UnitaryErrorOnAll`` but the ``build`` method is
    overwritten to act on X gates.
=======
>>>>>>> 21997f3c
    """

    def build(self):
        self.add(UnitaryError([1], [self.params]), gates.X)<|MERGE_RESOLUTION|>--- conflicted
+++ resolved
@@ -28,13 +28,8 @@
         # Check if number of arguments is 0 or 1 and if it's equal to None
         if not probabilities:
             # Assign random values to params.
-<<<<<<< HEAD
-            np.random.seed(seed)
-            self.params = np.random.uniform(0, 0.25, size=3)
-=======
             random_generator = np.random.default_rng(seed)
             self.params = random_generator.uniform(0, 0.25, size=3)
->>>>>>> 21997f3c
         elif len(probabilities) == 3:
             self.params = probabilities
         else:
@@ -53,7 +48,6 @@
 class PauliErrorOnX(PauliErrorOnAll):
     """Builds a noise model with pauli flips acting on X gates.
     Inherited from :class:`PauliErrorOnAll` but acts on X gates.
-<<<<<<< HEAD
     """
 
     def build(self):
@@ -61,18 +55,17 @@
 
 
 class UnitaryErrorOnAll(NoiseModel):
-    """Builds a noise model with a unitary error
-    acting on all gates in a Circuit.
+    """Builds a noise model with a random unitary error acting on all gates in a Circuit.
 
-    If parameters are not given,
-    a random unitary close to identity is generated
-    ::math:`U = \\exp(-i t H)` for a random Harmitian matrix ::math:`H`.
+    A random unitary close to identity is generated as ::math:`U = \\exp(-i t H)`
+    for a random Harmitian matrix ::math:`H`.
 
     Args:
-        probabilities (list): list of probabilities corresponding to unitaries. Defualt is [].
-        unitaries (list): list of unitaries. Defualt is [].
-        nqubits (int): number of qubits. Default is 1.
-        t (float): "strength" of random unitary noise. Default is 0.1.
+        args (list, optional): 2-element list ``[nqubits, t]``, where
+            ``nqubits`` is the number of qubits the unitary is acting on,
+            ``t`` is the "strength" of random unitary noise.
+            Defaults to ``[1, 0.1]``.
+        seed (int, optional)
     """
 
     def __init__(self, args: Optional[list] = None, seed: Optional[int] = None) -> None:
@@ -81,13 +74,8 @@
         nqubits = args[0] if args is not None and len(args) else 1
         t = args[1] if args is not None and len(args) > 1 else 0.1
 
-        if not isinstance(t, float):
-            raise_error(TypeError, f"Parameter `t` must be float, but is {type(t)}.")
-
-        # If unitaries are not given, generate a random Unitary close to Id
+        # Generate random unitary matrix close to Id. U=exp(i*t*H)
         dim = 2**nqubits
-
-        # Generate random unitary matrix close to Id. U=exp(i*t*H)
         herm_generator = random_hermitian(dim, seed=seed)
         unitary_matr = expm(-1j * t * herm_generator)
         self.params = unitary_matr
@@ -98,13 +86,8 @@
 
 
 class UnitaryErrorOnX(UnitaryErrorOnAll):
-    """Builds a noise model with a unitary error
-    acting on all gates in a Circuit.
-
-    Inherited from ``UnitaryErrorOnAll`` but the ``build`` method is
-    overwritten to act on X gates.
-=======
->>>>>>> 21997f3c
+    """Builds a noise model with a unitary error acting only on X gates in a Circuit,
+    inherited from ``UnitaryErrorOnAll``.
     """
 
     def build(self):
