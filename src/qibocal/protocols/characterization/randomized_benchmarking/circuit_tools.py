"""Collection of function to generate qibo circuits."""
<<<<<<< HEAD
=======

from copy import deepcopy
>>>>>>> 438bc576
from typing import Callable

from qibo import gates
from qibo.config import raise_error
from qibo.gates.abstract import Gate
from qibo.models import Circuit


def layer_circuit(layer_gen: Callable, depth: int, qubit, seed) -> Circuit:
    """Creates a circuit of `depth` layers from a generator `layer_gen` yielding `Circuit` or `Gate`.

    Args:
        layer_gen (Callable): Should return gates or a full circuit specifying a layer.
        depth (int): Number of layers.

    Returns:
        Circuit: with `depth` many layers.
    """

    if not isinstance(depth, int) or depth <= 0:
        raise_error(ValueError, "Depth must be type int and positive.")
    full_circuit = None
    # Build each layer, there will be depth many in the final circuit.
    qubits_str = [str(qubit)]
    for _ in range(depth):
        # Generate a layer.
        new_layer = layer_gen(1, seed)  # TODO: find better implementation
        # Ensure new_layer is a circuit
        if isinstance(new_layer, Gate):
            new_circuit = Circuit(1, wire_names=qubits_str)
            new_circuit.add(new_layer)
        elif all(isinstance(gate, Gate) for gate in new_layer):
            new_circuit = Circuit(1, wire_names=qubits_str)

            new_circuit.add(new_layer)
        elif isinstance(new_layer, Circuit):
            new_circuit = new_layer
        else:
            raise_error(
                TypeError,
                f"layer_gen must return type Circuit or Gate, but it is type {type(new_layer)}.",
            )
        if full_circuit is None:  # instantiate in first loop
            full_circuit = Circuit(new_circuit.nqubits, wire_names=qubits_str)
        full_circuit = full_circuit + new_circuit
    return full_circuit


def add_inverse_layer(circuit: Circuit, single_qubit=True):
    """Adds an inverse gate/inverse gates at the end of a circuit (in place).

    Args:
        circuit (Circuit): circuit
    """

    if circuit.depth > 0:
        circuit.add(gates.Unitary(circuit.unitary(), *range(circuit.nqubits)).dagger())


def add_measurement_layer(circuit: Circuit):
    """Adds a measurement layer at the end of the circuit.

    Args:
        circuit (Circuit): Measurement gates added in place to end of this circuit.
    """

    circuit.add(gates.M(*range(circuit.nqubits)))<|MERGE_RESOLUTION|>--- conflicted
+++ resolved
@@ -1,9 +1,5 @@
 """Collection of function to generate qibo circuits."""
-<<<<<<< HEAD
-=======
 
-from copy import deepcopy
->>>>>>> 438bc576
 from typing import Callable
 
 from qibo import gates
