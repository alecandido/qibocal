--- conflicted
+++ resolved
@@ -199,34 +199,25 @@
     chi2 = {}
     amplitudes = {}
     for qubit in qubits:
-<<<<<<< HEAD
         fit_result = lorentzian_fit(
             data[qubit], resonator_type=data.resonator_type, fit="resonator"
         )
+
         if fit_result is not None:
-            frequency[qubit], fitted_parameters[qubit] = fit_result
+            frequency[qubit], fitted_parameters[qubit], error_fit_pars[qubit] = (
+                fit_result
+            )
             if data.power_level is PowerLevel.high:
                 bare_frequency[qubit] = frequency[qubit]
-=======
-        freq, fitted_params, perr = lorentzian_fit(
-            data[qubit], resonator_type=data.resonator_type, fit="resonator"
-        )
-        if data.power_level is PowerLevel.high:
-            bare_frequency[qubit] = freq
-
-        frequency[qubit] = freq
-        fitted_parameters[qubit] = fitted_params
-        error_fit_pars[qubit] = perr
-        chi2[qubit] = (
-            chi2_reduced(
-                data[qubit].freq,
-                lorentzian(data[qubit].freq, *fitted_params),
-                data[qubit].error_signal,
-            ),
-            np.sqrt(2 / len(data[qubit].freq)),
-        )
-        amplitudes[qubit] = fitted_parameters[qubit][0]
->>>>>>> 5d49c624
+            chi2[qubit] = (
+                chi2_reduced(
+                    data[qubit].freq,
+                    lorentzian(data[qubit].freq, *fitted_parameters[qubit]),
+                    data[qubit].error_signal,
+                ),
+                np.sqrt(2 / len(data[qubit].freq)),
+            )
+            amplitudes[qubit] = fitted_parameters[qubit][0]
 
     if data.power_level is PowerLevel.high:
         return ResonatorSpectroscopyResults(
