from dataclasses import dataclass

import numpy as np
from qibolab import AcquisitionType, AveragingMode, ExecutionParameters
from qibolab.platform import Platform
from qibolab.pulses import PulseSequence
from qibolab.qubits import QubitId
from qibolab.sweeper import Parameter, Sweeper, SweeperType

from qibocal.auto.operation import Routine
from qibocal.config import raise_error

from ..qubit_spectroscopy_ef import DEFAULT_ANHARMONICITY
from . import qubit_flux_dependence, utils


@dataclass
class QubitFluxTrackParameters(qubit_flux_dependence.QubitFluxParameters):
    """QubitFluxTrack runcard inputs."""


@dataclass
class QubitFluxTrackResults(qubit_flux_dependence.QubitFluxParameters):
    """QubitFluxTrack outputs."""


@dataclass
class QubitFluxTrackData(qubit_flux_dependence.QubitFluxData):
    """QubitFluxTrack acquisition outputs."""

    def register_qubit_track(self, qubit, freq, bias, signal, phase):
        """Store output for single qubit."""
        # to be able to handle the 1D sweeper case
        size = len(freq)
        ar = np.empty(size, dtype=qubit_flux_dependence.QubitFluxType)
        ar["freq"] = freq
        ar["bias"] = [bias] * size
        ar["signal"] = signal
        ar["phase"] = phase
        if qubit in self.data:
            self.data[qubit] = np.rec.array(np.concatenate((self.data[qubit], ar)))
        else:
            self.data[qubit] = np.rec.array(ar)


def _acquisition(
    params: QubitFluxTrackResults,
    platform: Platform,
    targets: list[QubitId],
) -> QubitFluxTrackData:
    """Data acquisition for QubitFlux Experiment."""
    # create a sequence of pulses for the experiment:
    # MZ

    # taking advantage of multiplexing, apply the same set of gates to all qubits in parallel
    sequence = PulseSequence()
    ro_pulses = {}
    qd_pulses = {}
    qubit_frequency = {}
    for qubit in targets:
        qd_pulses[qubit] = platform.create_qubit_drive_pulse(
            qubit, start=0, duration=params.drive_duration
        )
        qubit_frequency[qubit] = platform.qubits[qubit].drive_frequency
        if params.transition == "02":
            if platform.qubits[qubit].anharmonicity != 0:
                qd_pulses[qubit].frequency -= platform.qubits[qubit].anharmonicity / 2
            else:
                qd_pulses[qubit].frequency -= DEFAULT_ANHARMONICITY / 2

        if params.drive_amplitude is not None:
            qd_pulses[qubit].amplitude = params.drive_amplitude

        ro_pulses[qubit] = platform.create_qubit_readout_pulse(
            qubit, start=qd_pulses[qubit].finish
        )
        sequence.add(qd_pulses[qubit])
        sequence.add(ro_pulses[qubit])

    # define the parameters to sweep and their range:
    delta_frequency_range = np.arange(
        -params.freq_width // 2, params.freq_width // 2, params.freq_step
    )

    delta_bias_range = np.arange(
        -params.bias_width / 2, params.bias_width / 2, params.bias_step
    )

    freq_sweeper = Sweeper(
        Parameter.frequency,
        delta_frequency_range,
        pulses=[qd_pulses[qubit] for qubit in targets],
        type=SweeperType.OFFSET,
    )

    data = QubitFluxTrackData(
        resonator_type=platform.resonator_type, qubit_frequency=qubit_frequency
    )

    for bias in delta_bias_range:
        for qubit in targets:
            try:
                freq_resonator = utils.transmon_readout_frequency_diagonal(
                    bias,
<<<<<<< HEAD
                    qubits[qubit].drive_frequency,
                    qubits[qubit].asymmetry,
                    qubits[qubit].crosstalk_matrix[qubit],
                    qubits[qubit].sweetspot,
                    qubits[qubit].bare_resonator_frequency,
                    qubits[qubit].g,
=======
                    platform.qubits[qubit].drive_frequency,
                    platform.qubits[qubit].asymmetry,
                    platform.qubits[qubit].crosstalk_matrix[qubit],
                    platform.qubits[qubit].sweetspot,
                    platform.qubits[qubit].bare_resonator_frequency,
                    platform.qubits[qubit].g,
>>>>>>> 9c7a34c5
                )
                # modify qubit resonator frequency
                platform.qubits[qubit].readout_frequency = freq_resonator
            except:
                raise_error
                (
                    RuntimeError,
                    "qubit_flux_track: Not enough parameters to estimate the resonator freq for the given bias. Please run resonator spectroscopy flux and update the runcard",
                )

            # modify qubit flux
            platform.qubits[qubit].flux.offset = bias

            # execute pulse sequence sweeping only qubit resonator
            results = platform.sweep(
                sequence,
                ExecutionParameters(
                    nshots=params.nshots,
                    relaxation_time=params.relaxation_time,
                    acquisition_type=AcquisitionType.INTEGRATION,
                    averaging_mode=AveragingMode.CYCLIC,
                ),
                freq_sweeper,
            )

        # retrieve the results for every qubit
        for qubit in targets:
            result = results[ro_pulses[qubit].serial]
            data.register_qubit_track(
                qubit,
                signal=result.magnitude,
                phase=result.phase,
                freq=delta_frequency_range + qd_pulses[qubit].frequency,
                bias=bias + platform.qubits[qubit].sweetspot,
            )

    return data


qubit_flux_tracking = Routine(
    _acquisition,
    qubit_flux_dependence._fit,
    qubit_flux_dependence._plot,
    qubit_flux_dependence._update,
)
"""QubitFluxTrack Routine object."""<|MERGE_RESOLUTION|>--- conflicted
+++ resolved
@@ -102,21 +102,12 @@
             try:
                 freq_resonator = utils.transmon_readout_frequency_diagonal(
                     bias,
-<<<<<<< HEAD
-                    qubits[qubit].drive_frequency,
-                    qubits[qubit].asymmetry,
-                    qubits[qubit].crosstalk_matrix[qubit],
-                    qubits[qubit].sweetspot,
-                    qubits[qubit].bare_resonator_frequency,
-                    qubits[qubit].g,
-=======
                     platform.qubits[qubit].drive_frequency,
                     platform.qubits[qubit].asymmetry,
                     platform.qubits[qubit].crosstalk_matrix[qubit],
                     platform.qubits[qubit].sweetspot,
                     platform.qubits[qubit].bare_resonator_frequency,
                     platform.qubits[qubit].g,
->>>>>>> 9c7a34c5
                 )
                 # modify qubit resonator frequency
                 platform.qubits[qubit].readout_frequency = freq_resonator
