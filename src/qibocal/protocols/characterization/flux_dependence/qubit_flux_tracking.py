from dataclasses import dataclass

import numpy as np
from qibolab import AcquisitionType, AveragingMode, ExecutionParameters
from qibolab.platform import Platform
from qibolab.pulses import PulseSequence
from qibolab.sweeper import Parameter, Sweeper, SweeperType

<<<<<<< HEAD
from qibocal import update
from qibocal.auto.operation import Data, Parameters, Results, Routine
from qibocal.config import log, raise_error
=======
from qibocal.auto.operation import Qubits, Routine
from qibocal.config import raise_error
>>>>>>> ff4e2f53

from ..qubit_spectroscopy_ef import DEFAULT_ANHARMONICITY
from . import qubit_flux_dependence, utils


@dataclass
class QubitFluxTrackParameters(qubit_flux_dependence.QubitFluxParameters):
    """QubitFluxTrack runcard inputs."""


@dataclass
class QubitFluxTrackResults(qubit_flux_dependence.QubitFluxParameters):
    """QubitFluxTrack outputs."""


@dataclass
class QubitFluxTrackData(qubit_flux_dependence.QubitFluxData):
    """QubitFluxTrack acquisition outputs."""

    def register_qubit_track(self, qubit, freq, bias, signal, phase):
        """Store output for single qubit."""
        # to be able to handle the 1D sweeper case
        size = len(freq)
        ar = np.empty(size, dtype=qubit_flux_dependence.QubitFluxType)
        ar["freq"] = freq
        ar["bias"] = [bias] * size
        ar["signal"] = signal
        ar["phase"] = phase
        if qubit in self.data:
            self.data[qubit] = np.rec.array(np.concatenate((self.data[qubit], ar)))
        else:
            self.data[qubit] = np.rec.array(ar)


def _acquisition(
    params: QubitFluxTrackResults,
    platform: Platform,
<<<<<<< HEAD
    targets: list[QubitId],
) -> QubitFluxData:
=======
    qubits: Qubits,
) -> QubitFluxTrackData:
>>>>>>> ff4e2f53
    """Data acquisition for QubitFlux Experiment."""
    # create a sequence of pulses for the experiment:
    # MZ

    # taking advantage of multiplexing, apply the same set of gates to all qubits in parallel
    sequence = PulseSequence()
    ro_pulses = {}
    qd_pulses = {}
<<<<<<< HEAD
    Ec = {}
    Ej = {}
    for qubit in targets:
        Ec[qubit] = platform.qubits[qubit].Ec
        Ej[qubit] = platform.qubits[qubit].Ej

=======
    qubit_frequency = {}
    for qubit in qubits:
>>>>>>> ff4e2f53
        qd_pulses[qubit] = platform.create_qubit_drive_pulse(
            qubit, start=0, duration=params.drive_duration
        )
        qubit_frequency[qubit] = platform.qubits[qubit].drive_frequency
        if params.transition == "02":
            if platform.qubits[qubit].anharmonicity != 0:
                qd_pulses[qubit].frequency -= platform.qubits[qubit].anharmonicity / 2
            else:
                qd_pulses[qubit].frequency -= DEFAULT_ANHARMONICITY / 2

        if params.drive_amplitude is not None:
            qd_pulses[qubit].amplitude = params.drive_amplitude

        ro_pulses[qubit] = platform.create_qubit_readout_pulse(
            qubit, start=qd_pulses[qubit].finish
        )
        sequence.add(qd_pulses[qubit])
        sequence.add(ro_pulses[qubit])

    # define the parameters to sweep and their range:
    delta_frequency_range = np.arange(
        -params.freq_width // 2, params.freq_width // 2, params.freq_step
    )

    delta_bias_range = np.arange(
        -params.bias_width / 2, params.bias_width / 2, params.bias_step
    )

    freq_sweeper = Sweeper(
        Parameter.frequency,
        delta_frequency_range,
        pulses=[qd_pulses[qubit] for qubit in targets],
        type=SweeperType.OFFSET,
    )

    data = QubitFluxTrackData(
        resonator_type=platform.resonator_type, qubit_frequency=qubit_frequency
    )

    for bias in delta_bias_range:
        for qubit in targets:
            try:
                freq_resonator = utils.transmon_readout_frequency(
                    bias,
<<<<<<< HEAD
                    platform.qubits[qubit].sweetspot,
                    platform.qubits[qubit].flux_to_bias,
                    platform.qubits[qubit].asymmetry,
                    platform.qubits[qubit].g,
                    platform.qubits[qubit].brf,
                    platform.qubits[qubit].ssf_brf,
                    platform.qubits[qubit].Ec,
                    platform.qubits[qubit].Ej,
=======
                    qubits[qubit].drive_frequency,
                    qubits[qubit].asymmetry,
                    qubits[qubit].Cii,
                    qubits[qubit].sweetspot,
                    qubits[qubit].bare_resonator_frequency,
                    qubits[qubit].g,
>>>>>>> ff4e2f53
                )
                # modify qubit resonator frequency
                platform.qubits[qubit].readout_frequency = freq_resonator
            except:
                raise_error
                (
                    RuntimeError,
                    "qubit_flux_track: Not enough parameters to estimate the resonator freq for the given bias. Please run resonator spectroscopy flux and update the runcard",
                )

            # modify qubit flux
            platform.qubits[qubit].flux.offset = bias

            # execute pulse sequence sweeping only qubit resonator
            results = platform.sweep(
                sequence,
                ExecutionParameters(
                    nshots=params.nshots,
                    relaxation_time=params.relaxation_time,
                    acquisition_type=AcquisitionType.INTEGRATION,
                    averaging_mode=AveragingMode.CYCLIC,
                ),
                freq_sweeper,
            )

        # retrieve the results for every qubit
        for qubit in targets:
            result = results[ro_pulses[qubit].serial]
            data.register_qubit_track(
                qubit,
                signal=result.magnitude,
                phase=result.phase,
                freq=delta_frequency_range + qd_pulses[qubit].frequency,
                bias=bias + platform.qubits[qubit].sweetspot,
            )

    return data


<<<<<<< HEAD
def _fit(data: QubitFluxData) -> QubitFluxResults:
    """
    Post-processing for QubitFlux Experiment. See arxiv:0703002
    Fit frequency as a function of current for the flux qubit spectroscopy
    data (QubitFluxData): data object with information on the feature response at each current point.
    """

    qubits = data.qubits
    frequency = {}
    sweetspot = {}
    fitted_parameters = {}

    for qubit in qubits:
        qubit_data = data[qubit]
        Ec = data.Ec[qubit]
        Ej = data.Ej[qubit]

        frequency[qubit] = 0
        sweetspot[qubit] = 0
        fitted_parameters[qubit] = {
            "Xi": 0,
            "d": 0,
            "Ec": 0,
            "Ej": 0,
            "f_q_offset": 0,
            "C_ii": 0,
        }

        biases = qubit_data.bias
        frequencies = qubit_data.freq
        signal = qubit_data.signal

        if data.resonator_type == "2D":
            signal = -signal

        frequencies, biases = utils.image_to_curve(
            frequencies, biases, signal, signal_mask=0.3
        )
        max_c = biases[np.argmax(frequencies)]
        min_c = biases[np.argmin(frequencies)]
        xi = 1 / (2 * abs(max_c - min_c))  # Convert bias to flux.

        # First order approximation: Ec and Ej NOT provided
        if Ec == 0 and Ej == 0:
            try:
                f_q_0 = np.max(
                    frequencies
                )  # Initial estimation for qubit frequency at sweet spot.
                popt = curve_fit(
                    utils.freq_q_transmon,
                    biases,
                    frequencies / GHZ_TO_HZ,
                    p0=[max_c, xi, 0, f_q_0 / GHZ_TO_HZ],
                    bounds=((-np.inf, 0, 0, 0), (np.inf, np.inf, np.inf, np.inf)),
                    maxfev=2000000,
                )[0]
                popt[3] *= GHZ_TO_HZ
                f_qs = popt[3]  # Qubit frequency at sweet spot.
                f_q_offset = utils.freq_q_transmon(
                    0, *popt
                )  # Qubit frequenct at zero current.
                C_ii = (f_qs - f_q_offset) / popt[
                    0
                ]  # Corresponding flux matrix element.

                frequency[qubit] = f_qs * HZ_TO_GHZ
                sweetspot[qubit] = popt[0]
                fitted_parameters[qubit] = {
                    "Xi": popt[1],
                    "d": abs(popt[2]),
                    "f_q_offset": f_q_offset,
                    "C_ii": C_ii,
                }
            except:
                log.warning(
                    "qubit_flux_fit: The first order approximation fitting was not succesful"
                )

        # Second order approximation: Ec and Ej provided
        else:
            try:
                freq_q_mathieu1 = partial(utils.freq_q_mathieu, p5=0.4999)
                popt = curve_fit(
                    freq_q_mathieu1,
                    biases,
                    frequencies / GHZ_TO_HZ,
                    p0=[max_c, xi, 0, Ec / GHZ_TO_HZ, Ej / GHZ_TO_HZ],
                    bounds=(
                        (-np.inf, 0, 0, 0, 0),
                        (np.inf, np.inf, np.inf, np.inf, np.inf),
                    ),
                    maxfev=2000000,
                )[0]
                popt[3] *= GHZ_TO_HZ
                popt[4] *= GHZ_TO_HZ
                f_qs = utils.freq_q_mathieu(
                    popt[0], *popt
                )  # Qubit frequency at sweet spot.
                f_q_offset = utils.freq_q_mathieu(
                    0, *popt
                )  # Qubit frequenct at zero current.
                C_ii = (f_qs - f_q_offset) / popt[
                    0
                ]  # Corresponding flux matrix element.

                frequency[qubit] = f_qs * HZ_TO_GHZ
                sweetspot[qubit] = popt[0]
                fitted_parameters[qubit] = {
                    "Xi": popt[1],
                    "d": abs(popt[2]),
                    "Ec": popt[3],
                    "Ej": popt[4],
                    "f_q_offset": f_q_offset,
                    "C_ii": C_ii,
                }
            except:
                log.warning(
                    "qubit_flux_fit: The second order approximation fitting was not succesful"
                )

    return QubitFluxResults(
        frequency=frequency,
        sweetspot=sweetspot,
        fitted_parameters=fitted_parameters,
    )


def _plot(data: QubitFluxData, fit: QubitFluxResults, target: QubitId):
    """Plotting function for QubitFlux Experiment."""
    return utils.flux_dependence_plot(data, fit, target)


def _update(results: QubitFluxResults, platform: Platform, target: QubitId):
    update.sweetspot(results.sweetspot[target], platform, target)
    update.drive_frequency(results.frequency[target], platform, target)


qubit_flux_tracking = Routine(_acquisition, _fit, _plot, _update)
"""QubitFlux Routine object."""
=======
qubit_flux_tracking = Routine(
    _acquisition,
    qubit_flux_dependence._fit,
    qubit_flux_dependence._plot,
    qubit_flux_dependence._update,
)
"""QubitFluxTrack Routine object."""
>>>>>>> ff4e2f53
<|MERGE_RESOLUTION|>--- conflicted
+++ resolved
@@ -4,16 +4,11 @@
 from qibolab import AcquisitionType, AveragingMode, ExecutionParameters
 from qibolab.platform import Platform
 from qibolab.pulses import PulseSequence
+from qibolab.qubits import QubitId
 from qibolab.sweeper import Parameter, Sweeper, SweeperType
 
-<<<<<<< HEAD
-from qibocal import update
-from qibocal.auto.operation import Data, Parameters, Results, Routine
-from qibocal.config import log, raise_error
-=======
-from qibocal.auto.operation import Qubits, Routine
+from qibocal.auto.operation import Routine
 from qibocal.config import raise_error
->>>>>>> ff4e2f53
 
 from ..qubit_spectroscopy_ef import DEFAULT_ANHARMONICITY
 from . import qubit_flux_dependence, utils
@@ -51,13 +46,8 @@
 def _acquisition(
     params: QubitFluxTrackResults,
     platform: Platform,
-<<<<<<< HEAD
     targets: list[QubitId],
-) -> QubitFluxData:
-=======
-    qubits: Qubits,
 ) -> QubitFluxTrackData:
->>>>>>> ff4e2f53
     """Data acquisition for QubitFlux Experiment."""
     # create a sequence of pulses for the experiment:
     # MZ
@@ -66,17 +56,8 @@
     sequence = PulseSequence()
     ro_pulses = {}
     qd_pulses = {}
-<<<<<<< HEAD
-    Ec = {}
-    Ej = {}
+    qubit_frequency = {}
     for qubit in targets:
-        Ec[qubit] = platform.qubits[qubit].Ec
-        Ej[qubit] = platform.qubits[qubit].Ej
-
-=======
-    qubit_frequency = {}
-    for qubit in qubits:
->>>>>>> ff4e2f53
         qd_pulses[qubit] = platform.create_qubit_drive_pulse(
             qubit, start=0, duration=params.drive_duration
         )
@@ -121,23 +102,12 @@
             try:
                 freq_resonator = utils.transmon_readout_frequency(
                     bias,
-<<<<<<< HEAD
+                    platform.qubits[qubit].drive_frequency,
+                    platform.qubits[qubit].asymmetry,
+                    platform.qubits[qubit].crosstalk_matrix[qubit],
                     platform.qubits[qubit].sweetspot,
-                    platform.qubits[qubit].flux_to_bias,
-                    platform.qubits[qubit].asymmetry,
+                    platform.qubits[qubit].bare_resonator_frequency,
                     platform.qubits[qubit].g,
-                    platform.qubits[qubit].brf,
-                    platform.qubits[qubit].ssf_brf,
-                    platform.qubits[qubit].Ec,
-                    platform.qubits[qubit].Ej,
-=======
-                    qubits[qubit].drive_frequency,
-                    qubits[qubit].asymmetry,
-                    qubits[qubit].Cii,
-                    qubits[qubit].sweetspot,
-                    qubits[qubit].bare_resonator_frequency,
-                    qubits[qubit].g,
->>>>>>> ff4e2f53
                 )
                 # modify qubit resonator frequency
                 platform.qubits[qubit].readout_frequency = freq_resonator
@@ -177,152 +147,10 @@
     return data
 
 
-<<<<<<< HEAD
-def _fit(data: QubitFluxData) -> QubitFluxResults:
-    """
-    Post-processing for QubitFlux Experiment. See arxiv:0703002
-    Fit frequency as a function of current for the flux qubit spectroscopy
-    data (QubitFluxData): data object with information on the feature response at each current point.
-    """
-
-    qubits = data.qubits
-    frequency = {}
-    sweetspot = {}
-    fitted_parameters = {}
-
-    for qubit in qubits:
-        qubit_data = data[qubit]
-        Ec = data.Ec[qubit]
-        Ej = data.Ej[qubit]
-
-        frequency[qubit] = 0
-        sweetspot[qubit] = 0
-        fitted_parameters[qubit] = {
-            "Xi": 0,
-            "d": 0,
-            "Ec": 0,
-            "Ej": 0,
-            "f_q_offset": 0,
-            "C_ii": 0,
-        }
-
-        biases = qubit_data.bias
-        frequencies = qubit_data.freq
-        signal = qubit_data.signal
-
-        if data.resonator_type == "2D":
-            signal = -signal
-
-        frequencies, biases = utils.image_to_curve(
-            frequencies, biases, signal, signal_mask=0.3
-        )
-        max_c = biases[np.argmax(frequencies)]
-        min_c = biases[np.argmin(frequencies)]
-        xi = 1 / (2 * abs(max_c - min_c))  # Convert bias to flux.
-
-        # First order approximation: Ec and Ej NOT provided
-        if Ec == 0 and Ej == 0:
-            try:
-                f_q_0 = np.max(
-                    frequencies
-                )  # Initial estimation for qubit frequency at sweet spot.
-                popt = curve_fit(
-                    utils.freq_q_transmon,
-                    biases,
-                    frequencies / GHZ_TO_HZ,
-                    p0=[max_c, xi, 0, f_q_0 / GHZ_TO_HZ],
-                    bounds=((-np.inf, 0, 0, 0), (np.inf, np.inf, np.inf, np.inf)),
-                    maxfev=2000000,
-                )[0]
-                popt[3] *= GHZ_TO_HZ
-                f_qs = popt[3]  # Qubit frequency at sweet spot.
-                f_q_offset = utils.freq_q_transmon(
-                    0, *popt
-                )  # Qubit frequenct at zero current.
-                C_ii = (f_qs - f_q_offset) / popt[
-                    0
-                ]  # Corresponding flux matrix element.
-
-                frequency[qubit] = f_qs * HZ_TO_GHZ
-                sweetspot[qubit] = popt[0]
-                fitted_parameters[qubit] = {
-                    "Xi": popt[1],
-                    "d": abs(popt[2]),
-                    "f_q_offset": f_q_offset,
-                    "C_ii": C_ii,
-                }
-            except:
-                log.warning(
-                    "qubit_flux_fit: The first order approximation fitting was not succesful"
-                )
-
-        # Second order approximation: Ec and Ej provided
-        else:
-            try:
-                freq_q_mathieu1 = partial(utils.freq_q_mathieu, p5=0.4999)
-                popt = curve_fit(
-                    freq_q_mathieu1,
-                    biases,
-                    frequencies / GHZ_TO_HZ,
-                    p0=[max_c, xi, 0, Ec / GHZ_TO_HZ, Ej / GHZ_TO_HZ],
-                    bounds=(
-                        (-np.inf, 0, 0, 0, 0),
-                        (np.inf, np.inf, np.inf, np.inf, np.inf),
-                    ),
-                    maxfev=2000000,
-                )[0]
-                popt[3] *= GHZ_TO_HZ
-                popt[4] *= GHZ_TO_HZ
-                f_qs = utils.freq_q_mathieu(
-                    popt[0], *popt
-                )  # Qubit frequency at sweet spot.
-                f_q_offset = utils.freq_q_mathieu(
-                    0, *popt
-                )  # Qubit frequenct at zero current.
-                C_ii = (f_qs - f_q_offset) / popt[
-                    0
-                ]  # Corresponding flux matrix element.
-
-                frequency[qubit] = f_qs * HZ_TO_GHZ
-                sweetspot[qubit] = popt[0]
-                fitted_parameters[qubit] = {
-                    "Xi": popt[1],
-                    "d": abs(popt[2]),
-                    "Ec": popt[3],
-                    "Ej": popt[4],
-                    "f_q_offset": f_q_offset,
-                    "C_ii": C_ii,
-                }
-            except:
-                log.warning(
-                    "qubit_flux_fit: The second order approximation fitting was not succesful"
-                )
-
-    return QubitFluxResults(
-        frequency=frequency,
-        sweetspot=sweetspot,
-        fitted_parameters=fitted_parameters,
-    )
-
-
-def _plot(data: QubitFluxData, fit: QubitFluxResults, target: QubitId):
-    """Plotting function for QubitFlux Experiment."""
-    return utils.flux_dependence_plot(data, fit, target)
-
-
-def _update(results: QubitFluxResults, platform: Platform, target: QubitId):
-    update.sweetspot(results.sweetspot[target], platform, target)
-    update.drive_frequency(results.frequency[target], platform, target)
-
-
-qubit_flux_tracking = Routine(_acquisition, _fit, _plot, _update)
-"""QubitFlux Routine object."""
-=======
 qubit_flux_tracking = Routine(
     _acquisition,
     qubit_flux_dependence._fit,
     qubit_flux_dependence._plot,
     qubit_flux_dependence._update,
 )
-"""QubitFluxTrack Routine object."""
->>>>>>> ff4e2f53
+"""QubitFluxTrack Routine object."""