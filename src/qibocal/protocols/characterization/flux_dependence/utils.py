import numpy as np
import plotly.graph_objects as go
from plotly.subplots import make_subplots
from scipy.special import mathieu_a, mathieu_b
from sklearn.linear_model import Ridge

from ..utils import GHZ_TO_HZ, HZ_TO_GHZ, V_TO_UV


def is_crosstalk(data):
    """Check if keys are tuple which corresponds to crosstalk data structure."""
    return all(isinstance(key, tuple) for key in data.data.keys())


def create_data_array(freq, bias, msr, phase, dtype):
    """Create custom dtype array for acquired data."""
    size = len(freq) * len(bias)
    ar = np.empty(size, dtype=dtype)
    frequency, biases = np.meshgrid(freq, bias)
    ar["freq"] = frequency.ravel()
    ar["bias"] = biases.ravel()
    ar["msr"] = msr.ravel()
    ar["phase"] = phase.ravel()
    return np.rec.array(ar)


def flux_dependence_plot(data, fit, qubit):
    figures = []
    fitting_report = None

    qubit_data = data[qubit]

    fig = make_subplots(
        rows=1,
        cols=2,
        horizontal_spacing=0.1,
        vertical_spacing=0.1,
        subplot_titles=(
            "MSR [V]",
            "Phase [rad]",
        ),
    )
    frequencies = qubit_data.freq * HZ_TO_GHZ
    msr = qubit_data.msr
    if data.__class__.__name__ == "ResonatorFluxData":
        msr_mask = 0.5
        if data.resonator_type == "3D":
            msr = -msr
    elif data.__class__.__name__ == "QubitFluxData":
        msr_mask = 0.3
        if data.resonator_type == "2D":
            msr = -msr

    frequencies1, biases1 = image_to_curve(frequencies, qubit_data.bias, msr, msr_mask)

    fig.add_trace(
        go.Heatmap(
            x=frequencies,
            y=qubit_data.bias,
            z=qubit_data.msr * V_TO_UV,
            colorbar_x=0.46,
        ),
        row=1,
        col=1,
    )

    fig.add_trace(
        go.Scatter(
            x=frequencies1,
            y=biases1,
            mode="markers",
            marker_color="green",
            showlegend=True,
            name="Curve estimation",
        ),
        row=1,
        col=1,
    )
    if fit is not None:
        fitting_report = ""
        params = fit.fitted_parameters[qubit]
        fitting_report_label = "Frequency"
        if fit.frequency[qubit] != 0:
            if data.__class__.__name__ == "ResonatorFluxData":
                fitting_report_label = "Resonator Frequency"
                if all(param in params for param in ["Ec", "Ej"]):
                    popt = [
                        params["bare_resonator_frequency"],
                        params["g"],
                        fit.sweetspot[qubit],
                        params["Xi"],
                        params["d"],
                        params["Ec"],
                        params["Ej"],
                    ]
                    freq_fit = freq_r_mathieu(biases1, *popt) * HZ_TO_GHZ
                else:
                    popt = [
                        fit.sweetspot[qubit],
                        params["Xi"],
                        params["d"],
                        params["f_q/bare_resonator_frequency"],
                        params["g"],
                        params["bare_resonator_frequency"],
                    ]
                    freq_fit = freq_r_transmon(biases1, *popt) * HZ_TO_GHZ
            elif data.__class__.__name__ == "QubitFluxData":
                fitting_report_label = "Qubit Frequency"
                if all(param in params for param in ["Ec", "Ej"]):
                    popt = [
                        fit.sweetspot[qubit],
                        params["Xi"],
                        params["d"],
                        params["Ec"],
                        params["Ej"],
                    ]
                    freq_fit = freq_q_mathieu(biases1, *popt) * HZ_TO_GHZ
                else:
                    popt = [
                        fit.sweetspot[qubit],
                        params["Xi"],
                        params["d"],
                        fit.frequency[qubit] * GHZ_TO_HZ,
                    ]
                    freq_fit = freq_q_transmon(biases1, *popt) * HZ_TO_GHZ

            fig.add_trace(
                go.Scatter(
                    x=freq_fit,
                    y=biases1,
                ),
                row=1,
                col=1,
            )

            if fit.frequency[qubit] != 0:
                fitting_report += f"{qubit} | {fitting_report_label}: {fit.frequency[qubit]:,.5f} GHz<br>"
            else:
                fitting_report += (
                    f"{qubit} | {fitting_report_label}: Fitting not successful<br>"
                )

            if fit.sweetspot[qubit] != 0:
                fitting_report += f"{qubit} | Sweetspot: {fit.sweetspot[qubit]} V<br>"
            else:
                fitting_report += f"{qubit} | Sweetspot: Fitting not successful<br>"

<<<<<<< HEAD
            for key, value in fit.fitted_parameters[qubit].items():
                if value == 0:
                    value = "Fitting not successful"
                    fitting_report += f"{qubit} | {key}: {value}<br>"
                else:
                    fitting_report += f"{qubit} | {key}: {value}<br>"

            fitting_report += "<br>"
=======
        fig.add_trace(
            go.Scatter(
                x=freq_fit,
                y=biases1,
                showlegend=True,
                name="Fit",
            ),
            row=1,
            col=1,
        )
>>>>>>> e7aed916

    fig.update_xaxes(
        title_text=f"Frequency (GHz)",
        row=1,
        col=1,
    )
    fig.update_yaxes(title_text="Bias (V)", row=1, col=1)

    fig.add_trace(
        go.Heatmap(
            x=frequencies,
            y=qubit_data.bias,
            z=qubit_data.phase,
            colorbar_x=1.01,
        ),
        row=1,
        col=2,
    )
    fig.update_xaxes(
        title_text=f"Frequency (GHz)",
        row=1,
        col=2,
    )
    fig.update_yaxes(title_text="Bias (V)", row=1, col=2)

<<<<<<< HEAD
=======
    if fit.frequency[qubit] != 0:
        fitting_report += (
            f"{qubit} | {fitting_report_label}: {fit.frequency[qubit]:,.5f} GHz<br>"
        )
    else:
        fitting_report += (
            f"{qubit} | {fitting_report_label}: Fitting not successful<br>"
        )
    if fit.sweetspot[qubit] != 0:
        fitting_report += (
            f"{qubit} | Sweetspot: {float(fit.sweetspot[qubit]):.3f} V<br>"
        )
    else:
        fitting_report += f"{qubit} | Sweetspot: Fitting not successful<br>"

    params = {
        "Xi": ["Constant to map flux to bias", "V"],
        "d": ["Junction asymmetry d", "(1)"],
        "Ec": ["Charge energy Ec", "GHz"],
        "Ej": ["Josephson energy Ej", "GHz"],
        "f_q_offset": ["Qubit frequency offset", "GHz"],
        "C_ii": ["Flux matrix element C_ii", "GHz/V"],
        "g": ["Readout coupling", "(1)"],
        "bare_resonator_frequency": ["Bare resonator frequency", "GHz"],
        "f_qs": ["Qubit frequency", "GHz"],
        "f_r_offset": ["Resonator frequency offset", "GHz"],
    }

    for key, value in fit.fitted_parameters[qubit].items():
        if params[key][1] == "GHz":
            value *= HZ_TO_GHZ
        elif key != "d" and value == 0:
            value = "Fitting not successful"
            fitting_report += f"{qubit} | {params[key][0]}: {value}<br>"
        else:
            fitting_report += (
                f"{qubit} | {params[key][0]}: {float(value):,.3f} {params[key][1]}<br>"
            )

    fitting_report += "<br>"

>>>>>>> e7aed916
    fig.update_layout(xaxis1=dict(range=[np.min(frequencies), np.max(frequencies)]))

    fig.update_layout(
        showlegend=True,
        uirevision="0",  # ``uirevision`` allows zooming while live plotting
        legend=dict(orientation="h"),
    )

    figures.append(fig)

    return figures, fitting_report


def flux_crosstalk_plot(data, fit, qubit):
    figures = []
    fitting_report = None

    all_qubit_data = {
        index: data_qubit
        for index, data_qubit in data.data.items()
        if index[0] == qubit
    }

    fig = make_subplots(
        rows=1,
        cols=len(all_qubit_data),
        horizontal_spacing=0.3 / len(all_qubit_data),
        vertical_spacing=0.1,
        subplot_titles=len(all_qubit_data) * ("MSR [V]",),
    )

    for col, (flux_qubit, qubit_data) in enumerate(all_qubit_data.items()):
        frequencies = qubit_data.freq * HZ_TO_GHZ
        msr = qubit_data.msr
        if data.resonator_type == "2D":
            msr = -msr

        fig.add_trace(
            go.Heatmap(
                x=frequencies,
                y=qubit_data.bias,
                z=qubit_data.msr * V_TO_UV,
            ),
            row=1,
            col=col + 1,
        )

        fig.update_xaxes(
            title_text="Frequency (Hz)",
            row=1,
            col=col + 1,
        )
        fig.update_yaxes(title_text=f"Qubit {flux_qubit}: Bias (V)", row=1, col=col + 1)

    fig.update_layout(xaxis1=dict(range=[np.min(frequencies), np.max(frequencies)]))
    fig.update_traces(showscale=False)  # disable colorbar
    fig.update_layout(
        showlegend=False,
        uirevision="0",  # ``uirevision`` allows zooming while live plotting
    )

    figures.append(fig)

    return figures, fitting_report


def G_f_d(x, p0, p1, p2):
    """
    Auxiliary function to calculate the qubit frequency as a function of bias for the qubit flux spectroscopy. It also determines the flux dependence of :math:`E_J`, :math:`E_J(\\phi)=E_J(0)G_f_d^2`.

    Args:
        p[0] (float): bias offset.
        p[1] (float): constant to convert flux (:math:`\\phi_0`) to bias (:math:`v_0`). Typically denoted as :math:`\\Xi`. :math:`v_0 = \\Xi \\phi_0`.
        p[2] (float): asymmetry between the two junctions of the transmon. Typically denoted as :math:`d`. :math:`d = (E_J^1 - E_J^2) / (E_J^1 + E_J^2)`.

    Returns:
        (float)
    """
    G = np.sqrt(
        np.cos(np.pi * (x - p0) * p1) ** 2
        + p2**2 * np.sin(np.pi * (x - p0) * p1) ** 2
    )
    return np.sqrt(G)


def freq_q_transmon(x, p0, p1, p2, p3):
    """
    Qubit frequency in the boson description. Close to the half-flux quantum (:math:'\\phi=0.5`), :math:`E_J/E_C = E_J(\\phi=0)*d/E_C` can be too small for a quasi-symmetric split-transmon to apply this expression. We assume that the qubit frequencty :math:`\\gg E_C`.

    Args:
        p[0] (float): bias offset.
        p[1] (float): constant to convert flux (:math:`\\phi_0`) to bias (:math:`v_0`). Typically denoted as :math:`\\Xi`. :math:`v_0 = \\Xi \\phi_0`.
        p[2] (float): asymmetry between the two junctions of the transmon. Typically denoted as :math:`d`. :math:`d = (E_J^1 - E_J^2) / (E_J^1 + E_J^2)`.
        p[3] (float): qubit frequency at the sweetspot.

    Returns:
        (float)
    """
    return p3 * G_f_d(x, p0, p1, p2)


def freq_r_transmon(x, p0, p1, p2, p3, p4, p5):
    """
    Flux dependent resonator frequency in the transmon limit.

    Args:
        p[0] (float): bias offset.
        p[1] (float): constant to convert flux (:math:`\\phi_0`) to bias (:math:`v_0`). Typically denoted as :math:`\\Xi`. :math:`v_0 = \\Xi \\phi_0`.
        p[2] (float): asymmetry between the two junctions of the transmon. Typically denoted as :math:`d`. :math:`d = (E_J^1 - E_J^2) / (E_J^1 + E_J^2)`.
        p[3] (float): qubit frequency at the sweetspot / high power resonator frequency,
        p[4] (float): readout coupling at the sweetspot. Typically denoted as :math:`g`.
        p[5] (float): high power resonator frequency.

    Returns:
        (float)
    """
    return p5 + p4**2 * G_f_d(x, p0, p1, p2) / (p5 - p3 * p5 * G_f_d(x, p0, p1, p2))


def kordering(m, ng=0.4999):
    """
    Auxilliary function to compute the qubit frequency in the CPB model (useful when the boson description fails). It sorts the eigenvalues :math:`|m,ng\\rangle` for the Schrodinger equation for the
    Cooper pair box circuit in the phase basis.

    Args:
        m (integer): index denoting the m eigenvector.
        ng (float): effective offset charge. The sorting does not work for ng integer or half-integer. To study the sweet spot at :math:`ng = 0.5` for instance, one should insert an approximation like :math:`ng = 0.4999`.

    Returns:
        (float)
    """

    a1 = (round(2 * ng + 1 / 2) % 2) * (round(ng) + 1 * (-1) ** m * divmod(m + 1, 2)[0])
    a2 = (round(2 * ng - 1 / 2) % 2) * (round(ng) - 1 * (-1) ** m * divmod(m + 1, 2)[0])
    return a1 + a2


def mathieu(index, x):
    """
    Mathieu's characteristic value. Auxilliary function to compute the qubit frequency in the CPB model.

    Args:
        index (integer): index to specify the Mathieu's characteristic value.

    Returns:
        (float)
    """
    if index < 0:
        return mathieu_b(-index, x)
    else:
        return mathieu_a(index, x)


def freq_q_mathieu(x, p0, p1, p2, p3, p4, p5=0.499):
    """
    Qubit frequency in the CPB model. It is useful when the boson description fails and to determine :math:`E_C` and :math:`E_J`.

    Args:
        p[0] (float): bias offset.
        p[1] (float): constant to convert flux (:math:`\\phi_0`) to bias (:math:`v_0`). Typically denoted as :math:`\\Xi`. :math:`v_0 = \\Xi \\phi_0`.
        p[2] (float): asymmetry between the two junctions of the transmon. Typically denoted as :math:`d`. :math:`d = (E_J^1 - E_J^2) / (E_J^1 + E_J^2)`.
        p[3] (float): charge energy at the sweetspot, :math:`E_C`.
        p[4] (float): Josephson energy, :math:`E_J`.
        p[5] (float): effective offset charge, :math:`ng`.

    Returns:
        (float)
    """
    index1 = int(2 * (p5 + kordering(1, p5)))
    index0 = int(2 * (p5 + kordering(0, p5)))
    p4 = p4 * G_f_d(x, p0, p1, p2)
    return p3 * (mathieu(index1, -p4 / (2 * p3)) - mathieu(index0, -p4 / (2 * p3)))


def freq_r_mathieu(x, p0, p1, p2, p3, p4, p5, p6, p7=0.499):
    """
    Resonator frequency in the CPB model.

    Args:
        p[0] (float): high power resonator frequency.
        p[1] (float): readout coupling at the sweetspot.
        p[2] (float): bias offset.
        p[3] (float): constant to convert flux (:math:`\\phi_0`) to bias (:math:`v_0`). Typically denoted as :math:`\\Xi`. :math:`v_0 = \\Xi \\phi_0`.
        p[4] (float): asymmetry between the two junctions of the transmon. Typically denoted as :math:`d`. :math:`d = (E_J^1 - E_J^2) / (E_J^1 + E_J^2)`.
        p[5] (float): charge energy at the sweetspot, :math:`E_C`.
        p[6] (float): Josephson energy, :math:`E_J`.
        p[7] (float): effective offset charge, :math:`ng`.

    Returns:
        (float)
    """
    G = G_f_d(x, p2, p3, p4)
    f_q = freq_q_mathieu(x, p2, p3, p4, p5, p6, p7)
    f_r = p0 + p1**2 * G / (p0 - f_q)
    return f_r


def line(x, p0, p1):
    """
    Linear fit.

    Args:
        p[0] (float): slope.
        p[1] (float): intercept.

    Returns:
        (float)
    """
    return p0 * x + p1


def feature(x, order=3):
    """
    Auxilliary function for the function image_to_curve(). It generates a polynomial feature of the form [1, x, x^2, ..., x^order].

    Args:
        x (ndarray) column vector.

    Returns:
        (ndarray)
    """
    x = x.reshape(-1, 1)
    return np.power(x, np.arange(order + 1).reshape(1, -1))


def image_to_curve(x, y, z, msr_mask=0.5, alpha=1e-5, order=50):
    """
    Extracts a feature characterized by min(z(x, y)). It considers all the data and applies Ridge regression on a polynomial ansatz in x. This allows obtaining a set of points describing the feature as y vs x.

    Args:
        x (ndarray) frequencies
        y (ndarray) bias
        z (ndarray) msr

    Returns:
        y_pred (ndarray) frequencies
        x_pred (ndarray) bias
    """
    max_x = np.max(x)
    min_x = np.min(x)
    lenx = int((max_x - min_x) / (x[1] - x[0])) + 1
    max_y = np.max(y)
    min_y = np.min(y)
    leny = int(len(y) / (lenx))
    z = np.array(z, float)
    if len(z) != leny * lenx:
        lenx += 1
        leny = int(len(y) / (lenx))
    x = np.linspace(min_x, max_x, lenx)
    y = np.linspace(min_y, max_y, leny)
    z = np.reshape(z, (leny, lenx))
    zmax, zmin = z.max(), z.min()
    znorm = (z - zmin) / (zmax - zmin)

    # Mask out region
    mask = znorm < msr_mask
    z = np.argwhere(mask)
    weights = znorm[mask] / float(znorm.max())
    # Column indices
    x_fit = y[z[:, 0].reshape(-1, 1)]
    # Row indices to predict.
    y_fit = x[z[:, 1]]

    # Ridge regression, i.e., least squares with l2 regularization
    A = feature(x_fit, order)
    model = Ridge(alpha=alpha)
    model.fit(A, y_fit, sample_weight=weights)
    x_pred = y
    X_pred = feature(x_pred, order)
    y_pred = model.predict(X_pred)
    return y_pred, x_pred<|MERGE_RESOLUTION|>--- conflicted
+++ resolved
@@ -128,6 +128,8 @@
                 go.Scatter(
                     x=freq_fit,
                     y=biases1,
+                    showlegend=True,
+                    name="Fit",
                 ),
                 row=1,
                 col=1,
@@ -139,33 +141,36 @@
                 fitting_report += (
                     f"{qubit} | {fitting_report_label}: Fitting not successful<br>"
                 )
-
             if fit.sweetspot[qubit] != 0:
-                fitting_report += f"{qubit} | Sweetspot: {fit.sweetspot[qubit]} V<br>"
+                fitting_report += (
+                    f"{qubit} | Sweetspot: {float(fit.sweetspot[qubit]):.3f} V<br>"
+                )
             else:
                 fitting_report += f"{qubit} | Sweetspot: Fitting not successful<br>"
 
-<<<<<<< HEAD
+            params = {
+                "Xi": ["Constant to map flux to bias", "V"],
+                "d": ["Junction asymmetry d", "(1)"],
+                "Ec": ["Charge energy Ec", "GHz"],
+                "Ej": ["Josephson energy Ej", "GHz"],
+                "f_q_offset": ["Qubit frequency offset", "GHz"],
+                "C_ii": ["Flux matrix element C_ii", "GHz/V"],
+                "g": ["Readout coupling", "(1)"],
+                "bare_resonator_frequency": ["Bare resonator frequency", "GHz"],
+                "f_qs": ["Qubit frequency", "GHz"],
+                "f_r_offset": ["Resonator frequency offset", "GHz"],
+            }
+
             for key, value in fit.fitted_parameters[qubit].items():
-                if value == 0:
+                if params[key][1] == "GHz":
+                    value *= HZ_TO_GHZ
+                elif key != "d" and value == 0:
                     value = "Fitting not successful"
-                    fitting_report += f"{qubit} | {key}: {value}<br>"
+                    fitting_report += f"{qubit} | {params[key][0]}: {value}<br>"
                 else:
-                    fitting_report += f"{qubit} | {key}: {value}<br>"
+                    fitting_report += f"{qubit} | {params[key][0]}: {float(value):,.3f} {params[key][1]}<br>"
 
             fitting_report += "<br>"
-=======
-        fig.add_trace(
-            go.Scatter(
-                x=freq_fit,
-                y=biases1,
-                showlegend=True,
-                name="Fit",
-            ),
-            row=1,
-            col=1,
-        )
->>>>>>> e7aed916
 
     fig.update_xaxes(
         title_text=f"Frequency (GHz)",
@@ -191,50 +196,6 @@
     )
     fig.update_yaxes(title_text="Bias (V)", row=1, col=2)
 
-<<<<<<< HEAD
-=======
-    if fit.frequency[qubit] != 0:
-        fitting_report += (
-            f"{qubit} | {fitting_report_label}: {fit.frequency[qubit]:,.5f} GHz<br>"
-        )
-    else:
-        fitting_report += (
-            f"{qubit} | {fitting_report_label}: Fitting not successful<br>"
-        )
-    if fit.sweetspot[qubit] != 0:
-        fitting_report += (
-            f"{qubit} | Sweetspot: {float(fit.sweetspot[qubit]):.3f} V<br>"
-        )
-    else:
-        fitting_report += f"{qubit} | Sweetspot: Fitting not successful<br>"
-
-    params = {
-        "Xi": ["Constant to map flux to bias", "V"],
-        "d": ["Junction asymmetry d", "(1)"],
-        "Ec": ["Charge energy Ec", "GHz"],
-        "Ej": ["Josephson energy Ej", "GHz"],
-        "f_q_offset": ["Qubit frequency offset", "GHz"],
-        "C_ii": ["Flux matrix element C_ii", "GHz/V"],
-        "g": ["Readout coupling", "(1)"],
-        "bare_resonator_frequency": ["Bare resonator frequency", "GHz"],
-        "f_qs": ["Qubit frequency", "GHz"],
-        "f_r_offset": ["Resonator frequency offset", "GHz"],
-    }
-
-    for key, value in fit.fitted_parameters[qubit].items():
-        if params[key][1] == "GHz":
-            value *= HZ_TO_GHZ
-        elif key != "d" and value == 0:
-            value = "Fitting not successful"
-            fitting_report += f"{qubit} | {params[key][0]}: {value}<br>"
-        else:
-            fitting_report += (
-                f"{qubit} | {params[key][0]}: {float(value):,.3f} {params[key][1]}<br>"
-            )
-
-    fitting_report += "<br>"
-
->>>>>>> e7aed916
     fig.update_layout(xaxis1=dict(range=[np.min(frequencies), np.max(frequencies)]))
 
     fig.update_layout(
@@ -287,7 +248,9 @@
             row=1,
             col=col + 1,
         )
-        fig.update_yaxes(title_text=f"Qubit {flux_qubit}: Bias (V)", row=1, col=col + 1)
+        fig.update_yaxes(
+            title_text=f"Qubit {flux_qubit[1]}: Bias (V)", row=1, col=col + 1
+        )
 
     fig.update_layout(xaxis1=dict(range=[np.min(frequencies), np.max(frequencies)]))
     fig.update_traces(showscale=False)  # disable colorbar
