--- conflicted
+++ resolved
@@ -60,13 +60,8 @@
         bias = np.unique(qubit_data.bias)
         fig.add_trace(
             go.Scatter(
-<<<<<<< HEAD
                 x=fit_function(bias, **params),
-                y=bias - data.offset[qubit] if data.flux_pulses else bias,
-=======
-                x=fit_function(bias, *params),
                 y=bias,
->>>>>>> b27799d6
                 showlegend=True,
                 name="Fit",
                 marker=dict(color="green"),
