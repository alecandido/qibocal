--- conflicted
+++ resolved
@@ -143,11 +143,7 @@
             Sweeper(
                 Parameter.bias,
                 delta_bias_flux_range,
-<<<<<<< HEAD
-                qubits=targets,
-=======
                 qubits=[platform.qubits[qubit] for qubit in targets],
->>>>>>> 355199b6
                 type=SweeperType.OFFSET,
             )
         ]
