from dataclasses import dataclass, field
from typing import Optional

import numpy as np
import numpy.typing as npt
from qibolab import AcquisitionType, AveragingMode, ExecutionParameters
from qibolab.platform import Platform
from qibolab.pulses import PulseSequence
from qibolab.qubits import QubitId
from qibolab.sweeper import Parameter, Sweeper, SweeperType
from scipy.optimize import curve_fit

from qibocal import update
from qibocal.auto.operation import Data, Results, Routine
from qibocal.config import log
from qibocal.protocols.characterization.qubit_spectroscopy_ef import (
    DEFAULT_ANHARMONICITY,
)

from ..utils import GHZ_TO_HZ, HZ_TO_GHZ, extract_feature, table_dict, table_html
from . import utils
from .resonator_flux_dependence import ResonatorFluxParameters


@dataclass
class QubitFluxParameters(ResonatorFluxParameters):
    """QubitFlux runcard inputs."""

    drive_amplitude: Optional[float] = None
    """Drive amplitude (optional). If defined, same amplitude will be used in all qubits.
    Otherwise the default amplitude defined on the platform runcard will be used"""
    transition: Optional[str] = "01"
    """Flux spectroscopy transition type ("01" or "02"). Default value is 01"""
    drive_duration: int = 2000
    """Duration of the drive pulse."""


@dataclass
class QubitFluxResults(Results):
    """QubitFlux outputs."""

    sweetspot: dict[QubitId, float]
    """Sweetspot for each qubit."""
    frequency: dict[QubitId, float]
    """Drive frequency for each qubit."""
    fitted_parameters: dict[QubitId, dict[str, float]]
    """Raw fitting output."""
    matrix_element: dict[QubitId, float]
    """V_ii coefficient."""


QubitFluxType = np.dtype(
    [
        ("freq", np.float64),
        ("bias", np.float64),
        ("signal", np.float64),
        ("phase", np.float64),
    ]
)
"""Custom dtype for resonator flux dependence."""


@dataclass
class QubitFluxData(Data):
    """QubitFlux acquisition outputs."""

    resonator_type: str
    """Resonator type."""

    qubit_frequency: dict[QubitId, float] = field(default_factory=dict)
    """Qubit frequencies."""

    offset: dict[QubitId, float] = field(default_factory=dict)
    """Qubit bias offset."""

    charging_energy: dict[QubitId, float] = field(default_factory=dict)
    """Qubit charging energy."""

    data: dict[QubitId, npt.NDArray[QubitFluxType]] = field(default_factory=dict)
    """Raw data acquired."""

    def register_qubit(self, qubit, freq, bias, signal, phase):
        """Store output for single qubit."""
        self.data[qubit] = utils.create_data_array(
            freq, bias, signal, phase, dtype=QubitFluxType
        )


def _acquisition(
    params: QubitFluxParameters,
    platform: Platform,
    targets: list[QubitId],
) -> QubitFluxData:
    """Data acquisition for QubitFlux Experiment."""

    # taking advantage of multiplexing, apply the same set of gates to all qubits in parallel
    sequence = PulseSequence()
    ro_pulses = {}
    qd_pulses = {}
    qubit_frequency = {}
    offset = {}
    for qubit in targets:
        qd_pulses[qubit] = platform.create_qubit_drive_pulse(
            qubit, start=0, duration=params.drive_duration
        )
        qubit_frequency[qubit] = platform.qubits[qubit].drive_frequency
        offset[qubit] = platform.qubits[qubit].sweetspot

        if params.transition == "02":
            if platform.qubits[qubit].anharmonicity:
                qd_pulses[qubit].frequency -= platform.qubits[qubit].anharmonicity / 2
            else:
                qd_pulses[qubit].frequency -= DEFAULT_ANHARMONICITY / 2

        if params.drive_amplitude is not None:
            qd_pulses[qubit].amplitude = params.drive_amplitude

        ro_pulses[qubit] = platform.create_qubit_readout_pulse(
            qubit, start=qd_pulses[qubit].finish
        )
        sequence.add(qd_pulses[qubit])
        sequence.add(ro_pulses[qubit])

    # define the parameters to sweep and their range:
    delta_frequency_range = np.arange(
        -params.freq_width / 2, params.freq_width / 2, params.freq_step
    )
    freq_sweeper = Sweeper(
        Parameter.frequency,
        delta_frequency_range,
        pulses=[qd_pulses[qubit] for qubit in targets],
        type=SweeperType.OFFSET,
    )
<<<<<<< HEAD
    if params.flux_pulses:
        (delta_bias_flux_range, sweepers, sequences) = (
            resonator_flux_dependence.create_flux_pulse_sweepers(
                params, platform, targets, sequence
            )
        )
        sequence = sequences[0]
    else:
        delta_bias_flux_range = np.arange(
            -params.bias_width, params.bias_width, params.bias_step
=======

    delta_bias_range = np.arange(
        -params.bias_width / 2, params.bias_width / 2, params.bias_step
    )
    sweepers = [
        Sweeper(
            Parameter.bias,
            delta_bias_range,
            qubits=[platform.qubits[qubit] for qubit in targets],
            type=SweeperType.OFFSET,
>>>>>>> b27799d6
        )
    ]

    data = QubitFluxData(
        resonator_type=platform.resonator_type,
<<<<<<< HEAD
        charging_energy={
            qubit: -platform.qubits[qubit].anharmonicity for qubit in targets
        },
        flux_pulses=params.flux_pulses,
=======
>>>>>>> b27799d6
        qubit_frequency=qubit_frequency,
        offset=offset,
    )
    options = ExecutionParameters(
        nshots=params.nshots,
        relaxation_time=params.relaxation_time,
        acquisition_type=AcquisitionType.INTEGRATION,
        averaging_mode=AveragingMode.CYCLIC,
    )
    for bias_sweeper in sweepers:
        results = platform.sweep(sequence, options, bias_sweeper, freq_sweeper)
        # retrieve the results for every qubit
        for qubit in targets:
            result = results[ro_pulses[qubit].serial]
            sweetspot = platform.qubits[qubit].sweetspot
            data.register_qubit(
                qubit,
                signal=result.magnitude,
                phase=result.phase,
                freq=delta_frequency_range + qd_pulses[qubit].frequency,
                bias=delta_bias_range + sweetspot,
            )
    return data


def _fit(data: QubitFluxData) -> QubitFluxResults:
    """
    Post-processing for QubitFlux Experiment. See arxiv:0703002
    Fit frequency as a function of current for the flux qubit spectroscopy
    data (QubitFluxData): data object with information on the feature response at each current point.
    """

    qubits = data.qubits
    frequency = {}
    sweetspot = {}
    matrix_element = {}
    fitted_parameters = {}

    for qubit in qubits:
        qubit_data = data[qubit]

        biases = qubit_data.bias
        frequencies = qubit_data.freq
        signal = qubit_data.signal

        frequencies, biases = extract_feature(frequencies, biases, signal, "max")

        def fit_function(x, w_max, scaling, offset):
            return utils.transmon_frequency(
                xi=x,
                w_max=w_max,
                xj=0,
                d=0,
                scaling=scaling,
                offset=offset,
                crosstalk_element=1,
                charging_energy=data.charging_energy[qubit] * HZ_TO_GHZ,
            )

        try:
            popt = curve_fit(
                fit_function,
                biases,
                frequencies * HZ_TO_GHZ,
                bounds=utils.qubit_flux_dependence_fit_bounds(
                    data.qubit_frequency[qubit],
                ),
                maxfev=100000,
            )[0]
            fitted_parameters[qubit] = {
                "w_max": popt[0],
                "xj": 0,
                "d": 0,
                "scaling": popt[1],
                "offset": popt[2],
                "crosstalk_element": 1,
                "charging_energy": data.charging_energy[qubit] * HZ_TO_GHZ,
            }
            frequency[qubit] = popt[0] * GHZ_TO_HZ
            # TODO: check if this is correct
            sweetspot[qubit] = -popt[2] / popt[1]
            matrix_element[qubit] = popt[1]
        except ValueError as e:
            log.error(
                f"Error in qubit_flux protocol fit: {e} "
                "The threshold for the SNR mask is probably too high. "
                "Lowering the value of `threshold` in `extract_*_feature`"
                "should fix the problem."
            )

    return QubitFluxResults(
        frequency=frequency,
        sweetspot=sweetspot,
        matrix_element=matrix_element,
        fitted_parameters=fitted_parameters,
    )


def _plot(data: QubitFluxData, fit: QubitFluxResults, target: QubitId):
    """Plotting function for QubitFlux Experiment."""

    figures = utils.flux_dependence_plot(
        data,
        fit,
        target,
        fit_function=utils.transmon_frequency,
    )
    if fit is not None:
        fitting_report = table_html(
            table_dict(
                target,
                [
                    f"Sweetspot [V]",
                    "Qubit Frequency at Sweetspot [Hz]",
                    "Flux dependence",
                ],
                [
                    np.round(fit.sweetspot[target], 4),
                    np.round(fit.frequency[target], 4),
                    np.round(fit.matrix_element[target], 4),
                ],
            )
        )
        return figures, fitting_report
    return figures, ""


def _update(results: QubitFluxResults, platform: Platform, qubit: QubitId):
    update.drive_frequency(results.frequency[qubit], platform, qubit)
    update.sweetspot(results.sweetspot[qubit], platform, qubit)
    update.crosstalk_matrix(results.matrix_element[qubit], platform, qubit, qubit)


qubit_flux = Routine(_acquisition, _fit, _plot, _update)
"""QubitFlux Routine object."""<|MERGE_RESOLUTION|>--- conflicted
+++ resolved
@@ -131,18 +131,6 @@
         pulses=[qd_pulses[qubit] for qubit in targets],
         type=SweeperType.OFFSET,
     )
-<<<<<<< HEAD
-    if params.flux_pulses:
-        (delta_bias_flux_range, sweepers, sequences) = (
-            resonator_flux_dependence.create_flux_pulse_sweepers(
-                params, platform, targets, sequence
-            )
-        )
-        sequence = sequences[0]
-    else:
-        delta_bias_flux_range = np.arange(
-            -params.bias_width, params.bias_width, params.bias_step
-=======
 
     delta_bias_range = np.arange(
         -params.bias_width / 2, params.bias_width / 2, params.bias_step
@@ -153,20 +141,14 @@
             delta_bias_range,
             qubits=[platform.qubits[qubit] for qubit in targets],
             type=SweeperType.OFFSET,
->>>>>>> b27799d6
         )
     ]
 
     data = QubitFluxData(
         resonator_type=platform.resonator_type,
-<<<<<<< HEAD
         charging_energy={
             qubit: -platform.qubits[qubit].anharmonicity for qubit in targets
         },
-        flux_pulses=params.flux_pulses,
-=======
->>>>>>> b27799d6
-        qubit_frequency=qubit_frequency,
         offset=offset,
     )
     options = ExecutionParameters(
