from dataclasses import dataclass, field

import numpy as np
import numpy.typing as npt
from qibolab import AcquisitionType, AveragingMode, ExecutionParameters
from qibolab.platform import Platform
from qibolab.pulses import PulseSequence
from qibolab.qubits import QubitId
from qibolab.sweeper import Parameter, Sweeper, SweeperType
from scipy.optimize import curve_fit

from qibocal import update
from qibocal.auto.operation import Data, Parameters, Results, Routine
from qibocal.config import log

from ..utils import GHZ_TO_HZ, HZ_TO_GHZ, table_dict, table_html
from . import utils


@dataclass
class ResonatorFluxParameters(Parameters):
    """ResonatorFlux runcard inputs."""

    freq_width: int
    """Width for frequency sweep relative to the readout frequency [Hz]."""
    freq_step: int
    """Frequency step for sweep [Hz]."""
    bias_width: float
    """Width for bias sweep [V]."""
    bias_step: float
    """Bias step for sweep [a.u.]."""


@dataclass
class ResonatorFluxResults(Results):
    """ResonatoFlux outputs."""

    frequency: dict[QubitId, float]
    """Readout frequency for each qubit."""
    sweetspot: dict[QubitId, float]
    """Sweetspot for each qubit."""
    asymmetry: dict[QubitId, float]
    """Asymmetry between junctions."""
    bare_frequency: dict[QubitId, float]
    """Resonator bare frequency."""
    drive_frequency: dict[QubitId, float]
    """Qubit frequency at sweetspot."""
    fitted_parameters: dict[QubitId, dict[str, float]]
    """Raw fitting output."""
    coupling: dict[QubitId, float]
    """Qubit-resonator coupling."""
    matrix_element: dict[QubitId, float]
    """C_ii coefficient."""


ResFluxType = np.dtype(
    [
        ("freq", np.float64),
        ("bias", np.float64),
        ("signal", np.float64),
        ("phase", np.float64),
    ]
)
"""Custom dtype for resonator flux dependence."""


@dataclass
class ResonatorFluxData(Data):
    """ResonatorFlux acquisition outputs."""

    """Resonator type."""
    resonator_type: str

    qubit_frequency: dict[QubitId, float] = field(default_factory=dict)
    """Qubit frequencies."""

    bare_resonator_frequency: dict[QubitId, int] = field(default_factory=dict)
    """Qubit bare resonator frequency power provided by the user."""

    data: dict[QubitId, npt.NDArray[ResFluxType]] = field(default_factory=dict)
    """Raw data acquired."""

    def register_qubit(self, qubit, freq, bias, signal, phase):
        """Store output for single qubit."""
        self.data[qubit] = utils.create_data_array(
            freq, bias, signal, phase, dtype=ResFluxType
        )


def _acquisition(
    params: ResonatorFluxParameters, platform: Platform, targets: list[QubitId]
) -> ResonatorFluxData:
    """Data acquisition for ResonatorFlux experiment."""
    # create a sequence of pulses for the experiment:
    # MZ

    # taking advantage of multiplexing, apply the same set of gates to all qubits in parallel
    sequence = PulseSequence()
    ro_pulses = {}
    qubit_frequency = {}
    bare_resonator_frequency = {}
<<<<<<< HEAD
    for qubit in targets:
        Ec[qubit] = platform.qubits[qubit].Ec
        Ej[qubit] = platform.qubits[qubit].Ej
        g[qubit] = platform.qubits[qubit].g
=======
    for qubit in qubits:
        qubit_frequency[qubit] = platform.qubits[qubit].drive_frequency
>>>>>>> ff4e2f53
        bare_resonator_frequency[qubit] = platform.qubits[
            qubit
        ].bare_resonator_frequency

        ro_pulses[qubit] = platform.create_qubit_readout_pulse(qubit, start=0)
        sequence.add(ro_pulses[qubit])

    # define the parameters to sweep and their range:
    delta_frequency_range = np.arange(
        -params.freq_width // 2, params.freq_width // 2, params.freq_step
    )
    freq_sweeper = Sweeper(
        Parameter.frequency,
        delta_frequency_range,
        [ro_pulses[qubit] for qubit in targets],
        type=SweeperType.OFFSET,
    )

    delta_bias_range = np.arange(
        -params.bias_width / 2, params.bias_width / 2, params.bias_step
    )
    bias_sweepers = [
        Sweeper(
            Parameter.bias,
            delta_bias_range,
            qubits=[platform.qubits[qubit] for qubit in targets],
            type=SweeperType.OFFSET,
        )
    ]

    data = ResonatorFluxData(
        resonator_type=platform.resonator_type,
        qubit_frequency=qubit_frequency,
        bare_resonator_frequency=bare_resonator_frequency,
    )

    options = ExecutionParameters(
        nshots=params.nshots,
        relaxation_time=params.relaxation_time,
        acquisition_type=AcquisitionType.INTEGRATION,
        averaging_mode=AveragingMode.CYCLIC,
    )
    for bias_sweeper in bias_sweepers:
        results = platform.sweep(sequence, options, bias_sweeper, freq_sweeper)
        # retrieve the results for every qubit
        for qubit in targets:
            result = results[ro_pulses[qubit].serial]
            sweetspot = platform.qubits[qubit].sweetspot
            data.register_qubit(
                qubit,
                signal=result.magnitude,
                phase=result.phase,
                freq=delta_frequency_range + ro_pulses[qubit].frequency,
                bias=delta_bias_range + sweetspot,
            )

    return data


def _fit(data: ResonatorFluxData) -> ResonatorFluxResults:
    """
    Post-processing for QubitFlux Experiment. See arxiv:0703002
    Fit frequency as a function of current for the flux qubit spectroscopy
    data (QubitFluxData): data object with information on the feature response at each current point.
    """

    qubits = data.qubits
    frequency = {}
    sweetspot = {}
    asymmetry = {}
    bare_frequency = {}
    drive_frequency = {}
    fitted_parameters = {}
    matrix_element = {}
    coupling = {}

    for qubit in qubits:
        qubit_data = data[qubit]

        biases = qubit_data.bias
        frequencies = qubit_data.freq
        signal = qubit_data.signal

        if data.resonator_type == "3D":
            frequencies, biases = utils.extract_max_feature(
                frequencies,
                biases,
                signal,
            )
        else:
            frequencies, biases = utils.extract_min_feature(
                frequencies,
                biases,
                signal,
            )

        try:
            popt = curve_fit(
                utils.transmon_readout_frequency,
                biases,
                frequencies * HZ_TO_GHZ,
                bounds=utils.resonator_flux_dependence_fit_bounds(
                    data.qubit_frequency[qubit],
                    qubit_data.bias,
                    data.bare_resonator_frequency[qubit],
                ),
                maxfev=100000,
            )[0]
            fitted_parameters[qubit] = popt.tolist()

            # frequency corresponds to transmon readout frequency
            # at the sweetspot popt[3]
            frequency[qubit] = (
                utils.transmon_readout_frequency(popt[3], *popt) * GHZ_TO_HZ
            )
            sweetspot[qubit] = popt[3]
            asymmetry[qubit] = popt[1]
            bare_frequency[qubit] = popt[4] * GHZ_TO_HZ
            drive_frequency[qubit] = popt[0] * GHZ_TO_HZ
            coupling[qubit] = popt[5]
            matrix_element[qubit] = popt[2]
        except ValueError as e:
            log.error(
                f"Error in resonator_flux protocol fit: {e} "
                "The threshold for the SNR mask is probably too high. "
                "Lowering the value of `threshold` in `extract_*_feature`"
                "should fix the problem."
            )

    return ResonatorFluxResults(
        frequency=frequency,
        sweetspot=sweetspot,
        asymmetry=asymmetry,
        bare_frequency=bare_frequency,
        drive_frequency=drive_frequency,
        coupling=coupling,
        matrix_element=matrix_element,
        fitted_parameters=fitted_parameters,
    )


def _plot(data: ResonatorFluxData, fit: ResonatorFluxResults, target: QubitId):
    """Plotting function for ResonatorFlux Experiment."""
<<<<<<< HEAD
    return utils.flux_dependence_plot(data, fit, target)


def _update(results: ResonatorFluxResults, platform: Platform, target: QubitId):
    update.bare_resonator_frequency_sweetspot(results.brf[target], platform, target)
    update.readout_frequency(results.frequency[target], platform, target)
    update.flux_to_bias(results.flux_to_bias[target], platform, target)
    update.asymmetry(results.asymmetry[target], platform, target)
    update.ratio_sweetspot_qubit_freq_bare_resonator_freq(
        results.ssf_brf[target], platform, target
    )
    update.charging_energy(results.ECs[target], platform, target)
    update.josephson_energy(results.EJs[target], platform, target)
    update.coupling(results.Gs[target], platform, target)
=======
    figures = utils.flux_dependence_plot(
        data, fit, qubit, utils.transmon_readout_frequency
    )
    if fit is not None:
        fitting_report = table_html(
            table_dict(
                qubit,
                [
                    "Sweetspot [V]",
                    "Bare Resonator Frequency [Hz]",
                    "Readout Frequency [Hz]",
                    "Qubit Frequency at Sweetspot [Hz]",
                    "Asymmetry d",
                    "Coupling g",
                    "V_ii [V]",
                ],
                [
                    np.round(fit.sweetspot[qubit], 4),
                    np.round(fit.bare_frequency[qubit], 4),
                    np.round(fit.frequency[qubit], 4),
                    np.round(fit.drive_frequency[qubit], 4),
                    np.round(fit.asymmetry[qubit], 4),
                    np.round(fit.coupling[qubit], 4),
                    np.round(fit.matrix_element[qubit], 4),
                ],
            )
        )
        return figures, fitting_report
    return figures, ""


def _update(results: ResonatorFluxResults, platform: Platform, qubit: QubitId):
    update.bare_resonator_frequency(results.bare_frequency[qubit], platform, qubit)
    update.readout_frequency(results.frequency[qubit], platform, qubit)
    update.drive_frequency(results.drive_frequency[qubit], platform, qubit)
    update.asymmetry(results.asymmetry[qubit], platform, qubit)
    update.coupling(results.coupling[qubit], platform, qubit)
>>>>>>> ff4e2f53


resonator_flux = Routine(_acquisition, _fit, _plot, _update)
"""ResonatorFlux Routine object."""<|MERGE_RESOLUTION|>--- conflicted
+++ resolved
@@ -99,15 +99,8 @@
     ro_pulses = {}
     qubit_frequency = {}
     bare_resonator_frequency = {}
-<<<<<<< HEAD
     for qubit in targets:
-        Ec[qubit] = platform.qubits[qubit].Ec
-        Ej[qubit] = platform.qubits[qubit].Ej
-        g[qubit] = platform.qubits[qubit].g
-=======
-    for qubit in qubits:
         qubit_frequency[qubit] = platform.qubits[qubit].drive_frequency
->>>>>>> ff4e2f53
         bare_resonator_frequency[qubit] = platform.qubits[
             qubit
         ].bare_resonator_frequency
@@ -251,29 +244,13 @@
 
 def _plot(data: ResonatorFluxData, fit: ResonatorFluxResults, target: QubitId):
     """Plotting function for ResonatorFlux Experiment."""
-<<<<<<< HEAD
-    return utils.flux_dependence_plot(data, fit, target)
-
-
-def _update(results: ResonatorFluxResults, platform: Platform, target: QubitId):
-    update.bare_resonator_frequency_sweetspot(results.brf[target], platform, target)
-    update.readout_frequency(results.frequency[target], platform, target)
-    update.flux_to_bias(results.flux_to_bias[target], platform, target)
-    update.asymmetry(results.asymmetry[target], platform, target)
-    update.ratio_sweetspot_qubit_freq_bare_resonator_freq(
-        results.ssf_brf[target], platform, target
-    )
-    update.charging_energy(results.ECs[target], platform, target)
-    update.josephson_energy(results.EJs[target], platform, target)
-    update.coupling(results.Gs[target], platform, target)
-=======
     figures = utils.flux_dependence_plot(
-        data, fit, qubit, utils.transmon_readout_frequency
+        data, fit, target, utils.transmon_readout_frequency
     )
     if fit is not None:
         fitting_report = table_html(
             table_dict(
-                qubit,
+                target,
                 [
                     "Sweetspot [V]",
                     "Bare Resonator Frequency [Hz]",
@@ -284,13 +261,13 @@
                     "V_ii [V]",
                 ],
                 [
-                    np.round(fit.sweetspot[qubit], 4),
-                    np.round(fit.bare_frequency[qubit], 4),
-                    np.round(fit.frequency[qubit], 4),
-                    np.round(fit.drive_frequency[qubit], 4),
-                    np.round(fit.asymmetry[qubit], 4),
-                    np.round(fit.coupling[qubit], 4),
-                    np.round(fit.matrix_element[qubit], 4),
+                    np.round(fit.sweetspot[target], 4),
+                    np.round(fit.bare_frequency[target], 4),
+                    np.round(fit.frequency[target], 4),
+                    np.round(fit.drive_frequency[target], 4),
+                    np.round(fit.asymmetry[target], 4),
+                    np.round(fit.coupling[target], 4),
+                    np.round(fit.matrix_element[target], 4),
                 ],
             )
         )
@@ -304,7 +281,6 @@
     update.drive_frequency(results.drive_frequency[qubit], platform, qubit)
     update.asymmetry(results.asymmetry[qubit], platform, qubit)
     update.coupling(results.coupling[qubit], platform, qubit)
->>>>>>> ff4e2f53
 
 
 resonator_flux = Routine(_acquisition, _fit, _plot, _update)
