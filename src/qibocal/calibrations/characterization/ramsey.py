import numpy as np
from qibolab.platforms.abstract import AbstractPlatform
from qibolab.pulses import PulseSequence

from qibocal import plots
from qibocal.data import DataUnits
from qibocal.decorators import plot
from qibocal.fitting.methods import ramsey_fit


@plot("MSR vs Time", plots.time_msr)
def ramsey_frequency_detuned(
    platform: AbstractPlatform,
    qubits: list,
    t_start,
    t_end,
    t_step,
    n_osc,
    software_averages=1,
    points=10,
):

    r"""
    We introduce an artificial detune over the drive pulse frequency to be off-resonance and, after fitting,
    determine two of the qubit's properties: Ramsey or detuning frequency and T2. If our drive pulse is well
    calibrated, the Ramsey experiment without artificial detuning results in an exponential that describes T2,
    but we can not refine the detuning frequency.

    In this method we iterate over diferent maximum time delays between the drive pulses of the ramsey sequence
    in order to refine the fitted detuning frequency and T2.

    Ramsey sequence: Rx(pi/2) - wait time - Rx(pi/2) - ReadOut

    Args:
        platform (AbstractPlatform): Qibolab platform object
        qubit (int): Target qubit to perform the action
        t_start (int): Initial time delay between drive pulses in the Ramsey sequence
        t_end (list): List of maximum time delays between drive pulses in the Ramsey sequence
        t_step (int): Scan range step for the time delay between drive pulses in the Ramsey sequence
        points (int): Save data results in a file every number of points

    Returns:
        - A DataUnits object with the raw data obtained for the fast and precision sweeps with the following keys

            - **MSR[V]**: Resonator signal voltage mesurement in volts
            - **i[V]**: Resonator signal voltage mesurement for the component I in volts
            - **q[V]**: Resonator signal voltage mesurement for the component Q in volts
            - **phase[rad]**: Resonator signal phase mesurement in radians
            - **wait[ns]**: Wait time used in the current Ramsey execution
            - **t_max[ns]**: Maximum time delay between drive pulses in the Ramsey sequence

        - A DataUnits object with the fitted data obtained with the following keys

            - **delta_frequency**: Physical detunning of the actual qubit frequency
            - **corrected_qubit_frequency**:
            - **t2**: New qubit frequency after correcting the actual qubit frequency with the detunning calculated
            - **popt0**: offset
            - **popt1**: oscillation amplitude
            - **popt2**: frequency
            - **popt3**: phase
            - **popt4**: T2
    """

    platform.reload_settings()
    sampling_rate = platform.sampling_rate

    data = DataUnits(
        name=f"data", quantities={"wait": "ns", "t_max": "ns"}, options=["qubit"]
    )

    ro_pulses = {}
    runcard_qubit_freqs = {}
    runcard_T2s = {}
    intermediate_freqs = {}
    RX90_pulses1 = {}
    RX90_pulses2 = {}
    current_qubit_freqs = {}
    current_T2s = {}

    sequence = PulseSequence()
<<<<<<< HEAD
    for qubit in qubits:

        RX90_pulses1[qubit] = platform.create_RX90_pulse(qubit, start=0)
        RX90_pulses2[qubit] = platform.create_RX90_pulse(
            qubit, start=RX90_pulses1[qubit].finish
        )
        ro_pulses[qubit] = platform.create_qubit_readout_pulse(
            qubit, start=RX90_pulses2[qubit].finish
        )

        sequence.add(RX90_pulses1[qubit])
        sequence.add(RX90_pulses2[qubit])
        sequence.add(ro_pulses[qubit])

        runcard_qubit_freqs[qubit] = platform.characterization["single_qubit"][qubit][
            "qubit_freq"
        ]
        runcard_T2s[qubit] = platform.characterization["single_qubit"][qubit]["T2"]
        intermediate_freqs[qubit] = platform.settings["native_gates"]["single_qubit"][
            qubit
        ]["RX"]["frequency"]

        # TODO: fix this
        current_qubit_freqs[qubit] = runcard_qubit_freqs[qubit]
        current_T2s[qubit] = runcard_T2s[qubit]

        # FIXME: Waiting to be able to pass qpucard to qibolab
        platform.ro_port[qubit].lo_frequency = (
            platform.characterization["single_qubit"][qubit]["resonator_freq"]
            - ro_pulses[qubit].frequency
        )
        platform.qd_port[qubit].lo_frequency = (
            platform.characterization["single_qubit"][qubit]["qubit_freq"]
            - RX90_pulses1[qubit].frequency
        )
=======
    sequence.add(RX90_pulse1)
    sequence.add(RX90_pulse2)
    sequence.add(ro_pulse)

    runcard_qubit_freq = platform.characterization["single_qubit"][qubit]["qubit_freq"]
    runcard_T2 = platform.characterization["single_qubit"][qubit]["T2"]
    intermediate_freq = platform.settings["native_gates"]["single_qubit"][qubit]["RX"][
        "frequency"
    ]

    current_qubit_freq = runcard_qubit_freq
    current_T2 = runcard_T2
>>>>>>> d45ada5e

    t_end = np.array(t_end)
    for _ in range(software_averages):
        for t_max in t_end:
            count = 0
            for qubit in qubits:
                platform.qd_port[qubit].lo_frequency = (
                    current_qubit_freqs[qubit] - intermediate_freqs[qubit]
                )
            offset_freq = n_osc / t_max * sampling_rate  # Hz
            t_range = np.arange(t_start, t_max, t_step)
            for wait in t_range:
                if count % points == 0 and count > 0:
                    yield data
                    for qubit in qubits:
                        yield ramsey_fit(
                            data.get_column("qubit", qubit),
                            x="wait[ns]",
                            y="MSR[uV]",
                            qubit=qubit,
                            qubit_freq=current_qubit_freqs[qubit],
                            sampling_rate=sampling_rate,
                            offset_freq=offset_freq,
                            labels=[
                                "delta_frequency",
                                "corrected_qubit_frequency",
                                "t2",
                            ],
                        )

                for qubit in qubits:
                    RX90_pulses2[qubit].start = RX90_pulses1[qubit].finish + wait
                    RX90_pulses2[qubit].relative_phase = (
                        (RX90_pulses2[qubit].start / sampling_rate)
                        * (2 * np.pi)
                        * (-offset_freq)
                    )
                    ro_pulses[qubit].start = RX90_pulses2[qubit].finish

                result = platform.execute_pulse_sequence(sequence)

                for qubit in qubits:
                    msr, phase, i, q = result[ro_pulses[qubit].serial]
                    results = {
                        "MSR[V]": msr,
                        "i[V]": i,
                        "q[V]": q,
                        "phase[rad]": phase,
                        "wait[ns]": wait,
                        "t_max[ns]": t_max,
                        "qubit": qubit,
                    }
                    data.add(results)
                    count += 1

            for qubit in qubits:
                # # Fitting
                data_fit = ramsey_fit(
                    data.get_column("qubit", qubit),
                    x="wait[ns]",
                    y="MSR[uV]",
                    qubit=qubit,
                    qubit_freq=current_qubit_freqs[qubit],
                    sampling_rate=sampling_rate,
                    offset_freq=offset_freq,
                    labels=[
                        "delta_frequency",
                        "corrected_qubit_frequency",
                        "t2",
                    ],
                )

<<<<<<< HEAD
                new_t2 = data_fit.get_values("t2")
                corrected_qubit_freq = data_fit.get_values("corrected_qubit_frequency")
=======
        # # Fitting
        data_fit = ramsey_fit(
            data,
            x="wait[ns]",
            y="MSR[uV]",
            qubit=qubit,
            qubit_freq=current_qubit_freq,
            sampling_rate=sampling_rate,
            offset_freq=offset_freq,
            labels=[
                "delta_frequency",
                "corrected_qubit_frequency",
                "t2",
            ],
        )

        new_t2 = data_fit.get_values("t2")
        corrected_qubit_freq = data_fit.get_values("corrected_qubit_frequency")

        # if ((new_t2 * 3.5) > t_max):
        if (new_t2 > current_T2) and len(t_end) > 1:
            current_qubit_freq = int(corrected_qubit_freq)
            current_T2 = new_t2
            data = DataUnits(
                name=f"data_q{qubit}", quantities={"wait": "ns", "t_max": "ns"}
            )
        else:
            corrected_qubit_freq = int(current_qubit_freq)
            new_t2 = current_T2
            break
>>>>>>> d45ada5e

                if (new_t2 > current_T2s[qubit]).all() and len(t_end) > 1:
                    current_qubit_freqs[qubit] = int(corrected_qubit_freq)
                    current_T2s[qubit] = new_t2
                    data = DataUnits(
                        name=f"data_q{qubit}", quantities={"wait": "ns", "t_max": "ns"}
                    )
                else:
                    corrected_qubit_freq = int(current_qubit_freqs[qubit])
                    new_t2 = current_T2s[qubit]
                    break
            count += 1
    yield data


@plot("MSR vs Time", plots.time_msr)
def ramsey(
    platform: AbstractPlatform,
    qubits: list,
    delay_between_pulses_start,
    delay_between_pulses_end,
    delay_between_pulses_step,
    software_averages,
    points=10,
):

    r"""
    The purpose of the Ramsey experiment is to determine two of the qubit's properties: Ramsey or detuning frequency and T2.

    Ramsey sequence: Rx(pi/2) - wait time - Rx(pi/2) - ReadOut

    Args:
        platform (AbstractPlatform): Qibolab platform object
        qubit (int): Target qubit to perform the action
        delay_between_pulses_start (int): Initial time delay between drive pulses in the Ramsey sequence
        delay_between_pulses_end (list): Maximum time delay between drive pulses in the Ramsey sequence
        delay_between_pulses_step (int): Scan range step for the time delay between drive pulses in the Ramsey sequence
        points (int): Save data results in a file every number of points

    Returns:
        - A DataUnits object with the raw data obtained for the fast and precision sweeps with the following keys

            - **MSR[V]**: Resonator signal voltage mesurement in volts
            - **i[V]**: Resonator signal voltage mesurement for the component I in volts
            - **q[V]**: Resonator signal voltage mesurement for the component Q in volts
            - **phase[rad]**: Resonator signal phase mesurement in radians
            - **wait[ns]**: Wait time used in the current Ramsey execution
            - **t_max[ns]**: Maximum time delay between drive pulses in the Ramsey sequence

        - A DataUnits object with the fitted data obtained with the following keys

            - **delta_frequency**: Physical detunning of the actual qubit frequency
            - **corrected_qubit_frequency**:
            - **t2**: New qubit frequency after correcting the actual qubit frequency with the detunning calculated
            - **popt0**: offset
            - **popt1**: oscillation amplitude
            - **popt2**: frequency
            - **popt3**: phase
            - **popt4**: T2
    """

    platform.reload_settings()
    sampling_rate = platform.sampling_rate

    qubit_freqs = {}
    RX90_pulses1 = {}
    RX90_pulses2 = {}
    ro_pulses = {}
    sequence = PulseSequence()
    for qubit in qubits:

        qubit_freqs[qubit] = platform.characterization["single_qubit"][qubit][
            "qubit_freq"
        ]
        RX90_pulses1[qubit] = platform.create_RX90_pulse(qubit, start=0)
        RX90_pulses2[qubit] = platform.create_RX90_pulse(
            qubit, start=RX90_pulses1[qubit].finish
        )
        ro_pulses[qubit] = platform.create_qubit_readout_pulse(
            qubit, start=RX90_pulses2[qubit].finish
        )

        sequence.add(RX90_pulses1[qubit])
        sequence.add(RX90_pulses2[qubit])
        sequence.add(ro_pulses[qubit])

        # FIXME: Waiting to be able to pass qpucard to qibolab
        platform.ro_port[qubit].lo_frequency = (
            platform.characterization["single_qubit"][qubit]["resonator_freq"]
            - ro_pulses[qubit].frequency
        )
        platform.qd_port[qubit].lo_frequency = (
            platform.characterization["single_qubit"][qubit]["qubit_freq"]
            - RX90_pulses1[qubit].frequency
        )

    waits = np.arange(
        delay_between_pulses_start,
        delay_between_pulses_end,
        delay_between_pulses_step,
    )

<<<<<<< HEAD
    data = DataUnits(
        name="data", quantities={"wait": "ns", "t_max": "ns"}, options=["qubit"]
    )
=======
    data = DataUnits(name=f"data_q{qubit}", quantities={"wait": "ns", "t_max": "ns"})
>>>>>>> d45ada5e
    count = 0
    for _ in range(software_averages):
        for wait in waits:
            if count % points == 0 and count > 0:
                yield data

                for qubit in qubits:
                    yield ramsey_fit(
                        data.get_column("qubit", qubit),
                        x="wait[ns]",
                        y="MSR[uV]",
                        qubit=qubit,
                        qubit_freq=qubit_freqs[qubit],
                        sampling_rate=sampling_rate,
                        offset_freq=0,
                        labels=[
                            "delta_frequency",
                            "corrected_qubit_frequency",
                            "t2",
                        ],
                    )

            for qubit in qubits:
                RX90_pulses2[qubit].start = RX90_pulses1[qubit].finish + wait
                ro_pulses[qubit].start = RX90_pulses2[qubit].finish

            result = platform.execute_pulse_sequence(sequence)

            for qubit in qubits:
                msr, phase, i, q = result[ro_pulses[qubit].serial]
                results = {
                    "MSR[V]": msr,
                    "i[V]": i,
                    "q[V]": q,
                    "phase[deg]": phase,
                    "wait[ns]": wait,
                    "t_max[ns]": delay_between_pulses_end,
                    "qubit": qubit,
                }
                data.add(results)
            count += 1
    yield data<|MERGE_RESOLUTION|>--- conflicted
+++ resolved
@@ -78,7 +78,6 @@
     current_T2s = {}
 
     sequence = PulseSequence()
-<<<<<<< HEAD
     for qubit in qubits:
 
         RX90_pulses1[qubit] = platform.create_RX90_pulse(qubit, start=0)
@@ -114,20 +113,6 @@
             platform.characterization["single_qubit"][qubit]["qubit_freq"]
             - RX90_pulses1[qubit].frequency
         )
-=======
-    sequence.add(RX90_pulse1)
-    sequence.add(RX90_pulse2)
-    sequence.add(ro_pulse)
-
-    runcard_qubit_freq = platform.characterization["single_qubit"][qubit]["qubit_freq"]
-    runcard_T2 = platform.characterization["single_qubit"][qubit]["T2"]
-    intermediate_freq = platform.settings["native_gates"]["single_qubit"][qubit]["RX"][
-        "frequency"
-    ]
-
-    current_qubit_freq = runcard_qubit_freq
-    current_T2 = runcard_T2
->>>>>>> d45ada5e
 
     t_end = np.array(t_end)
     for _ in range(software_averages):
@@ -200,41 +185,8 @@
                     ],
                 )
 
-<<<<<<< HEAD
                 new_t2 = data_fit.get_values("t2")
                 corrected_qubit_freq = data_fit.get_values("corrected_qubit_frequency")
-=======
-        # # Fitting
-        data_fit = ramsey_fit(
-            data,
-            x="wait[ns]",
-            y="MSR[uV]",
-            qubit=qubit,
-            qubit_freq=current_qubit_freq,
-            sampling_rate=sampling_rate,
-            offset_freq=offset_freq,
-            labels=[
-                "delta_frequency",
-                "corrected_qubit_frequency",
-                "t2",
-            ],
-        )
-
-        new_t2 = data_fit.get_values("t2")
-        corrected_qubit_freq = data_fit.get_values("corrected_qubit_frequency")
-
-        # if ((new_t2 * 3.5) > t_max):
-        if (new_t2 > current_T2) and len(t_end) > 1:
-            current_qubit_freq = int(corrected_qubit_freq)
-            current_T2 = new_t2
-            data = DataUnits(
-                name=f"data_q{qubit}", quantities={"wait": "ns", "t_max": "ns"}
-            )
-        else:
-            corrected_qubit_freq = int(current_qubit_freq)
-            new_t2 = current_T2
-            break
->>>>>>> d45ada5e
 
                 if (new_t2 > current_T2s[qubit]).all() and len(t_end) > 1:
                     current_qubit_freqs[qubit] = int(corrected_qubit_freq)
@@ -337,13 +289,9 @@
         delay_between_pulses_step,
     )
 
-<<<<<<< HEAD
     data = DataUnits(
         name="data", quantities={"wait": "ns", "t_max": "ns"}, options=["qubit"]
     )
-=======
-    data = DataUnits(name=f"data_q{qubit}", quantities={"wait": "ns", "t_max": "ns"})
->>>>>>> d45ada5e
     count = 0
     for _ in range(software_averages):
         for wait in waits:
