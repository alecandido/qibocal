import numpy as np
from qibolab.platforms.abstract import AbstractPlatform
from qibolab.pulses import PulseSequence

from qibocal import plots
from qibocal.data import DataUnits
from qibocal.decorators import plot
from qibocal.fitting.methods import calibrate_qubit_states_fit


<<<<<<< HEAD
@plot("Qubit States", plots.qubit_states)
def calibrate_qubit_states(
    platform: AbstractPlatform,
    qubits: list,
    nshots,
    points=10,
):
    platform.reload_settings()
=======
@plot("Qubit states", plots.qubit_states)
def calibrate_qubit_states(
    platform: AbstractPlatform,
    qubit: int,
    nshots,
    points=10,
):
    """
    Method which implements the state's calibration of a chosen qubit. Two analogous tests are performed
    for calibrate the ground state and the excited state of the oscillator.
    The subscripts `exc` and `gnd` will represent the excited state |1> and the ground state |0>.
>>>>>>> d45ada5e

    Args:
        platform (:class:`qibolab.platforms.abstract.AbstractPlatform`): custom abstract platform on which we perform the calibration.
        qubit (int): index representing the target qubit into the chip.
        niter (int): number of times the pulse sequence will be reproduced.
        points (int): every points step data are saved.

    Returns:
        A DataUnits object with the raw data obtained for the fast and precision sweeps with the following keys

            - **MSR[V]**: Resonator signal voltage mesurement in volts
            - **i[V]**: Resonator signal voltage mesurement for the component I in volts
            - **q[V]**: Resonator signal voltage mesurement for the component Q in volts
            - **phase[rad]**: Resonator signal phase mesurement in radians
            - **iteration[dimensionless]**: Execution number

    """

    platform.reload_settings()
    # create exc sequence
<<<<<<< HEAD
    state0_sequence = PulseSequence()
    state1_sequence = PulseSequence()

    RX_pulses = {}
    ro_pulses = {}
    for qubit in qubits:
        RX_pulses[qubit] = platform.create_RX_pulse(qubit, start=0)
        ro_pulses[qubit] = platform.create_qubit_readout_pulse(
            qubit, start=RX_pulses[qubit].duration
        )

        state0_sequence.add(ro_pulses[qubit])
        state1_sequence.add(RX_pulses[qubit])
        state1_sequence.add(ro_pulses[qubit])

    data = DataUnits(name="data", options=["qubit", "iteration", "state"])

    state0_results = platform.execute_pulse_sequence(state0_sequence, nshots=nshots)
    for qubit in qubits:
        msr, phase, i, q = state0_results["demodulated_integrated_binned"][
            ro_pulses[qubit].serial
=======
    exc_sequence = PulseSequence()
    RX_pulse = platform.create_RX_pulse(qubit, start=0)
    ro_pulse = platform.create_qubit_readout_pulse(qubit, start=RX_pulse.finish)
    exc_sequence.add(RX_pulse)
    exc_sequence.add(ro_pulse)

    data_exc = DataUnits(
        name=f"data_exc_q{qubit}", quantities={"iteration": "dimensionless"}
    )
    count = 0
    for n in np.arange(nshots):
        if count % points == 0:
            yield data_exc
        msr, phase, i, q = platform.execute_pulse_sequence(exc_sequence, nshots=1)[
            ro_pulse.serial
>>>>>>> d45ada5e
        ]
        results = {
            "MSR[V]": msr,
            "i[V]": i,
            "q[V]": q,
            "phase[rad]": phase,
<<<<<<< HEAD
            "qubit": [qubit] * nshots,
            "iteration": np.arange(nshots),
            "state": [0] * nshots,
        }
        data.add_data_from_dict(results)

    state1_results = platform.execute_pulse_sequence(state1_sequence, nshots=nshots)
    for qubit in qubits:
        msr, phase, i, q = state1_results["demodulated_integrated_binned"][
            ro_pulses[qubit].serial
=======
            "iteration[dimensionless]": n,
        }
        data_exc.add(results)
        count += 1
    yield data_exc

    gnd_sequence = PulseSequence()
    gnd_sequence.add(ro_pulse)

    data_gnd = DataUnits(
        name=f"data_gnd_q{qubit}", quantities={"iteration": "dimensionless"}
    )
    count = 0
    for n in np.arange(nshots):
        if count % points == 0:
            yield data_gnd
        msr, phase, i, q = platform.execute_pulse_sequence(gnd_sequence, nshots=1)[
            ro_pulse.serial
>>>>>>> d45ada5e
        ]
        results = {
            "MSR[V]": msr,
            "i[V]": i,
            "q[V]": q,
            "phase[rad]": phase,
<<<<<<< HEAD
            "qubit": [qubit] * nshots,
            "iteration": np.arange(nshots),
            "state": [1] * nshots,
        }
        data.add_data_from_dict(results)

    yield data
    yield calibrate_qubit_states_fit(data, nshots=nshots, qubits=qubits)
=======
            "iteration[dimensionless]": n,
        }
        data_gnd.add(results)
        count += 1
    yield data_gnd
    yield calibrate_qubit_states_fit(
        data_gnd, data_exc, x="i[V]", y="q[V]", nshots=nshots, qubit=qubit
    )


@plot("Qubit states", plots.qubit_states)
def calibrate_qubit_states_binning(
    platform: AbstractPlatform,
    qubit: int,
    nshots,
    points=10,
):
    platform.reload_settings()
    platform.qrm[qubit].ports[
        "i1"
    ].hardware_demod_en = True  # binning only works with hardware demodulation enabled
    # create exc sequence
    exc_sequence = PulseSequence()
    RX_pulse = platform.create_RX_pulse(qubit, start=0)
    ro_pulse = platform.create_qubit_readout_pulse(qubit, start=RX_pulse.duration)
    exc_sequence.add(RX_pulse)
    exc_sequence.add(ro_pulse)
    data_exc = DataUnits(
        name=f"data_exc_q{qubit}", quantities={"iteration": "dimensionless"}
    )
    msr, phase, i, q = platform.execute_pulse_sequence(exc_sequence, nshots)[
        "demodulated_integrated_binned"
    ][ro_pulse.serial]

    results = {
        "MSR[V]": msr,
        "i[V]": i,
        "q[V]": q,
        "phase[rad]": phase,
        "iteration[dimensionless]": np.arange(nshots),
    }
    data_exc.load_data_from_dict(results)
    yield data_exc

    gnd_sequence = PulseSequence()
    gnd_sequence.add(ro_pulse)

    data_gnd = DataUnits(
        name=f"data_gnd_q{qubit}", quantities={"iteration": "dimensionless"}
    )
    msr, phase, i, q = platform.execute_pulse_sequence(gnd_sequence, nshots)[
        "demodulated_integrated_binned"
    ][ro_pulse.serial]

    results = {
        "MSR[V]": msr,
        "i[V]": i,
        "q[V]": q,
        "phase[rad]": phase,
        "iteration[dimensionless]": np.arange(nshots),
    }
    data_gnd.load_data_from_dict(results)
    yield data_gnd
    yield calibrate_qubit_states_fit(
        data_gnd, data_exc, x="i[V]", y="q[V]", nshots=nshots, qubit=qubit
    )
>>>>>>> d45ada5e
<|MERGE_RESOLUTION|>--- conflicted
+++ resolved
@@ -8,7 +8,6 @@
 from qibocal.fitting.methods import calibrate_qubit_states_fit
 
 
-<<<<<<< HEAD
 @plot("Qubit States", plots.qubit_states)
 def calibrate_qubit_states(
     platform: AbstractPlatform,
@@ -16,20 +15,10 @@
     nshots,
     points=10,
 ):
-    platform.reload_settings()
-=======
-@plot("Qubit states", plots.qubit_states)
-def calibrate_qubit_states(
-    platform: AbstractPlatform,
-    qubit: int,
-    nshots,
-    points=10,
-):
     """
     Method which implements the state's calibration of a chosen qubit. Two analogous tests are performed
     for calibrate the ground state and the excited state of the oscillator.
     The subscripts `exc` and `gnd` will represent the excited state |1> and the ground state |0>.
->>>>>>> d45ada5e
 
     Args:
         platform (:class:`qibolab.platforms.abstract.AbstractPlatform`): custom abstract platform on which we perform the calibration.
@@ -50,7 +39,6 @@
 
     platform.reload_settings()
     # create exc sequence
-<<<<<<< HEAD
     state0_sequence = PulseSequence()
     state1_sequence = PulseSequence()
 
@@ -72,30 +60,12 @@
     for qubit in qubits:
         msr, phase, i, q = state0_results["demodulated_integrated_binned"][
             ro_pulses[qubit].serial
-=======
-    exc_sequence = PulseSequence()
-    RX_pulse = platform.create_RX_pulse(qubit, start=0)
-    ro_pulse = platform.create_qubit_readout_pulse(qubit, start=RX_pulse.finish)
-    exc_sequence.add(RX_pulse)
-    exc_sequence.add(ro_pulse)
-
-    data_exc = DataUnits(
-        name=f"data_exc_q{qubit}", quantities={"iteration": "dimensionless"}
-    )
-    count = 0
-    for n in np.arange(nshots):
-        if count % points == 0:
-            yield data_exc
-        msr, phase, i, q = platform.execute_pulse_sequence(exc_sequence, nshots=1)[
-            ro_pulse.serial
->>>>>>> d45ada5e
         ]
         results = {
             "MSR[V]": msr,
             "i[V]": i,
             "q[V]": q,
             "phase[rad]": phase,
-<<<<<<< HEAD
             "qubit": [qubit] * nshots,
             "iteration": np.arange(nshots),
             "state": [0] * nshots,
@@ -106,33 +76,12 @@
     for qubit in qubits:
         msr, phase, i, q = state1_results["demodulated_integrated_binned"][
             ro_pulses[qubit].serial
-=======
-            "iteration[dimensionless]": n,
-        }
-        data_exc.add(results)
-        count += 1
-    yield data_exc
-
-    gnd_sequence = PulseSequence()
-    gnd_sequence.add(ro_pulse)
-
-    data_gnd = DataUnits(
-        name=f"data_gnd_q{qubit}", quantities={"iteration": "dimensionless"}
-    )
-    count = 0
-    for n in np.arange(nshots):
-        if count % points == 0:
-            yield data_gnd
-        msr, phase, i, q = platform.execute_pulse_sequence(gnd_sequence, nshots=1)[
-            ro_pulse.serial
->>>>>>> d45ada5e
         ]
         results = {
             "MSR[V]": msr,
             "i[V]": i,
             "q[V]": q,
             "phase[rad]": phase,
-<<<<<<< HEAD
             "qubit": [qubit] * nshots,
             "iteration": np.arange(nshots),
             "state": [1] * nshots,
@@ -140,72 +89,4 @@
         data.add_data_from_dict(results)
 
     yield data
-    yield calibrate_qubit_states_fit(data, nshots=nshots, qubits=qubits)
-=======
-            "iteration[dimensionless]": n,
-        }
-        data_gnd.add(results)
-        count += 1
-    yield data_gnd
-    yield calibrate_qubit_states_fit(
-        data_gnd, data_exc, x="i[V]", y="q[V]", nshots=nshots, qubit=qubit
-    )
-
-
-@plot("Qubit states", plots.qubit_states)
-def calibrate_qubit_states_binning(
-    platform: AbstractPlatform,
-    qubit: int,
-    nshots,
-    points=10,
-):
-    platform.reload_settings()
-    platform.qrm[qubit].ports[
-        "i1"
-    ].hardware_demod_en = True  # binning only works with hardware demodulation enabled
-    # create exc sequence
-    exc_sequence = PulseSequence()
-    RX_pulse = platform.create_RX_pulse(qubit, start=0)
-    ro_pulse = platform.create_qubit_readout_pulse(qubit, start=RX_pulse.duration)
-    exc_sequence.add(RX_pulse)
-    exc_sequence.add(ro_pulse)
-    data_exc = DataUnits(
-        name=f"data_exc_q{qubit}", quantities={"iteration": "dimensionless"}
-    )
-    msr, phase, i, q = platform.execute_pulse_sequence(exc_sequence, nshots)[
-        "demodulated_integrated_binned"
-    ][ro_pulse.serial]
-
-    results = {
-        "MSR[V]": msr,
-        "i[V]": i,
-        "q[V]": q,
-        "phase[rad]": phase,
-        "iteration[dimensionless]": np.arange(nshots),
-    }
-    data_exc.load_data_from_dict(results)
-    yield data_exc
-
-    gnd_sequence = PulseSequence()
-    gnd_sequence.add(ro_pulse)
-
-    data_gnd = DataUnits(
-        name=f"data_gnd_q{qubit}", quantities={"iteration": "dimensionless"}
-    )
-    msr, phase, i, q = platform.execute_pulse_sequence(gnd_sequence, nshots)[
-        "demodulated_integrated_binned"
-    ][ro_pulse.serial]
-
-    results = {
-        "MSR[V]": msr,
-        "i[V]": i,
-        "q[V]": q,
-        "phase[rad]": phase,
-        "iteration[dimensionless]": np.arange(nshots),
-    }
-    data_gnd.load_data_from_dict(results)
-    yield data_gnd
-    yield calibrate_qubit_states_fit(
-        data_gnd, data_exc, x="i[V]", y="q[V]", nshots=nshots, qubit=qubit
-    )
->>>>>>> d45ada5e
+    yield calibrate_qubit_states_fit(data, nshots=nshots, qubits=qubits)