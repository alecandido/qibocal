--- conflicted
+++ resolved
@@ -255,11 +255,7 @@
             - **q[V]**: Resonator signal voltage mesurement for the component Q in volts
             - **phase[rad]**: Resonator signal phase mesurement in radians
             - **frequency[Hz]**: Qubit drive frequency value in Hz
-<<<<<<< HEAD
-            - **bias[dimensionless]**: Bias value applied to the flux line
-=======
             - **bias[V]**: Current value in A applied to the flux line
->>>>>>> a9db19a3
             - **qubit**: The qubit being tested
             - **fluxline**: The fluxline being tested
             - **iteration**: The iteration number of the many determined by software_averages
@@ -298,25 +294,15 @@
     # define the parameter to sweep and its range:
     # qubit drive frequency
     delta_frequency_range = np.arange(-freq_width // 2, freq_width // 2, freq_step)
-<<<<<<< HEAD
     frequency_sweeper = Sweeper(
         Parameter.frequency,
         delta_frequency_range,
         pulses=[qd_pulses[qubit] for qubit in qubits],
     )
-=======
-
-    # flux bias
-    sweetspot_biass = {}
-    bias_ranges = {}
-    bias_min = {}
-    bias_max = {}
->>>>>>> a9db19a3
 
     if fluxlines == "qubits":
         fluxlines = qubits
 
-<<<<<<< HEAD
     # flux bias
     delta_bias_range = np.arange(-bias_width / 2, bias_width / 2, bias_step)
     bias_sweeper = Sweeper(
@@ -324,35 +310,19 @@
         delta_bias_range,
         qubits=fluxlines,
     )
-=======
-    for fluxline in fluxlines:
-        # TODO: check if this is correct
-        sweetspot_biass[fluxline] = qubits[fluxline].sweetspot
-
-        bias_min[fluxline] = max(-bias_width / 2 + sweetspot_biass[fluxline], -0.03)
-        bias_max[fluxline] = min(+bias_width / 2 + sweetspot_biass[fluxline], +0.03)
-        bias_ranges[fluxline] = np.arange(
-            bias_min[fluxline], bias_max[fluxline], bias_step
-        )
->>>>>>> a9db19a3
 
     # create a DataUnits object to store the results,
     # DataUnits stores by default MSR, phase, i, q
     # additionally include qubit frequency and flux bias
     data = DataUnits(
         name=f"data",
-<<<<<<< HEAD
-        quantities={"frequency": "Hz", "bias": "dimensionless"},
-=======
         quantities={"frequency": "Hz", "bias": "V"},
->>>>>>> a9db19a3
         options=["qubit", "fluxline", "iteration"],
     )
 
     # repeat the experiment as many times as defined by software_averages
     count = 0
     for iteration in range(software_averages):
-<<<<<<< HEAD
         results = platform.sweep(
             sequence,
             bias_sweeper,
@@ -377,7 +347,7 @@
             r.update(
                 {
                     "frequency[Hz]": freqs,
-                    "bias[dimensionless]": biases,
+                    "bias[V]": biases,
                     "qubit": len(freqs) * [qubit],
                     "fluxline": len(freqs) * [fluxline],
                     "iteration": len(freqs) * [iteration],
@@ -386,50 +356,4 @@
             data.add_data_from_dict(r)
 
         # finally, save the remaining data and fits
-        yield data
-=======
-        # sweep the parameters
-        for fluxline in fluxlines:
-            for bias in bias_ranges[fluxline]:
-                # set new flux bias
-                platform.set_bias(fluxline, bias)
-
-                # TODO: adjust resonator frequency if coefs available in the runcard
-                # coefs should be determined in resonator_spectroscopy_flux
-                # matrix of biass -> magnetic flux -> freq shift
-
-                for delta_freq in delta_frequency_range:
-                    # save data as often as defined by points
-                    if count % points == 0:
-                        # save data
-                        yield data
-                        # TODO: calculate and save fit
-
-                    # set new lo frequency
-                    for qubit in qubits:
-                        qd_pulses[qubit].frequency = (
-                            delta_freq + qubits[qubit].drive_frequency
-                        )
-
-                    # execute the pulse sequence
-                    result = platform.execute_pulse_sequence(sequence)
-
-                    # retrieve the results for every qubit
-                    for ro_pulse in ro_pulses.values():
-                        # average msr, phase, i and q over the number of shots defined in the runcard
-                        r = result[ro_pulse.serial].to_dict()
-                        # store the results
-                        r.update(
-                            {
-                                "frequency[Hz]": qd_pulses[ro_pulse.qubit].frequency,
-                                "bias[V]": bias,
-                                "qubit": ro_pulse.qubit,
-                                "fluxline": fluxline,
-                                "iteration": iteration,
-                            }
-                        )
-                        data.add(r)
-                    count += 1
-    # finally, save the remaining data and fits
-    yield data
->>>>>>> a9db19a3
+        yield data