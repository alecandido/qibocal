--- conflicted
+++ resolved
@@ -13,12 +13,8 @@
 @plot("MSR and Phase vs Qubit Drive Frequency", plots.frequency_msr_phase)
 def qubit_spectroscopy(
     platform: AbstractPlatform,
-<<<<<<< HEAD
-    qubits: list,
+    qubits: dict,
     drive_amplitude,
-=======
-    qubits: dict,
->>>>>>> 8f5f9049
     fast_width,
     fast_step,
     precision_width,
@@ -252,12 +248,8 @@
 )
 def qubit_spectroscopy_flux(
     platform: AbstractPlatform,
-<<<<<<< HEAD
-    qubits: list,
+    qubits: dict,
     drive_amplitude,
-=======
-    qubits: dict,
->>>>>>> 8f5f9049
     freq_width,
     freq_step,
     bias_width,
