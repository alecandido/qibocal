import numpy as np
from qibolab.platforms.abstract import AbstractPlatform
from qibolab.pulses import PulseSequence
from qibolab.sweeper import Sweeper

from qibocal import plots
from qibocal.data import DataUnits
from qibocal.decorators import plot
from qibocal.fitting.methods import rabi_fit


@plot("MSR vs Time", plots.time_msr_phase)
def rabi_pulse_length(
    platform: AbstractPlatform,
    qubits: list,
    pulse_duration_start,
    pulse_duration_end,
    pulse_duration_step,
    nshots=1024,
    software_averages=1,
    points=10,
):

    r"""
    In the Rabi experiment we apply a pulse at the frequency of the qubit and scan the drive pulse duration
    to find the drive pulse length that creates a rotation of a desired angle.

    Args:
        platform (AbstractPlatform): Qibolab platform object
        qubits (list): List of target qubits to perform the action
        pulse_duration_start (int): Initial drive pulse duration for the Rabi experiment
        pulse_duration_end (int): Maximum drive pulse duration for the Rabi experiment
        pulse_duration_step (int): Scan range step for the drive pulse duration for the Rabi experiment
        software_averages (int): Number of executions of the routine for averaging results
        points (int): Save data results in a file every number of points

    Returns:
        - A DataUnits object with the raw data obtained for the fast and precision sweeps with the following keys

            - **MSR[V]**: Resonator signal voltage mesurement in volts
            - **i[V]**: Resonator signal voltage mesurement for the component I in volts
            - **q[V]**: Resonator signal voltage mesurement for the component Q in volts
            - **phase[rad]**: Resonator signal phase mesurement in radians
            - **time[ns]**: Drive pulse duration in ns
            - **qubit**: The qubit being tested
            - **iteration**: The iteration number of the many determined by software_averages

        - A DataUnits object with the fitted data obtained with the following keys

            - **pi_pulse_duration**: pi pulse duration
            - **pi_pulse_peak_voltage**: pi pulse's maximum voltage
            - **popt0**: offset
            - **popt1**: oscillation amplitude
            - **popt2**: frequency
            - **popt3**: phase
            - **popt4**: T2
            - **qubit**: The qubit being tested
    """

    # reload instrument settings from runcard
    platform.reload_settings()

    # create a sequence of pulses for the experiment
    sequence = PulseSequence()
    qd_pulses = {}
    ro_pulses = {}
    for qubit in qubits:
        qd_pulses[qubit] = platform.create_qubit_drive_pulse(qubit, start=0, duration=4)
        ro_pulses[qubit] = platform.create_qubit_readout_pulse(
            qubit, start=qd_pulses[qubit].finish
        )
        sequence.add(qd_pulses[qubit])
        sequence.add(ro_pulses[qubit])

    # define the parameter to sweep and its range:
    # qubit drive pulse duration time
    qd_pulse_duration_range = np.arange(
        pulse_duration_start, pulse_duration_end, pulse_duration_step
    )

    # create a DataUnits object to store the results,
    # DataUnits stores by default MSR, phase, i, q
    # additionally include qubit drive pulse duration time
    data = DataUnits(
        name="data", quantities={"time": "ns"}, options=["qubit", "iteration"]
    )

    # repeat the experiment as many times as defined by software_averages
    count = 0
    for iteration in range(software_averages):
        # sweep the parameter
        for duration in qd_pulse_duration_range:
            for qubit in qubits:
                qd_pulses[qubit].duration = duration
                ro_pulses[qubit].start = duration
            # save data as often as defined by points
            if count % points == 0 and count > 0:
                # save data
                yield data
                # calculate and save fit
                yield rabi_fit(
                    data,
                    x="time[ns]",
                    y="MSR[uV]",
                    qubits=qubits,
                    resonator_type=platform.resonator_type,
                    labels=[
                        "pi_pulse_duration",
                        "pi_pulse_peak_voltage",
                    ],
                )

            # execute the pulse sequence
            results = platform.execute_pulse_sequence(sequence, nshots=nshots)

            for ro_pulse in ro_pulses.values():
                # average msr, phase, i and q over the number of shots defined in the runcard
<<<<<<< HEAD
                result = results[ro_pulses[qubit].serial]
                r = {
                    "MSR[V]": np.mean(result.MSR),
                    "i[V]": np.mean(result.I),
                    "q[V]": np.mean(result.Q),
                    "phase[rad]": np.mean(result.phase),
                    "time[ns]": duration,
                    "qubit": qubit,
                    "iteration": iteration,
                }
=======
                r = results[ro_pulse.serial].to_dict()
                r.update(
                    {
                        "time[ns]": duration,
                        "qubit": ro_pulse.qubit,
                        "iteration": iteration,
                    }
                )
>>>>>>> 7c7c86fa
                data.add(r)
            count += 1
    yield data
    yield rabi_fit(
        data,
        x="time[ns]",
        y="MSR[uV]",
        qubits=qubits,
        resonator_type=platform.resonator_type,
        labels=[
            "pi_pulse_duration",
            "pi_pulse_peak_voltage",
        ],
    )


@plot("MSR vs Gain", plots.gain_msr_phase)
def rabi_pulse_gain(
    platform: AbstractPlatform,
    qubits: list,
    pulse_gain_start,
    pulse_gain_end,
    pulse_gain_step,
    software_averages=1,
    points=10,
):

    r"""
    In the Rabi experiment we apply a pulse at the frequency of the qubit and scan the drive pulse gain
    to find the drive pulse gain that creates a rotation of a desired angle.

    Args:
        platform (AbstractPlatform): Qibolab platform object
        qubits (list): List of target qubits to perform the action
        pulse_gain_start (int): Initial drive pulse gain for the Rabi experiment
        pulse_gain_end (int): Maximum drive pulse gain for the Rabi experiment
        pulse_gain_step (int): Scan range step for the drive pulse gain for the Rabi experiment
        software_averages (int): Number of executions of the routine for averaging results
        points (int): Save data results in a file every number of points

    Returns:
        - A DataUnits object with the raw data obtained for the fast and precision sweeps with the following keys

            - **MSR[V]**: Resonator signal voltage mesurement in volts
            - **i[V]**: Resonator signal voltage mesurement for the component I in volts
            - **q[V]**: Resonator signal voltage mesurement for the component Q in volts
            - **phase[rad]**: Resonator signal phase mesurement in radians
            - **gain[dimensionless]**: Drive pulse gain
            - **qubit**: The qubit being tested
            - **iteration**: The iteration number of the many determined by software_averages

        - A DataUnits object with the fitted data obtained with the following keys

            - **pi_pulse_duration**: pi pulse duration
            - **pi_pulse_peak_voltage**: pi pulse's maximum voltage
            - **popt0**: offset
            - **popt1**: oscillation amplitude
            - **popt2**: frequency
            - **popt3**: phase
            - **popt4**: T2
            - **qubit**: The qubit being tested
    """

    # reload instrument settings from runcard
    platform.reload_settings()

    # create a sequence of pulses for the experiment
    sequence = PulseSequence()
    qd_pulses = {}
    ro_pulses = {}
    for qubit in qubits:
        qd_pulses[qubit] = platform.create_RX_pulse(qubit, start=0)
        ro_pulses[qubit] = platform.create_qubit_readout_pulse(
            qubit, start=qd_pulses[qubit].finish
        )
        sequence.add(qd_pulses[qubit])
        sequence.add(ro_pulses[qubit])

    # define the parameter to sweep and its range:
    # qubit drive pulse gain
    qd_pulse_gain_range = np.arange(pulse_gain_start, pulse_gain_end, pulse_gain_step)

    # create a DataUnits object to store the results,
    # DataUnits stores by default MSR, phase, i, q
    # additionally include qubit drive pulse gain
    data = DataUnits(
        name=f"data",
        quantities={"gain": "dimensionless"},
        options=["qubit", "iteration"],
    )

    count = 0
    for iteration in range(software_averages):
        # sweep the parameter
        for gain in qd_pulse_gain_range:
            for qubit in qubits:
                platform.set_gain(qubit, gain)
            # save data as often as defined by points
            if count % points == 0 and count > 0:
                # save data
                yield data
                # calculate and save fit
                yield data
                yield rabi_fit(
                    data,
                    x="gain[dimensionless]",
                    y="MSR[uV]",
                    qubits=qubits,
                    resonator_type=platform.resonator_type,
                    labels=[
                        "pi_pulse_gain",
                        "pi_pulse_peak_voltage",
                    ],
                )

            # execute the pulse sequence
            results = platform.execute_pulse_sequence(sequence)

            for ro_pulse in ro_pulses.values():
                # average msr, phase, i and q over the number of shots defined in the runcard
                r = results[ro_pulse.serial].to_dict()
                r.update(
                    {
                        "gain[dimensionless]": gain,
                        "qubit": ro_pulse.qubit,
                        "iteration": iteration,
                    }
                )
                data.add(r)
            count += 1
    yield data
    yield rabi_fit(
        data,
        x="gain[dimensionless]",
        y="MSR[uV]",
        qubits=qubits,
        resonator_type=platform.resonator_type,
        labels=[
            "pi_pulse_gain",
            "pi_pulse_peak_voltage",
        ],
    )


@plot("MSR vs Amplitude", plots.amplitude_msr_phase)
def rabi_pulse_amplitude(
    platform: AbstractPlatform,
    qubits: list,
    pulse_amplitude_start,
    pulse_amplitude_end,
    pulse_amplitude_step,
    wait_time,
    nshots=1024,
    software_averages=1,
):

    r"""
    In the Rabi experiment we apply a pulse at the frequency of the qubit and scan the drive pulse amplitude
    to find the drive pulse amplitude that creates a rotation of a desired angle.

    Args:
        platform (AbstractPlatform): Qibolab platform object
        qubits (list): List of target qubits to perform the action
        pulse_amplitude_start (int): Initial drive pulse amplitude for the Rabi experiment
        pulse_amplitude_end (int): Maximum drive pulse amplitude for the Rabi experiment
        pulse_amplitude_step (int): Scan range step for the drive pulse amplitude for the Rabi experiment
        software_averages (int): Number of executions of the routine for averaging results
        points (int): Save data results in a file every number of points

    Returns:
        - A DataUnits object with the raw data obtained for the fast and precision sweeps with the following keys

            - **MSR[V]**: Resonator signal voltage mesurement in volts
            - **i[V]**: Resonator signal voltage mesurement for the component I in volts
            - **q[V]**: Resonator signal voltage mesurement for the component Q in volts
            - **phase[rad]**: Resonator signal phase mesurement in radians
            - **amplitude[dimensionless]**: Drive pulse amplitude
            - **qubit**: The qubit being tested
            - **iteration**: The iteration number of the many determined by software_averages

        - A DataUnits object with the fitted data obtained with the following keys

            - **pi_pulse_amplitude**: pi pulse amplitude
            - **pi_pulse_peak_voltage**: pi pulse's maximum voltage
            - **popt0**: offset
            - **popt1**: oscillation amplitude
            - **popt2**: frequency
            - **popt3**: phase
            - **popt4**: T2
            - **qubit**: The qubit being tested
    """

    # reload instrument settings from runcard
    platform.reload_settings()

    # create a sequence of pulses for the experiment
    sequence = PulseSequence()
    qd_pulses = {}
    ro_pulses = {}
    for qubit in qubits:
        qd_pulses[qubit] = platform.create_RX_pulse(qubit, start=0)
        ro_pulses[qubit] = platform.create_qubit_readout_pulse(
            qubit, start=qd_pulses[qubit].finish
        )
        sequence.add(qd_pulses[qubit])
        sequence.add(ro_pulses[qubit])

    # define the parameter to sweep and its range:
    # qubit drive pulse amplitude
    qd_pulse_amplitude_range = np.arange(
        pulse_amplitude_start, pulse_amplitude_end, pulse_amplitude_step
    )
    sweeper = Sweeper(
        "amplitude",
        qd_pulse_amplitude_range,
        [qd_pulses[qubit] for qubit in qubits],
        wait_time=wait_time,
    )

    # create a DataUnits object to store the results,
    # DataUnits stores by default MSR, phase, i, q
    # additionally include qubit drive pulse amplitude
    data = DataUnits(
        name=f"data",
        quantities={"amplitude": "dimensionless"},
        options=["qubit", "iteration"],
    )

    count = 0
    for iteration in range(software_averages):
        # sweep the parameter
        results = platform.sweep(sequence, sweeper, nshots=nshots)
        while any(result.in_progress for result in results.values()) or len(data) == 0:
            for qubit in qubits:
                # average msr, phase, i and q over the number of shots defined in the runcard
                result = results[ro_pulses[qubit].serial]
                r = result.to_dict()
                r.update(
                    {
                        "amplitude[dimensionless]": qd_pulse_amplitude_range,
                        "qubit": len(result) * [qubit],
                        "iteration": len(result) * [iteration],
                    }
                )
                data.add_data_from_dict(r)

            yield data
            # calculate and save fit
            yield rabi_fit(
                data,
                x="amplitude[dimensionless]",
                y="MSR[uV]",
                qubits=qubits,
                resonator_type=platform.resonator_type,
                labels=[
                    "pi_pulse_amplitude",
                    "pi_pulse_peak_voltage",
                ],
            )

<<<<<<< HEAD
=======
            # execute the pulse sequence
            results = platform.execute_pulse_sequence(sequence)

            for ro_pulse in ro_pulses.values():
                # average msr, phase, i and q over the number of shots defined in the runcard
                r = results[ro_pulse.serial].to_dict()
                r.update(
                    {
                        "amplitude[dimensionless]": amplitude,
                        "qubit": ro_pulse.qubit,
                        "iteration": iteration,
                    }
                )
                data.add(r)
            count += 1
>>>>>>> 7c7c86fa
    yield data
    yield rabi_fit(
        data,
        x="amplitude[dimensionless]",
        y="MSR[uV]",
        qubits=qubits,
        resonator_type=platform.resonator_type,
        labels=[
            "pi_pulse_amplitude",
            "pi_pulse_peak_voltage",
        ],
    )


@plot("MSR vs length and gain", plots.duration_gain_msr_phase)
def rabi_pulse_length_and_gain(
    platform: AbstractPlatform,
    qubits: list,
    pulse_duration_start,
    pulse_duration_end,
    pulse_duration_step,
    pulse_gain_start,
    pulse_gain_end,
    pulse_gain_step,
    software_averages=1,
    points=10,
):

    r"""
    In the Rabi experiment we apply a pulse at the frequency of the qubit and scan the drive pulse
    combination of duration and gain to find the drive pulse amplitude that creates a rotation of a desired angle.

    Args:
        platform (AbstractPlatform): Qibolab platform object
        qubits (list): List of target qubits to perform the action
        pulse_duration_start (int): Initial drive pulse duration for the Rabi experiment
        pulse_duration_end (int): Maximum drive pulse duration for the Rabi experiment
        pulse_duration_step (int): Scan range step for the drive pulse duration for the Rabi experiment
        pulse_gain_start (int): Initial drive pulse gain for the Rabi experiment
        pulse_gain_end (int): Maximum drive pulse gain for the Rabi experiment
        pulse_gain_step (int): Scan range step for the drive pulse gain for the Rabi experiment
        software_averages (int): Number of executions of the routine for averaging results
        points (int): Save data results in a file every number of points

    Returns:
        A DataUnits object with the raw data obtained for the fast and precision sweeps with the following keys

            - **MSR[V]**: Resonator signal voltage mesurement in volts
            - **i[V]**: Resonator signal voltage mesurement for the component I in volts
            - **q[V]**: Resonator signal voltage mesurement for the component Q in volts
            - **phase[rad]**: Resonator signal phase mesurement in radians
            - **duration[ns]**: Drive pulse duration in ns
            - **gain[dimensionless]**: Drive pulse gain
            - **qubit**: The qubit being tested
            - **iteration**: The iteration number of the many determined by software_averages

    """

    # reload instrument settings from runcard
    platform.reload_settings()

    # create a sequence of pulses for the experiment
    sequence = PulseSequence()
    qd_pulses = {}
    ro_pulses = {}
    for qubit in qubits:
        qd_pulses[qubit] = platform.create_qubit_drive_pulse(qubit, start=0, duration=4)
        ro_pulses[qubit] = platform.create_qubit_readout_pulse(
            qubit, start=qd_pulses[qubit].finish
        )
        sequence.add(qd_pulses[qubit])
        sequence.add(ro_pulses[qubit])

    # define the parameters to sweep and their range:
    # qubit drive pulse duration time
    qd_pulse_duration_range = np.arange(
        pulse_duration_start, pulse_duration_end, pulse_duration_step
    )
    # qubit drive pulse gain
    qd_pulse_gain_range = np.arange(pulse_gain_start, pulse_gain_end, pulse_gain_step)

    # create a DataUnits object to store the results
    # that includes qubit drive pulse duration and gain
    data = DataUnits(
        name=f"data",
        quantities={"duration": "ns", "gain": "dimensionless"},
        options=["qubit", "iteration"],
    )

    count = 0
    for iteration in range(software_averages):
        # sweep the parameters
        for duration in qd_pulse_duration_range:
            for gain in qd_pulse_gain_range:
                for qubit in qubits:
                    qd_pulses[qubit].duration = duration
                    ro_pulses[qubit].start = duration
                    platform.set_gain(qubit, gain)
                # save data as often as defined by points
                if count % points == 0 and count > 0:
                    # save data
                    yield data

                # execute the pulse sequence
                results = platform.execute_pulse_sequence(sequence)
                for ro_pulse in ro_pulses.values():
                    # average msr, phase, i and q over the number of shots defined in the runcard
                    r = results[ro_pulse.serial].to_dict()
                    r.update(
                        {
                            "duration[ns]": duration,
                            "gain[dimensionless]": gain,
                            "qubit": ro_pulse.qubit,
                            "iteration": iteration,
                        }
                    )
                    data.add(r)
                count += 1
    yield data


@plot("MSR vs length and amplitude", plots.duration_amplitude_msr_phase)
def rabi_pulse_length_and_amplitude(
    platform,
    qubits: list,
    pulse_duration_start,
    pulse_duration_end,
    pulse_duration_step,
    pulse_amplitude_start,
    pulse_amplitude_end,
    pulse_amplitude_step,
    software_averages=1,
    points=10,
):

    r"""
    In the Rabi experiment we apply a pulse at the frequency of the qubit and scan the drive pulse
    combination of duration and amplitude to find the drive pulse amplitude that creates a rotation of a desired angle.

    Args:
        platform (AbstractPlatform): Qibolab platform object
        qubit (int): Target qubit to perform the action
        pulse_duration_start (int): Initial drive pulse duration for the Rabi experiment
        pulse_duration_end (int): Maximum drive pulse duration for the Rabi experiment
        pulse_duration_step (int): Scan range step for the drive pulse duration for the Rabi experiment
        pulse_amplitude_start (int): Initial drive pulse amplitude for the Rabi experiment
        pulse_amplitude_end (int): Maximum drive pulse amplitude for the Rabi experiment
        pulse_amplitude_step (int): Scan range step for the drive pulse amplitude for the Rabi experiment
        software_averages (int): Number of executions of the routine for averaging results
        points (int): Save data results in a file every number of points

    Returns:
        A DataUnits object with the raw data obtained for the fast and precision sweeps with the following keys

            - **MSR[V]**: Resonator signal voltage mesurement in volts
            - **i[V]**: Resonator signal voltage mesurement for the component I in volts
            - **q[V]**: Resonator signal voltage mesurement for the component Q in volts
            - **phase[rad]**: Resonator signal phase mesurement in radians
            - **duration[ns]**: Drive pulse duration in ns
            - **amplitude[dimensionless]**: Drive pulse amplitude
            - **qubit**: The qubit being tested
            - **iteration**: The iteration number of the many determined by software_averages

    """

    # reload instrument settings from runcard
    platform.reload_settings()

    # create a sequence of pulses for the experiment
    sequence = PulseSequence()
    qd_pulses = {}
    ro_pulses = {}
    for qubit in qubits:
        qd_pulses[qubit] = platform.create_qubit_drive_pulse(qubit, start=0, duration=4)
        ro_pulses[qubit] = platform.create_qubit_readout_pulse(
            qubit, start=qd_pulses[qubit].finish
        )
        sequence.add(qd_pulses[qubit])
        sequence.add(ro_pulses[qubit])

    # define the parameters to sweep and their range:
    # qubit drive pulse duration time
    qd_pulse_duration_range = np.arange(
        pulse_duration_start, pulse_duration_end, pulse_duration_step
    )
    # qubit drive pulse amplitude
    qd_pulse_amplitude_range = np.arange(
        pulse_amplitude_start, pulse_amplitude_end, pulse_amplitude_step
    )

    # create a DataUnits object to store the results
    # that includes qubit drive pulse duration and amplitude
    data = DataUnits(
        name=f"data",
        quantities={"duration": "ns", "amplitude": "dimensionless"},
        options=["qubit", "iteration"],
    )

    count = 0
    for iteration in range(software_averages):
        # sweep the parameters
        for duration in qd_pulse_duration_range:
            for amplitude in qd_pulse_amplitude_range:
                for qubit in qubits:
                    qd_pulses[qubit].duration = duration
                    ro_pulses[qubit].start = duration
                    qd_pulses[qubit].amplitude = amplitude
                # save data as often as defined by points
                if count % points == 0 and count > 0:
                    # save data
                    yield data

                # execute the pulse sequence
                results = platform.execute_pulse_sequence(sequence)
                for ro_pulse in ro_pulses.values():
                    # average msr, phase, i and q over the number of shots defined in the runcard
                    r = results[ro_pulse.serial].to_dict()
                    r.update(
                        {
                            "duration[ns]": duration,
                            "amplitude[dimensionless]": amplitude,
                            "qubit": ro_pulse.qubit,
                            "iteration": iteration,
                        }
                    )
                    data.add(r)
                count += 1
    yield data<|MERGE_RESOLUTION|>--- conflicted
+++ resolved
@@ -115,18 +115,6 @@
 
             for ro_pulse in ro_pulses.values():
                 # average msr, phase, i and q over the number of shots defined in the runcard
-<<<<<<< HEAD
-                result = results[ro_pulses[qubit].serial]
-                r = {
-                    "MSR[V]": np.mean(result.MSR),
-                    "i[V]": np.mean(result.I),
-                    "q[V]": np.mean(result.Q),
-                    "phase[rad]": np.mean(result.phase),
-                    "time[ns]": duration,
-                    "qubit": qubit,
-                    "iteration": iteration,
-                }
-=======
                 r = results[ro_pulse.serial].to_dict()
                 r.update(
                     {
@@ -135,7 +123,6 @@
                         "iteration": iteration,
                     }
                 )
->>>>>>> 7c7c86fa
                 data.add(r)
             count += 1
     yield data
@@ -376,8 +363,8 @@
                 r.update(
                     {
                         "amplitude[dimensionless]": qd_pulse_amplitude_range,
-                        "qubit": len(result) * [qubit],
-                        "iteration": len(result) * [iteration],
+                        "qubit": len(qd_pulse_amplitude_range) * [qubit],
+                        "iteration": len(qd_pulse_amplitude_range) * [iteration],
                     }
                 )
                 data.add_data_from_dict(r)
@@ -396,24 +383,6 @@
                 ],
             )
 
-<<<<<<< HEAD
-=======
-            # execute the pulse sequence
-            results = platform.execute_pulse_sequence(sequence)
-
-            for ro_pulse in ro_pulses.values():
-                # average msr, phase, i and q over the number of shots defined in the runcard
-                r = results[ro_pulse.serial].to_dict()
-                r.update(
-                    {
-                        "amplitude[dimensionless]": amplitude,
-                        "qubit": ro_pulse.qubit,
-                        "iteration": iteration,
-                    }
-                )
-                data.add(r)
-            count += 1
->>>>>>> 7c7c86fa
     yield data
     yield rabi_fit(
         data,
