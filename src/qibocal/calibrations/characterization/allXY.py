--- conflicted
+++ resolved
@@ -359,14 +359,7 @@
 def _add_gate_pair_pulses_to_sequence(
     platform: AbstractPlatform, gates, qubit, beta_param, sequence
 ):
-<<<<<<< HEAD
-
     pulse_duration = platform.create_RX_pulse(qubit, start=0).duration
-=======
-    pulse_duration = platform.settings["native_gates"]["single_qubit"][qubit]["RX"][
-        "duration"
-    ]
->>>>>>> 6287cab6
     # All gates have equal pulse duration
 
     sequenceDuration = 0
