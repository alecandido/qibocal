import numpy as np
from qibolab.platforms.abstract import AbstractPlatform
from qibolab.pulses import PulseSequence

from qibocal import plots
from qibocal.data import Data, DataUnits
from qibocal.decorators import plot
from qibocal.fitting.methods import drag_tuning_fit

# allXY rotations
gatelist = [
    ["I", "I"],
    ["RX(pi)", "RX(pi)"],
    ["RY(pi)", "RY(pi)"],
    ["RX(pi)", "RY(pi)"],
    ["RY(pi)", "RX(pi)"],
    ["RX(pi/2)", "I"],
    ["RY(pi/2)", "I"],
    ["RX(pi/2)", "RY(pi/2)"],
    ["RY(pi/2)", "RX(pi/2)"],
    ["RX(pi/2)", "RY(pi)"],
    ["RY(pi/2)", "RX(pi)"],
    ["RX(pi)", "RY(pi/2)"],
    ["RY(pi)", "RX(pi/2)"],
    ["RX(pi/2)", "RX(pi)"],
    ["RX(pi)", "RX(pi/2)"],
    ["RY(pi/2)", "RY(pi)"],
    ["RY(pi)", "RY(pi/2)"],
    ["RX(pi)", "I"],
    ["RY(pi)", "I"],
    ["RX(pi/2)", "RX(pi/2)"],
    ["RY(pi/2)", "RY(pi/2)"],
]


@plot("Probability vs Gate Sequence", plots.allXY)
def allXY(
    platform: AbstractPlatform,
    qubits: list,
    beta_param=None,
    software_averages=1,
    points=10,
):

    r"""
    The AllXY experiment is a simple test of the calibration of single qubit gatesThe qubit (initialized in the |0> state)
    is subjected to two back-to-back single-qubit gates and measured. In each round, we run 21 different gate pairs:
    ideally, the first 5 return the qubit to |0>, the next 12 drive it to superposition state, and the last 4 put the
    qubit in |1> state.

    Args:
        platform (AbstractPlatform): Qibolab platform object
        qubits (list): List of target qubits to perform the action
        beta_param (float): Drag pi pulse coefficient. If none, teh default shape defined in the runcard will be used.
        software_averages (int): Number of executions of the routine for averaging results
        points (int): Save data results in a file every number of points

    Returns:
        A DataUnits object with the raw data obtained for the fast and precision sweeps with the following keys

            - **MSR[V]**: Difference between resonator signal voltage mesurement in volts from sequence 1 and 2
            - **i[V]**: Difference between resonator signal voltage mesurement for the component I in volts from sequence 1 and 2
            - **q[V]**: Difference between resonator signal voltage mesurement for the component Q in volts from sequence 1 and 2
            - **phase[rad]**: Difference between resonator signal phase mesurement in radians from sequence 1 and 2
            - **probability[dimensionless]**: Probability of being in |0> state
            - **gateNumber[dimensionless]**: Gate number applied from the list of gates
            - **qubit**: The qubit being tested
            - **iteration**: The iteration number of the many determined by software_averages
    """
    # reload instrument settings from runcard
    platform.reload_settings()

    # create a Data object to store the results
    data = Data(
        name="data",
        quantities={"probability", "gateNumber", "qubit", "iteration"},
    )

    count = 0
    # repeat the experiment as many times as defined by software_averages
    for iteration in range(software_averages):
        gateNumber = 1
        # sweep the parameter
        for gateNumber, gates in enumerate(gatelist):
            # save data as often as defined by points
            if count % points == 0 and count > 0:
                # save data
                yield data

            # create a sequence of pulses
            ro_pulses = {}
            sequence = PulseSequence()
            for qubit in qubits:
                sequence, ro_pulses[qubit] = _add_gate_pair_pulses_to_sequence(
                    platform, gates, qubit, beta_param, sequence
                )

            # execute the pulse sequence
            results = platform.execute_pulse_sequence(sequence)

            # retrieve the results for every qubit
<<<<<<< HEAD
            for qubit in qubits:
                prob = 1 - 2 * results[ro_pulses[qubit].serial].probability
=======
            for ro_pulse in ro_pulses.values():
                r = results[ro_pulse.serial].to_dict_probability(state=0)
>>>>>>> 7c7c86fa
                # store the results
                r.update(
                    {
                        "gateNumber": gateNumber,
                        "qubit": ro_pulse.qubit,
                        "iteration": iteration,
                    }
                )
                data.add(r)
            count += 1
    # finally, save the remaining data
    yield data


@plot("Probability vs Gate Sequence", plots.allXY_drag_pulse_tuning)
def allXY_drag_pulse_tuning(
    platform: AbstractPlatform,
    qubits: list,
    beta_start,
    beta_end,
    beta_step,
    software_averages=1,
    points=10,
):

    r"""
    The AllXY experiment is a simple test of the calibration of single qubit gatesThe qubit (initialized in the |0> state)
    is subjected to two back-to-back single-qubit gates and measured. In each round, we run 21 different gate pairs:
    ideally, the first 5 return the qubit to |0>, the next 12 drive it to superposition state, and the last 4 put the
    qubit in |1> state.

    The AllXY iteration method allows the user to execute iteratively the list of gates playing with the drag pulse shape
    in order to find the optimal drag pulse coefficient for pi pulses.

    Args:
        platform (AbstractPlatform): Qibolab platform object
        qubits (list): List of target qubits to perform the action
        beta_start (float): Initial drag pulse beta parameter
        beta_end (float): Maximum drag pulse beta parameter
        beta_step (float): Scan range step for the drag pulse beta parameter
        software_averages (int): Number of executions of the routine for averaging results
        points (int): Save data results in a file every number of points

    Returns:
        A DataUnits object with the raw data obtained for the fast and precision sweeps with the following keys

            - **MSR[V]**: Difference between resonator signal voltage mesurement in volts from sequence 1 and 2
            - **i[V]**: Difference between resonator signal voltage mesurement for the component I in volts from sequence 1 and 2
            - **q[V]**: Difference between resonator signal voltage mesurement for the component Q in volts from sequence 1 and 2
            - **phase[rad]**: Difference between resonator signal phase mesurement in radians from sequence 1 and 2
            - **probability[dimensionless]**: Probability of being in |0> state
            - **gateNumber[dimensionless]**: Gate number applied from the list of gates
            - **beta_param[dimensionless]**: Beta paramter applied in the current execution
            - **qubit**: The qubit being tested
            - **iteration**: The iteration number of the many determined by software_averages

    """

    # reload instrument settings from runcard
    platform.reload_settings()

    data = Data(
        name="data",
        quantities={"probability", "gateNumber", "beta_param", "qubit", "iteration"},
    )

    # repeat the experiment as many times as defined by software_averages
    count = 0
    for iteration in range(software_averages):
        # sweep the parameters
        for beta_param in np.arange(beta_start, beta_end, beta_step).round(4):
            gateNumber = 1
            for gates in gatelist:
                # save data as often as defined by points
                if count % points == 0 and count > 0:
                    # save data
                    yield data

                # create a sequence of pulses
                ro_pulses = {}
                sequence = PulseSequence()
                for qubit in qubits:
                    sequence, ro_pulses[qubit] = _add_gate_pair_pulses_to_sequence(
                        platform, gates, qubit, beta_param, sequence
                    )

                # execute the pulse sequence
                results = platform.execute_pulse_sequence(sequence)

                # retrieve the results for every qubit
                for ro_pulse in ro_pulses.values():
                    r = results[ro_pulse.serial].to_dict_probability(state=0)
                    # store the results
                    r.update(
                        {
                            "gateNumber": gateNumber,
                            "beta_param": beta_param,
                            "qubit": ro_pulse.qubit,
                            "iteration": iteration,
                        }
                    )
                    data.add(r)
                count += 1
                gateNumber += 1
    # finally, save the remaining data
    yield data


@plot("MSR vs beta parameter", plots.drag_pulse_tuning)
def drag_pulse_tuning(
    platform: AbstractPlatform,
    qubits: list,
    beta_start,
    beta_end,
    beta_step,
    software_averages=1,
    points=10,
):

    r"""
    In this experiment, we apply two sequences in a given qubit: Rx(pi/2) - Ry(pi) and Ry(pi) - Rx(pi/2) for a range
    of different beta parameter values. After fitting, we obtain the best coefficient value for a pi pulse with drag shape.

    Args:
        platform (AbstractPlatform): Qibolab platform object
        qubits (list): List of target qubits to perform the action
        beta_start (float): Initial drag pulse beta parameter
        beta_end (float): Maximum drag pulse beta parameter
        beta_step (float): Scan range step for the drag pulse beta parameter
        software_averages (int): Number of executions of the routine for averaging results
        points (int): Save data results in a file every number of points

    Returns:
        - A DataUnits object with the raw data obtained for the fast and precision sweeps with the following keys

            - **MSR[V]**: Difference between resonator signal voltage mesurement in volts from sequence 1 and 2
            - **i[V]**: Difference between resonator signal voltage mesurement for the component I in volts from sequence 1 and 2
            - **q[V]**: Difference between resonator signal voltage mesurement for the component Q in volts from sequence 1 and 2
            - **phase[rad]**: Difference between resonator signal phase mesurement in radians from sequence 1 and 2
            - **beta_param[dimensionless]**: Optimal drag coefficient
            - **qubit**: The qubit being tested
            - **iteration**: The iteration number of the many determined by software_averages

        - A DataUnits object with the fitted data obtained with the following keys

            - **optimal_beta_param**: Best drag pulse coefficent
            - **popt0**: offset
            - **popt1**: oscillation amplitude
            - **popt2**: period
            - **popt3**: phase
            - **qubit**: The qubit being tested
    """

    # reload instrument settings from runcard
    platform.reload_settings()

    # define the parameter to sweep and its range:
    # qubit drive DRAG pulse beta parameter
    beta_param_range = np.arange(beta_start, beta_end, beta_step).round(4)

    # create a DataUnits object to store the MSR, phase, i, q and the beta parameter
    data = DataUnits(
        name="data",
        quantities={"beta_param": "dimensionless"},
        options=["qubit", "iteration"],
    )

    count = 0
    # repeat the experiment as many times as defined by software_averages
    for iteration in range(software_averages):
        for beta_param in beta_param_range:
            # save data as often as defined by points
            if count % points == 0 and count > 0:
                # save data
                yield data
                # calculate and save fit
                yield drag_tuning_fit(
                    data,
                    x="beta_param[dimensionless]",
                    y="MSR[uV]",
                    qubits=qubits,
                    labels=["optimal_beta_param"],
                )

            # create two sequences of pulses
            # seq1: RX(pi/2) - RY(pi) - MZ
            # seq1: RY(pi/2) - RX(pi) - MZ

            ro_pulses = {}
            seq1 = PulseSequence()
            seq2 = PulseSequence()
            for qubit in qubits:
                # drag pulse RX(pi/2)
                RX90_drag_pulse = platform.create_RX90_drag_pulse(
                    qubit, start=0, beta=beta_param
                )
                # drag pulse RY(pi)
                RY_drag_pulse = platform.create_RX_drag_pulse(
                    qubit,
                    start=RX90_drag_pulse.finish,
                    relative_phase=+np.pi / 2,
                    beta=beta_param,
                )
                # drag pulse RY(pi/2)
                RY90_drag_pulse = platform.create_RX90_drag_pulse(
                    qubit, start=0, relative_phase=np.pi / 2, beta=beta_param
                )
                # drag pulse RX(pi)
                RX_drag_pulse = platform.create_RX_drag_pulse(
                    qubit, start=RY90_drag_pulse.finish, beta=beta_param
                )

                # RO pulse
                ro_pulses[qubit] = platform.create_qubit_readout_pulse(
                    qubit,
                    start=2
                    * RX90_drag_pulse.duration,  # assumes all single-qubit gates have same duration
                )
                # RX(pi/2) - RY(pi) - RO
                seq1.add(RX90_drag_pulse)
                seq1.add(RY_drag_pulse)
                seq1.add(ro_pulses[qubit])

                # RX(pi/2) - RY(pi) - RO
                seq2.add(RY90_drag_pulse)
                seq2.add(RX_drag_pulse)
                seq2.add(ro_pulses[qubit])

            # execute the pulse sequences
            result1 = platform.execute_pulse_sequence(seq1)
            result2 = platform.execute_pulse_sequence(seq2)

            # retrieve the results for every qubit
            for ro_pulse in ro_pulses.values():
                r1 = result1[ro_pulse.serial]
                r2 = result2[ro_pulse.serial]
                # store the results
                r = {
                    "MSR[V]": r1.msr.mean() - r2.msr.mean(),
                    "i[V]": r1.i.mean() - r2.i.mean(),
                    "q[V]": r1.q.mean() - r2.q.mean(),
                    "phase[rad]": r1.phase.mean() - r2.phase.mean(),
                    "beta_param[dimensionless]": beta_param,
                    "qubit": ro_pulse.qubit,
                    "iteration": iteration,
                }
                data.add(r)
            count += 1

    yield data
    yield drag_tuning_fit(
        data,
        x="beta_param[dimensionless]",
        y="MSR[uV]",
        qubits=qubits,
        labels=["optimal_beta_param"],
    )


def _add_gate_pair_pulses_to_sequence(
    platform: AbstractPlatform, gates, qubit, beta_param, sequence
):

    pulse_duration = platform.create_RX_pulse(qubit, start=0).duration
    # All gates have equal pulse duration

    sequenceDuration = 0
    pulse_start = 0

    for gate in gates:
        if gate == "I":
            # print("Transforming to sequence I gate")
            pass

        if gate == "RX(pi)":
            # print("Transforming to sequence RX(pi) gate")
            if beta_param == None:
                RX_pulse = platform.create_RX_pulse(
                    qubit,
                    start=pulse_start,
                )
            else:
                RX_pulse = platform.create_RX_drag_pulse(
                    qubit,
                    start=pulse_start,
                    beta=beta_param,
                )
            sequence.add(RX_pulse)

        if gate == "RX(pi/2)":
            # print("Transforming to sequence RX(pi/2) gate")
            if beta_param == None:
                RX90_pulse = platform.create_RX90_pulse(
                    qubit,
                    start=pulse_start,
                )
            else:
                RX90_pulse = platform.create_RX90_drag_pulse(
                    qubit,
                    start=pulse_start,
                    beta=beta_param,
                )
            sequence.add(RX90_pulse)

        if gate == "RY(pi)":
            # print("Transforming to sequence RY(pi) gate")
            if beta_param == None:
                RY_pulse = platform.create_RX_pulse(
                    qubit,
                    start=pulse_start,
                    relative_phase=np.pi / 2,
                )
            else:
                RY_pulse = platform.create_RX_drag_pulse(
                    qubit,
                    start=pulse_start,
                    relative_phase=np.pi / 2,
                    beta=beta_param,
                )
            sequence.add(RY_pulse)

        if gate == "RY(pi/2)":
            # print("Transforming to sequence RY(pi/2) gate")
            if beta_param == None:
                RY90_pulse = platform.create_RX90_pulse(
                    qubit,
                    start=pulse_start,
                    relative_phase=np.pi / 2,
                )
            else:
                RY90_pulse = platform.create_RX90_drag_pulse(
                    qubit,
                    start=pulse_start,
                    relative_phase=np.pi / 2,
                    beta=beta_param,
                )
            sequence.add(RY90_pulse)

        sequenceDuration = sequenceDuration + pulse_duration
        pulse_start = pulse_duration

    # RO pulse starting just after pair of gates
    ro_pulse = platform.create_qubit_readout_pulse(qubit, start=sequenceDuration + 4)
    sequence.add(ro_pulse)
    return sequence, ro_pulse<|MERGE_RESOLUTION|>--- conflicted
+++ resolved
@@ -99,13 +99,8 @@
             results = platform.execute_pulse_sequence(sequence)
 
             # retrieve the results for every qubit
-<<<<<<< HEAD
-            for qubit in qubits:
-                prob = 1 - 2 * results[ro_pulses[qubit].serial].probability
-=======
             for ro_pulse in ro_pulses.values():
-                r = results[ro_pulse.serial].to_dict_probability(state=0)
->>>>>>> 7c7c86fa
+                r = 1 - 2 * results[ro_pulse.serial].to_dict_probability(state=1)
                 # store the results
                 r.update(
                     {
