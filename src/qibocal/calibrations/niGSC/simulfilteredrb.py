# TODO simulfilteredrb

from __future__ import annotations

from collections.abc import Iterable
from itertools import product

import numpy as np
import pandas as pd
from plotly.graph_objects import Figure
from qibo.models import Circuit
from qibo.noise import NoiseModel

import qibocal.calibrations.niGSC.basics.fitting as fitting_methods
from qibocal.calibrations.niGSC.basics.circuitfactory import SingleCliffordsFactory
from qibocal.calibrations.niGSC.basics.experiment import Experiment
from qibocal.calibrations.niGSC.basics.plot import Report, scatter_fit_fig
from qibocal.calibrations.niGSC.basics.utils import number_to_str


class ModuleFactory(SingleCliffordsFactory):
    pass


class ModuleExperiment(Experiment):
    """Inherits from abstract ``Experiment`` class."""

    def __init__(
        self,
        circuitfactory: Iterable,
        data: Iterable | None = None,
        nshots: int | None = None,
        noise_model: NoiseModel = None,
    ) -> None:
        """Calles the parent method and additionally prebuilds the circuit factory
        making it a list stored in memory and saves if ``save()`` method is called.

        Args:
            circuitfactory (Iterable): Gives a certain amount of circuits when
                iterated over.
            nshots (int): For execution of circuit, indicates how many shots.
            data (Iterable): If filled, ``data`` can be used to specifying parameters
                     while executing a circuit or deciding how to process results.
                     It is used to store all relevant data.
        """

        super().__init__(circuitfactory, data, nshots, noise_model)
        # Make the circuitfactory a list. That way they will be stored when
        # calling the save method and the circuits are not lost once executed.
        self.prebuild()
        self.name = "CorrelatedRB"

    def execute(self, circuit: Circuit, datarow: dict) -> dict:
        """Overwrited parents method. Executes a circuit, returns the single shot results and depth.

        Args:
            circuit (Circuit): Will be executed, has to return samples.
            datarow (dict): Dictionary with parameters for execution and
                immediate postprocessing information.
        """

        datadict = super().execute(circuit, datarow)
        # Measurement gate should not contribute to depth, therefore -1.
        # Take the amount of qubits into account.
        datadict["depth"] = int((circuit.ngates - 1) / len(datadict["samples"][0]))
        return datadict


class ModuleReport(Report):
    def __init__(self) -> None:
        super().__init__()
        self.title = "Correlated Filtered Randomized Benchmarking"


def filter_function(circuit: Circuit, datarow: dict) -> dict:
    """Calculates the filtered signal for every crosstalk irrep.

    Every irrep has a projector charactarized with a bit string
    :math:`\\boldsymbol{\\lambda}\\in\\mathbb{F}_2^N` where :math:`N` is the
    number of qubits.
    The experimental outcome for each qubit is denoted as
    :math:`\\ket{i_k}` with :math:`i_k=0, 1` with :math:`d=2`.

    .. math::
        f_{\\boldsymbol{\\lambda}}(i,g)
        = \\frac{1}{2^{N-|\\boldsymbol{\\lambda}|}}
            \\sum_{\\mathbf b\\in\\mathbb F_2^N}
            (-1)^{|\\boldsymbol{\\lambda}\\wedge\\mathbf b|}
            \\frac{1}{d^N}\\left(\\prod_{k=1}^N(d|\\bra{i_k} U_{g_{(k)}}
            \\ket{0}|^2)^{\\lambda_k-\\lambda_kb_k}\\right)

    Args:
        circuit (Circuit): The circuit used to produce the samples in ``datarow``.
        datarow (dict): Dictionary with samples produced by given ``circuit``.

    Returns:
        datarow (dict):  Filtered signals are stored additionally.
    """

    # Extract amount of used qubits and used shots.
    nshots, nqubits = datarow["samples"].shape
    # For qubits the local dimension is 2.
    d = 2
    # Fuse the gates for each qubit.
    fused_circuit = circuit.fuse(max_qubits=1)
    # Extract for each qubit the ideal state.
    # If depth = 0 there is only a measurement circuit and it does
    # not have an implemented matrix. Set the ideal states to ground states.
    if circuit.depth == 1:
        ideal_states = np.tile(np.array([1, 0]), nqubits).reshape(nqubits, 2)
    else:
        ideal_states = np.array(
            [fused_circuit.queue[k].matrix[:, 0] for k in range(nqubits)]
        )
    # Go through every irrep.
    f_list = []
    for l in np.array(list(product([False, True], repeat=nqubits))):
        # Check if the trivial irrep is calculated
        if not sum(l):
            # In the end every value will be divided by ``nshots``.
            a = nshots
        else:
            # Get the supported ideal outcomes and samples
            # for this irreps projector.
            suppl = ideal_states[l]
            suppsamples = datarow["samples"][:, l]
            a = 0
            # Go through all ``nshots`` samples
            for s in suppsamples:
                # Go through all combinations of (0,1) on the support
                # of lambda ``l``.
                for b in np.array(list(product([False, True], repeat=sum(l)))):
                    # Calculate the sign depending on how many times the
                    # nontrivial projector was used.
                    # Take the product of all probabilities chosen by the
                    # experimental outcome which are supported by the
                    # inverse of b.
                    a += (-1) ** sum(b) * np.prod(
                        d * np.abs(suppl[~b][np.eye(2, dtype=bool)[s[~b]]]) ** 2
                    )
        # Normalize with inverse of effective measuremetn.
        f_list.append(a * (d + 1) ** sum(l) / d**nqubits)
    for kk in range(len(f_list)):
        datarow[f"irrep{kk}"] = f_list[kk] / nshots
    return datarow


def post_processing_sequential(experiment: Experiment):
    """Perform sequential tasks needed to analyze the experiment results.

    The data is added/changed in the experiment, nothign has to be returned.

    Args:
        experiment (Experiment): Experiment object after execution of the experiment itself.
    """

    # Compute and add the ground state probabilities row by row.
    experiment.perform(filter_function)


def get_aggregational_data(experiment: Experiment) -> pd.DataFrame:
    """Computes aggregational tasks, fits data and stores the results in a data frame.

    No data is manipulated in the ``experiment`` object.

    Args:
        experiment (Experiment): After sequential postprocessing of the experiment data.

    Returns:
        pd.DataFrame: The summarized data.
    """

    # Needed for the amount of plots in the report
    nqubits = len(experiment.data[0]["samples"][0])
    data_list, index = [], []
    # Go through every irreducible representation projector used in the filter function.
    for kk in range(2**nqubits):
        # This has to match the label chosen in ``filter_function``.
        ylabel = f"irrep{kk}"
        depths, ydata = experiment.extract(ylabel, "depth", "mean")
        _, ydata_std = experiment.extract(ylabel, "depth", "std")
        # Fit an exponential without linear offset.
        popt, perr = fitting_methods.fit_exp1_func(depths, ydata)
        data_list.append(
            {
                "depth": depths,  # The x-axis.
                "data": ydata,  # The mean of ground state probability for each depth.
                "2sigma": 2 * ydata_std,  # The standard deviation error for each depth.
                "fit_func": "exp1_func",  # Which function was used to fit.
                "popt": {"A": popt[0], "p": popt[1]},  # The fitting paramters.
                "perr": {"A_err": perr[0], "p_err": perr[1]},  # The estimated errors.
            }
        )
        # Store the name to set is as row name for the data.
        index.append(ylabel)
    # Create a data frame out of the list with dictionaries.
    df = pd.DataFrame(data_list, index=index)
    return df


def build_report(experiment: Experiment, df_aggr: pd.DataFrame) -> Figure:
    """Use data and information from ``experiment`` and the aggregated data dataframe to
    build a reprot as plotly figure.

    Args:
        experiment (Experiment): After sequential postprocessing of the experiment data.
        df_aggr (pd.DataFrame): Normally build with ``get_aggregational_data`` function.

    Returns:
        (Figure): A plotly.graphical_object.Figure object.
    """

    # Initiate a report object.
<<<<<<< HEAD
    report = ModuleReport()
    # Add general information to the table.
=======
    report = moduleReport()
    fitting_report = ""
    # Add general information to the object.
>>>>>>> 8b1402ef
    report.info_dict["Number of qubits"] = len(experiment.data[0]["samples"][0])
    report.info_dict["Number of shots"] = len(experiment.data[0]["samples"])
    report.info_dict["runs"] = experiment.extract("samples", "depth", "count")[1][0]
    lambdas = iter(product([0, 1], repeat=int(report.info_dict["Number of qubits"])))
    for kk, l in enumerate(lambdas):
<<<<<<< HEAD
        # Add the fitting parameters and  errors.
        dfrow = df_aggr.loc[f"irrep{kk}"]
        popt_pairs = (
            list(dfrow["popt"].items())[::2] + list(dfrow["popt"].items())[1::2]
        )
        report.info_dict[f"Irrep {l} Fit"] = "".join(
            [f"{key}={number_to_str(value)} " for key, value in popt_pairs]
        )
        perr_pairs = (
            list(dfrow["perr"].items())[::2] + list(dfrow["perr"].items())[1::2]
        )
        report.info_dict[f"Irrep {l} Deviations"] = "".join(
            [f"{key}={number_to_str(value)} " for key, value in perr_pairs]
        )
=======
        # Add the fitting errors which will be displayed in a box under the plots.
        report.info_dict[
            f"A Irrep{kk} "
        ] = f"{df_aggr.loc[f'irrep{kk}']['popt']['A']:.3f} +/- {df_aggr.loc[f'irrep{kk}']['perr']['A_err']:.3f}"
        report.info_dict[
            f"p Irrep{kk}"
        ] = f"{df_aggr.loc[f'irrep{kk}']['popt']['p']:.3f} +/- {df_aggr.loc[f'irrep{kk}']['perr']['p_err']:.3f}"

>>>>>>> 8b1402ef
        # Use the predefined ``scatter_fit_fig`` function from ``basics.utils`` to build the wanted
        # plotly figure with the scattered filter function points and then mean per depth.
        figdict = scatter_fit_fig(experiment, df_aggr, "depth", f"irrep{kk}")
        # Add a subplot title for each irrep.
        figdict["subplot_title"] = f"Irrep {l[0]}"
        report.all_figures.append(figdict)

    for key, value in report.info_dict.items():
        if isinstance(value, str):
            fitting_report += f"q{0}/r{0} | {key}: {value}<br>"
        else:
            fitting_report += f"q{0}/r{0} | {key}: {value:,.0f}<br>"
    return report.build(), fitting_report<|MERGE_RESOLUTION|>--- conflicted
+++ resolved
@@ -211,20 +211,14 @@
     """
 
     # Initiate a report object.
-<<<<<<< HEAD
     report = ModuleReport()
     # Add general information to the table.
-=======
-    report = moduleReport()
-    fitting_report = ""
-    # Add general information to the object.
->>>>>>> 8b1402ef
+
     report.info_dict["Number of qubits"] = len(experiment.data[0]["samples"][0])
     report.info_dict["Number of shots"] = len(experiment.data[0]["samples"])
     report.info_dict["runs"] = experiment.extract("samples", "depth", "count")[1][0]
     lambdas = iter(product([0, 1], repeat=int(report.info_dict["Number of qubits"])))
     for kk, l in enumerate(lambdas):
-<<<<<<< HEAD
         # Add the fitting parameters and  errors.
         dfrow = df_aggr.loc[f"irrep{kk}"]
         popt_pairs = (
@@ -239,16 +233,6 @@
         report.info_dict[f"Irrep {l} Deviations"] = "".join(
             [f"{key}={number_to_str(value)} " for key, value in perr_pairs]
         )
-=======
-        # Add the fitting errors which will be displayed in a box under the plots.
-        report.info_dict[
-            f"A Irrep{kk} "
-        ] = f"{df_aggr.loc[f'irrep{kk}']['popt']['A']:.3f} +/- {df_aggr.loc[f'irrep{kk}']['perr']['A_err']:.3f}"
-        report.info_dict[
-            f"p Irrep{kk}"
-        ] = f"{df_aggr.loc[f'irrep{kk}']['popt']['p']:.3f} +/- {df_aggr.loc[f'irrep{kk}']['perr']['p_err']:.3f}"
-
->>>>>>> 8b1402ef
         # Use the predefined ``scatter_fit_fig`` function from ``basics.utils`` to build the wanted
         # plotly figure with the scattered filter function points and then mean per depth.
         figdict = scatter_fit_fig(experiment, df_aggr, "depth", f"irrep{kk}")
