"""Specify runcard layout, handles (de)serialization."""
from functools import cached_property
from typing import Any, NewType, Optional, Union

from pydantic import Field
from pydantic.dataclasses import dataclass
from qibo.backends import Backend, construct_backend, set_backend
from qibolab.platform import Platform
from qibolab.qubits import QubitId

from .operation import OperationId

Id = NewType("Id", str)
"""Action identifiers type."""


@dataclass(config=dict(smart_union=True))
class Action:
    """Action specification in the runcard."""

    id: Id
    """Action unique identifier."""
    operation: Optional[OperationId] = None
    """Operation to be performed by the executor."""
    main: Optional[Id] = None
    """Main subsequent for action in normal flow."""
    next: Optional[Union[list[Id], Id]] = None
    """Alternative subsequent actions, branching from the current one."""
    priority: Optional[int] = None
    """Priority level, determining the execution order."""
    qubits: Union[list[QubitId], list[tuple[QubitId, QubitId]]] = Field(
        default_factory=list
    )
    """Local qubits (optional)."""
    update: bool = True
    """Runcard update mechanism."""
    parameters: Optional[dict[str, Any]] = None
    """Input parameters, either values or provider reference."""

    def __hash__(self) -> int:
        """Each action is uniquely identified by its id."""
        return hash(self.id)


@dataclass(config=dict(smart_union=True))
class Runcard:
    """Structure of an execution runcard."""

<<<<<<< HEAD
    actions: List[Action]
    qubits: Union[list[QubitId], list[tuple[QubitId, QubitId]]] = Field(
        default_facotry=list
    )
=======
    actions: list[Action]
    qubits: list[QubitId] = Field(default_facotry=list)
>>>>>>> 2222ce76
    backend: str = "qibolab"
    platform: str = "dummy"
    # TODO: pass custom runcard (?)

    @cached_property
    def backend_obj(self) -> Backend:
        """Allocate backend."""
        set_backend(self.backend, self.platform)
        return construct_backend(self.backend, self.platform)

    @property
    def platform_obj(self) -> Platform:
        """Allocate platform."""
        return self.backend_obj.platform

    @classmethod
    def load(cls, params: dict):
        """Load a runcard (dict)."""
        return cls(**params)<|MERGE_RESOLUTION|>--- conflicted
+++ resolved
@@ -46,15 +46,10 @@
 class Runcard:
     """Structure of an execution runcard."""
 
-<<<<<<< HEAD
-    actions: List[Action]
+    actions: list[Action]
     qubits: Union[list[QubitId], list[tuple[QubitId, QubitId]]] = Field(
         default_facotry=list
     )
-=======
-    actions: list[Action]
-    qubits: list[QubitId] = Field(default_facotry=list)
->>>>>>> 2222ce76
     backend: str = "qibolab"
     platform: str = "dummy"
     # TODO: pass custom runcard (?)
