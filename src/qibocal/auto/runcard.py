--- conflicted
+++ resolved
@@ -44,13 +44,8 @@
 class Runcard:
     """Structure of an execution runcard."""
 
-<<<<<<< HEAD
     actions: List[Action]
     qubits: List[QubitId]
-=======
-    actions: list[Action]
-    qubits: list[QubitId] = Field(default_facotry=list)
->>>>>>> 2222ce76
     backend: str = "qibolab"
     platform: str = "dummy"
     # TODO: pass custom runcard (?)
