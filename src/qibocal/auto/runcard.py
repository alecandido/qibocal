"""Specify runcard layout, handles (de)serialization."""
from functools import cached_property
from typing import Any, NewType, Optional, Union

from pydantic import Field
from pydantic.dataclasses import dataclass
from qibo.backends import Backend, construct_backend, set_backend
from qibolab.platform import Platform
from qibolab.qubits import QubitId

from .operation import OperationId

Id = NewType("Id", str)
"""Action identifiers type."""


@dataclass(config=dict(smart_union=True))
class Action:
    """Action specification in the runcard."""

    id: Id
    """Action unique identifier."""
    operation: Optional[OperationId] = None
    """Operation to be performed by the executor."""
    main: Optional[Id] = None
    """Main subsequent for action in normal flow."""
    next: Optional[Union[list[Id], Id]] = None
    """Alternative subsequent actions, branching from the current one."""
    priority: Optional[int] = None
    """Priority level, determining the execution order."""
    qubits: Union[list[QubitId], list[tuple[QubitId, QubitId]]] = Field(
        default_factory=list
    )
    """Local qubits (optional)."""
    update: bool = True
    """Runcard update mechanism."""
    parameters: Optional[dict[str, Any]] = None
    """Input parameters, either values or provider reference."""

    def __hash__(self) -> int:
        """Each action is uniquely identified by its id."""
        return hash(self.id)


@dataclass(config=dict(smart_union=True))
class Runcard:
    """Structure of an execution runcard."""

    actions: list[Action]
<<<<<<< HEAD
    qubits: Union[list[QubitId], list[tuple[QubitId, QubitId]]] = Field(
        default_facotry=list
    )
=======
    qubits: list[QubitId]
>>>>>>> 6f567c18
    backend: str = "qibolab"
    platform: str = "dummy"
    # TODO: pass custom runcard (?)

    @cached_property
    def backend_obj(self) -> Backend:
        """Allocate backend."""
        set_backend(self.backend, self.platform)
        return construct_backend(self.backend, self.platform)

    @property
    def platform_obj(self) -> Platform:
        """Allocate platform."""
        return self.backend_obj.platform

    @classmethod
    def load(cls, params: dict):
        """Load a runcard (dict)."""
        return cls(**params)<|MERGE_RESOLUTION|>--- conflicted
+++ resolved
@@ -47,13 +47,7 @@
     """Structure of an execution runcard."""
 
     actions: list[Action]
-<<<<<<< HEAD
-    qubits: Union[list[QubitId], list[tuple[QubitId, QubitId]]] = Field(
-        default_facotry=list
-    )
-=======
-    qubits: list[QubitId]
->>>>>>> 6f567c18
+    qubits: Union[list[QubitId], list[tuple[QubitId, QubitId]]]
     backend: str = "qibolab"
     platform: str = "dummy"
     # TODO: pass custom runcard (?)
