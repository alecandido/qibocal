import inspect
import json
import time
from dataclasses import asdict, dataclass, fields
from functools import wraps
from typing import Callable, Generic, NewType, TypeVar, Union

import numpy as np
import numpy.typing as npt
from pydantic import BaseModel, validator
from qibolab.platform import Platform
from qibolab.qubits import Qubit, QubitId

<<<<<<< HEAD
from qibocal.utils import cast_to_int, conversion
=======
from qibocal.config import log
>>>>>>> 11e91986

OperationId = NewType("OperationId", str)
"""Identifier for a calibration routine."""
ParameterValue = Union[float, int]
"""Valid value for a routine and runcard parameter."""
Qubits = dict[QubitId, Qubit]
"""Convenient way of passing qubit pairs in the routines."""
QubitsPairs = dict[tuple[QubitId, QubitId], Qubit]


DATAFILE = "data.npz"
"""Name of the file where data acquired (arrays) by calibration are dumped."""
JSONFILE = "conf.json"
"""Name of the file where data acquired (global configuration) by calibration are dumped."""
RESULTSFILE = "results.json"
"""Name of the file where results are dumped."""


def show_logs(func):
    """Decorator to add logs."""

    @wraps(func)
    # necessary to maintain the function signature
    def wrapper(*args, **kwds):
        start = time.perf_counter()
        out = func(*args, **kwds)
        end = time.perf_counter()
        if end - start < 1:
            message = " in less than 1 second."
        else:
            message = f" in {end-start:.2f} seconds"
        log.info(f"Finished {func.__name__[1:]}" + message)
        return out, end - start

    return wrapper


class Parameters:
    """Generic action parameters.

    Implement parameters as Algebraic Data Types (similar to), by subclassing
    this marker in actual parameters specification for each calibration routine.

    The actual parameters structure is only used inside the routines themselves.

    """

    nshots: int
    """Number of executions on hardware"""
    relaxation_time: float
    """Wait time for the qubit to decohere back to the `gnd` state"""

    @classmethod
    def load(cls, parameters):
        """Load parameters from runcard.

        Possibly looking into previous steps outputs.

        .. todo::

            move the implementation to History, since it is required to resolve
            the linked outputs

        """
        return cls(**parameters)


class Data(BaseModel):
    """Data resulting from acquisition routine."""

    data: dict[Union[tuple[QubitId, int], QubitId], npt.NDArray]
    """Data object to store arrays"""
    dtype: np.dtype

    class Config:
        # needed because we are using np.ndarray
        arbitrary_types_allowed = True
        # needed to avoid loading dict keys as strings
        smart_union = True

    @validator("data", pre=True)
    def validate_data(cls, data):
        new_data = {}
        for i, ar in data.items():
            if "(" in i:
                new_data[conversion(i)] = np.rec.array(ar)
            else:
                new_data[cast_to_int(i)] = np.rec.array(ar)
        return new_data

    @property
    def qubits(self):
        """Access qubits from data structure."""
        if set(map(type, self.data)) == {tuple}:
            return list({q[0] for q in self.data})
        return [q for q in self.data]

    @property
    def pairs(self):
        """Access qubit pairs ordered alphanumerically from data structure."""
        return list({tuple(sorted(q[:2])) for q in self.data})

    def __getitem__(self, qubit: Union[QubitId, tuple[QubitId, int]]):
        """Access data attribute member."""
        return self.data[qubit]

    @property
    def global_params(self) -> dict:
        """Convert non-arrays attributes into dict."""
        global_dict = self.dict()
        global_dict.pop("data")
        global_dict.pop("dtype")
        return global_dict

    def save(self, path):
        """Store results."""
        self.to_json(path)
        self.to_npz(path)

    def to_npz(self, path):
        """Helper function to use np.savez while converting keys into strings."""
        np.savez(path / DATAFILE, **{str(i): self.data[i] for i in self.data})

    def to_json(self, path):
        """Helper function to dump to json in JSONFILE path."""
        if self.global_params:
            (path / JSONFILE).write_text(json.dumps(self.global_params, indent=4))

    @classmethod
    def load(cls, path):
        with open(path / DATAFILE) as f:
            data_dict = dict(np.load(path / DATAFILE))
        if (path / JSONFILE).is_file():
            params = json.loads((path / JSONFILE).read_text())
            obj = cls(data=data_dict, **params)
        else:
            obj = cls(data=data_dict)

        return obj


@dataclass
class Results:
    """Generic runcard update.

    As for the case of :cls:`Parameters` the explicit structure is only useful
    to fill the specific update, but in this case there should be a generic way

    Each field might be annotated with an ``update`` metadata field, in order
    to mark them for later use in the runcard::

        @dataclass
        class Cmd1Res(Results):
            res: str = field(metadata=dict(update="myres"))
            num: int

    .. todo::

        Implement them as ``source: dest``, where ``source`` will be the field
        name in the class, corresponding to the same field in ``Result``

    """

    @property
    def update(self) -> dict[str, ParameterValue]:
        """Produce an update from a result object.

        This is later used to update the runcard.

        """
        up: dict[str, ParameterValue] = {}
        for fld in fields(self):
            if "update" in fld.metadata:
                up[fld.metadata["update"]] = getattr(self, fld.name)

        return up

    def save(self, path):
        """Store results to json."""
        # FIXME: remove hardcoded conversion to str for tuple
        result_dict = {}
        for result_name, result in asdict(self).items():
            result_dict[result_name] = {}
            if isinstance(result, dict):
                for key, elem in result.items():
                    if isinstance(key, tuple):
                        result_dict[result_name][str(key)] = elem
                    else:
                        result_dict[result_name][key] = elem
            else:
                result_dict[result_name] = result
        (path / RESULTSFILE).write_text(json.dumps(result_dict, indent=4))

    @classmethod
    def load(cls, path):
        params = json.loads((path / RESULTSFILE).read_text())

        for key, elem in params.items():
            if isinstance(elem, dict):
                # FIXME: necessary since after loading QubitId is string and not int
                # maybe convert all QubitIds into strings ?
                params[key] = {conversion(k): value for k, value in elem.items()}

        return cls(**params)


# Internal types, in particular `_ParametersT` is used to address function
# contravariance on parameter type
_ParametersT = TypeVar("_ParametersT", bound=Parameters, contravariant=True)
_DataT = TypeVar("_DataT", bound=Data)
_ResultsT = TypeVar("_ResultsT", bound=Results)


@dataclass
class Routine(Generic[_ParametersT, _DataT, _ResultsT]):
    """A wrapped calibration routine."""

    acquisition: Callable[[_ParametersT], _DataT]
    """Data acquisition function."""
    fit: Callable[[_DataT], _ResultsT] = None
    """Post-processing function."""
    report: Callable[[_DataT, _ResultsT], None] = None
    """Plotting function."""

    def __post_init__(self):
        # add decorator to show logs
        self.acquisition = show_logs(self.acquisition)
        self.fit = show_logs(self.fit)

        # TODO: this could be improved
        if self.fit is None:
            self.fit = _dummy_fit
        if self.report is None:
            self.report = _dummy_report

    @property
    def parameters_type(self):
        """Input parameters type."""
        sig = inspect.signature(self.acquisition)
        param = next(iter(sig.parameters.values()))
        return param.annotation

    @property
    def data_type(self):
        """ "Data object type return by data acquisition."""
        return inspect.signature(self.acquisition).return_annotation

    @property
    def results_type(self):
        """ "Results object type return by data acquisition."""
        return inspect.signature(self.fit).return_annotation

    # TODO: I don't like these properties but it seems to work
    @property
    def platform_dependent(self):
        """Check if acquisition involves platform."""
        return "platform" in inspect.signature(self.acquisition).parameters

    @property
    def qubits_dependent(self):
        """Check if acquisition involves qubits."""
        return "qubits" in inspect.signature(self.acquisition).parameters


@dataclass
class DummyPars(Parameters):
    """Dummy parameters."""


@dataclass
class DummyData(Data):
    """Dummy data."""

    def save(self, path):
        """Dummy method for saving data"""


@dataclass
class DummyRes(Results):
    """Dummy results."""


def _dummy_acquisition(pars: DummyPars, platform: Platform) -> DummyData:
    """Dummy data acquisition."""
    return DummyData()


def _dummy_fit(data: DummyData) -> DummyRes:
    """Dummy fitting."""
    return DummyRes()


def _dummy_report(data: DummyData, result: DummyRes):
    """Dummy plotting."""
    return [], ""


dummy_operation = Routine(_dummy_acquisition, _dummy_fit, _dummy_report)
"""Example of a dummy operation."""<|MERGE_RESOLUTION|>--- conflicted
+++ resolved
@@ -11,11 +11,8 @@
 from qibolab.platform import Platform
 from qibolab.qubits import Qubit, QubitId
 
-<<<<<<< HEAD
+from qibocal.config import log
 from qibocal.utils import cast_to_int, conversion
-=======
-from qibocal.config import log
->>>>>>> 11e91986
 
 OperationId = NewType("OperationId", str)
 """Identifier for a calibration routine."""
@@ -212,7 +209,6 @@
     @classmethod
     def load(cls, path):
         params = json.loads((path / RESULTSFILE).read_text())
-
         for key, elem in params.items():
             if isinstance(elem, dict):
                 # FIXME: necessary since after loading QubitId is string and not int
