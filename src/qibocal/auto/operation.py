--- conflicted
+++ resolved
@@ -1,9 +1,4 @@
 import inspect
-<<<<<<< HEAD
-from dataclasses import dataclass, fields
-from typing import Callable, Generic, NewType, TypeVar, Union
-
-=======
 import json
 from dataclasses import asdict, dataclass, fields
 from typing import Callable, Generic, NewType, TypeVar, Union
@@ -11,21 +6,15 @@
 import numpy as np
 import numpy.typing as npt
 from qibolab.platform import Platform
->>>>>>> 2222ce76
 from qibolab.qubits import Qubit, QubitId
 
 OperationId = NewType("OperationId", str)
 """Identifier for a calibration routine."""
 ParameterValue = Union[float, int]
 """Valid value for a routine and runcard parameter."""
-<<<<<<< HEAD
 Qubits = dict[QubitId, Qubit]
 """Convenient way of passing qubit pairs in the routines."""
 QubitsPairs = dict[tuple[QubitId, QubitId], Qubit]
-=======
-Qubits = dict[int, Qubit]
-"""Convenient way of passing qubits in the routines."""
->>>>>>> 2222ce76
 
 DATAFILE = "data.npz"
 """Name of the file where data acquired (arrays) by calibration are dumped."""
