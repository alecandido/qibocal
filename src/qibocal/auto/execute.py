--- conflicted
+++ resolved
@@ -291,11 +291,7 @@
 
         # dump history, metadata, and updated platform
         output = Output(self.history, self.meta)
-<<<<<<< HEAD
         output.dump(path)
-=======
-        output.dump(path)
 
         # attempt unloading
-        self.__del__()
->>>>>>> 9828b46f
+        self.__del__()