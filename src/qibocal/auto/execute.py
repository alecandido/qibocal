--- conflicted
+++ resolved
@@ -140,31 +140,14 @@
 
         while self.head is not None:
             task = self.current
-<<<<<<< HEAD
-            if hasattr(task, mode.name):
-                getattr(task, mode.name)(
-                    self.output, platform=self.platform, qubits=self.qubits
-                )
-            completed = Completed(
-                task,
-                task.data(self.output),
-                results=task.results(self.output),
-                status=Normal(),
-            )
-=======
             task_execution = task.run(platform=self.platform, qubits=self.qubits)
             completed = Completed(task, Normal(), self.output)
             completed.data = next(task_execution)
             completed.results = next(task_execution)
->>>>>>> e251c804
             self.history.push(completed)
             self.head = self.next()
 
         if mode.name in ["run", "fit"]:
             if self.platform is not None:
                 if self.update and task.update:
-<<<<<<< HEAD
-                    self.platform.update(task.results(self.output).update)
-=======
-                    self.platform.update(completed.results.update)
->>>>>>> e251c804
+                    self.platform.update(completed.results.update)