"""Action execution tracker."""

import copy
from dataclasses import dataclass
from pathlib import Path
from statistics import mode
from typing import Optional

from qibolab.platform import Platform
<<<<<<< HEAD
=======
from qibolab.qubits import QubitId, QubitPairId
from qibolab.serialize import dump_platform
>>>>>>> ff4e2f53

from ..config import log, raise_error
from ..protocols.characterization import Operation
from .mode import ExecutionMode
from .operation import (
    Data,
    DummyPars,
    Results,
    Routine,
    dummy_operation,
)
from .runcard import Action, Id, Targets
from .status import Failure, Normal

MAX_PRIORITY = int(1e9)
"""A number bigger than whatever will be manually typed. But not so insanely big not to fit in a native integer."""
TaskId = tuple[Id, int]
"""Unique identifier for executed tasks."""
PLATFORM_DIR = "platform"
"""Folder where platform will be dumped."""


@dataclass
class Task:
    action: Action
    """Action object parsed from Runcard."""
    iteration: int = 0
    """Task iteration."""

    @property
    def targets(self) -> Targets:
        """Protocol targets."""
        return self.action.targets

    @property
    def id(self) -> Id:
        """Task Id."""
        return self.action.id

    @property
    def uid(self) -> TaskId:
        """Task unique Id."""
        return (self.action.id, self.iteration)

    @property
    def operation(self):
        """Routine object from Operation Enum."""
        if self.action.operation is None:
            raise RuntimeError("No operation specified")

        return Operation[self.action.operation].value

    @property
    def main(self):
        """Main node to be executed next."""
        return self.action.main

    @property
    def next(self) -> list[Id]:
        """Node unlocked after the execution of this task."""
        if self.action.next is None:
            return []
        if isinstance(self.action.next, str):
            return [self.action.next]

        return self.action.next

    @property
    def priority(self):
        """Priority level."""
        if self.action.priority is None:
            return MAX_PRIORITY
        return self.action.priority

    @property
    def parameters(self):
        """Inputs parameters for self.operation."""
        return self.operation.parameters_type.load(self.action.parameters)

    @property
    def update(self):
        """Local update parameter."""
        return self.action.update

    def run(
        self,
        max_iterations: int,
        platform: Platform = None,
        targets: Targets = list,
        mode: ExecutionMode = None,
        folder: Path = None,
    ):
        if self.iteration > max_iterations:
            raise_error(
                ValueError,
                f"Maximum number of iterations {max_iterations} reached!",
            )

        if self.targets is None:
            self.action.targets = targets

        completed = Completed(self, folder)

        try:
            if self.parameters.nshots is None:
                self.action.parameters["nshots"] = platform.settings.nshots
            if self.parameters.relaxation_time is None:
                self.action.parameters["relaxation_time"] = (
                    platform.settings.relaxation_time
                )
            operation: Routine = self.operation
            parameters = self.parameters

        except (RuntimeError, AttributeError):
            operation = dummy_operation
            parameters = DummyPars()
        if mode.name in ["autocalibration", "acquire"]:
            if operation.platform_dependent and operation.targets_dependent:
                completed.data, completed.data_time = operation.acquisition(
                    parameters,
                    platform=platform,
                    targets=self.targets,
                )

            else:
                completed.data, completed.data_time = operation.acquisition(
                    parameters, platform=platform
                )
        if mode.name in ["autocalibration", "fit"]:
            completed.results, completed.results_time = operation.fit(completed.data)
        return completed


@dataclass
class Completed:
    """A completed task."""

    task: Task
    """A snapshot of the task when it was completed.

    .. todo::

        once tasks will be immutable, a separate `iteration` attribute should
        be added

    """
    folder: Path
    """Folder with data and results."""
    _data: Optional[Data] = None
    """Protocol data."""
    _results: Optional[Results] = None
    """Fitting output."""
    data_time: float = 0
    """Protocol data."""
    results_time: float = 0
    """Fitting output."""

    def __post_init__(self):
        self.task = copy.deepcopy(self.task)

    @property
    def datapath(self):
        """Path contaning data and results file for task."""
        path = self.folder / "data" / f"{self.task.id}_{self.task.iteration}"
        if not path.is_dir():
            path.mkdir(parents=True)
        return path

    @property
    def results(self):
        """Access task's results."""
        if self._results is None:
            Results = self.task.operation.results_type
            self._results = Results.load(self.datapath)
        return self._results

    @results.setter
    def results(self, results: Results):
        """Set and store results."""
        self._results = results
        self._results.save(self.datapath)

    @property
    def data(self):
        """Access task's data."""
        if self._data is None:
            Data = self.task.operation.data_type
            self._data = Data.load(self.datapath)
        return self._data

    @data.setter
    def data(self, data: Data):
        """Set and store data."""
        self._data = data
        self._data.save(self.datapath)

    def update_platform(self, platform: Platform, update: bool):
        """Perform update on platform' parameters by looping over qubits or pairs."""
        if self.task.update and update:
<<<<<<< HEAD
            for qubit in self.task.targets:
                self.task.operation.update(self.results, platform, qubit)
=======
            for qubit in self.task.qubits:
                try:
                    self.task.operation.update(self.results, platform, qubit)
                except KeyError:
                    log.warning(
                        f"Skipping update of qubit {qubit} due to error in fit."
                    )
            (self.datapath / PLATFORM_DIR).mkdir(parents=True, exist_ok=True)
            dump_platform(platform, self.datapath / PLATFORM_DIR)
>>>>>>> ff4e2f53

    def validate(self) -> tuple[Optional[TaskId], Optional[dict]]:
        """Check status of completed and handle Failure using handler."""
        if self.task.action.validator is not None:
            status = []
            for target in self.task.targets:
                # TODO: how to handle multiple targets?
                # dummy solution for now: take the mode.
                qubit_status, params = self.task.action.validator.validate(
                    self.results, target
                )
                status.append(qubit_status)
            output = mode(status)
            if isinstance(output, Failure):
                return None, None
            elif isinstance(output, Normal):
                return self.task.id, None
            else:
                return output, params

        return self.task.id, None<|MERGE_RESOLUTION|>--- conflicted
+++ resolved
@@ -7,22 +7,12 @@
 from typing import Optional
 
 from qibolab.platform import Platform
-<<<<<<< HEAD
-=======
-from qibolab.qubits import QubitId, QubitPairId
 from qibolab.serialize import dump_platform
->>>>>>> ff4e2f53
 
 from ..config import log, raise_error
 from ..protocols.characterization import Operation
 from .mode import ExecutionMode
-from .operation import (
-    Data,
-    DummyPars,
-    Results,
-    Routine,
-    dummy_operation,
-)
+from .operation import Data, DummyPars, Results, Routine, dummy_operation
 from .runcard import Action, Id, Targets
 from .status import Failure, Normal
 
@@ -211,11 +201,7 @@
     def update_platform(self, platform: Platform, update: bool):
         """Perform update on platform' parameters by looping over qubits or pairs."""
         if self.task.update and update:
-<<<<<<< HEAD
             for qubit in self.task.targets:
-                self.task.operation.update(self.results, platform, qubit)
-=======
-            for qubit in self.task.qubits:
                 try:
                     self.task.operation.update(self.results, platform, qubit)
                 except KeyError:
@@ -224,7 +210,6 @@
                     )
             (self.datapath / PLATFORM_DIR).mkdir(parents=True, exist_ok=True)
             dump_platform(platform, self.datapath / PLATFORM_DIR)
->>>>>>> ff4e2f53
 
     def validate(self) -> tuple[Optional[TaskId], Optional[dict]]:
         """Check status of completed and handle Failure using handler."""
