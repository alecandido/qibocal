--- conflicted
+++ resolved
@@ -6,22 +6,12 @@
 from qibolab.qubits import QubitId
 
 from ..protocols.characterization import Operation
-<<<<<<< HEAD
-from ..utils import allocate_qubits
-from .operation import (
-    DATAFILE,
-    RESULTFILE,
-    Data,
-    DummyPars,
-    Qubits,
-=======
 from ..utils import allocate_qubits_pairs, allocate_single_qubits
 from .operation import (
     Data,
     DummyPars,
     Qubits,
     QubitsPairs,
->>>>>>> e251c804
     Results,
     Routine,
     dummy_operation,
@@ -109,30 +99,6 @@
         """Local update parameter."""
         return self.action.update
 
-<<<<<<< HEAD
-    def path(self, base_dir: Path):
-        return Path(base_dir / "data" / f"{self.id}_{self.iteration}")
-
-    def data(self, base_dir: Path = None):
-        if not (self.path(base_dir) / DATAFILE).is_file():
-            return None
-
-        Data = self.operation.data_type
-        return Data.load(self.path(base_dir))
-
-    def results(self, base_dir: Path = None):
-        if not (self.path(base_dir) / RESULTFILE).is_file():
-            return None
-
-        Results = self.operation.results_type
-        return Results.load(self.path(base_dir))
-
-    def run(self, folder: Path, platform: Platform, qubits: Qubits) -> Results:
-        self.acquire(folder, platform, qubits)
-        self.fit(folder)
-
-    def acquire(self, folder: Path, platform: Platform, qubits: Qubits) -> Data:
-=======
     def run(
         self, platform: Platform, qubits: Union[Qubits, QubitsPairs]
     ) -> Iterator[Union[Data, Results]]:
@@ -146,30 +112,13 @@
             data (`Data`): data acquisition output
             results (`Results): data fitting output.
         """
->>>>>>> e251c804
         try:
             operation: Routine = self.operation
             parameters = self.parameters
         except RuntimeError:
             operation = dummy_operation
             parameters = DummyPars()
-        os.makedirs(folder / "data" / f"{self.id}_{self.iteration}")
-        path = self.path(folder)
 
-        if platform is not None:
-            if len(self.qubits) > 0:
-                qubits = allocate_qubits(platform, self.qubits)
-
-        data: Data = operation.acquisition(parameters, platform=platform, qubits=qubits)
-        # after acquisition we update the qubit parameter
-        self.qubits = list(qubits)
-        data.save(path)
-
-<<<<<<< HEAD
-    def fit(self, folder: Path, **kwargs) -> Results:
-        results = self.operation.fit(self.data(folder))
-        results.save(self.path(folder))
-=======
         if operation.platform_dependent and operation.qubits_dependent:
             if len(self.qubits) > 0:
                 if platform is not None:
@@ -189,5 +138,4 @@
             data: Data = operation.acquisition(parameters, platform=platform)
         yield data
         results: Results = operation.fit(data)
-        yield results
->>>>>>> e251c804
+        yield results