--- conflicted
+++ resolved
@@ -5,8 +5,6 @@
 from typing import List
 
 from qibolab.platform import Platform
-
-from qibocal.cli.utils import allocate_qubits
 
 from ..protocols.characterization import Operation
 from ..utils import allocate_qubits
@@ -104,13 +102,8 @@
         path = self.datapath(folder)
 
         if operation.platform_dependent and operation.qubits_dependent:
-<<<<<<< HEAD
-            if parameters.qubits:
-                qubits = allocate_qubits(platform, parameters.qubits)
-=======
             if self.qubits:
                 qubits = allocate_qubits(platform, self.qubits)
->>>>>>> b33db4f1
             self._data: Data = operation.acquisition(
                 parameters, platform=platform, qubits=qubits
             )
