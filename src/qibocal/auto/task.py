"""Action execution tracker."""
<<<<<<< HEAD
import inspect
import os
from dataclasses import dataclass
from pathlib import Path
from typing import List, Optional

from qibolab.platforms.abstract import AbstractPlatform

from qibocal.protocols.characterization import Operation

=======
import os
from dataclasses import dataclass
from pathlib import Path
from typing import List

from qibolab.platforms.abstract import AbstractPlatform

from ..protocols.characterization import Operation
>>>>>>> 7b3ad294
from .operation import Data, DummyPars, Qubits, Results, Routine, dummy_operation
from .runcard import Action, Id

MAX_PRIORITY = int(1e9)
"""A number bigger than whatever will be manually typed.

But not so insanely big not to fit in a native integer.

"""

DATAFILE = "data.csv"
"""Name of the file where data acquired by calibration are dumped."""


@dataclass
class Task:
    action: Action
    iteration: int = 0

    @classmethod
    def load(cls, card: dict):
        descr = Action(**card)

        return cls(action=descr)

    @property
    def id(self):
        return self.action.id

    @property
    def uid(self):
        return (self.action.id, self.iteration)

    @property
    def operation(self):
        if self.action.operation is None:
            raise RuntimeError("No operation specified")

        return Operation[self.action.operation].value

    @property
    def main(self):
        return self.action.main

    @property
    def next(self) -> List[Id]:
        if self.action.next is None:
            return []
        if isinstance(self.action.next, str):
            return [self.action.next]

        return self.action.next

    @property
    def priority(self):
        if self.action.priority is None:
            return MAX_PRIORITY
        return self.action.priority

    @property
    def parameters(self):
        return self.operation.parameters_type.load(self.action.parameters)

    @property
    def data(self):
        return self._data

    def datapath(self, base_dir: Path):
        path = base_dir / "data" / f"{self.id}_{self.iteration}"
        os.makedirs(path)
        return path

    def run(self, folder: Path, platform: AbstractPlatform, qubits: Qubits) -> Results:
        try:
            operation: Routine = self.operation
            parameters = self.parameters
        except RuntimeError:
            operation = dummy_operation
            parameters = DummyPars()

        path = self.datapath(folder)

        if operation.platform_dependent and operation.qubits_dependent:
            self._data: Data = operation.acquisition(
                parameters, platform=platform, qubits=qubits
            )
        else:
            self._data: Data = operation.acquisition(
                parameters,
            )
<<<<<<< HEAD
        self._data.save(path)
=======
        self._data.to_csv(path)
>>>>>>> 7b3ad294
        # TODO: data dump
        # path.write_text(yaml.dump(pydantic_encoder(self.data(base_dir))))
        return operation.fit(self._data)<|MERGE_RESOLUTION|>--- conflicted
+++ resolved
@@ -1,16 +1,4 @@
 """Action execution tracker."""
-<<<<<<< HEAD
-import inspect
-import os
-from dataclasses import dataclass
-from pathlib import Path
-from typing import List, Optional
-
-from qibolab.platforms.abstract import AbstractPlatform
-
-from qibocal.protocols.characterization import Operation
-
-=======
 import os
 from dataclasses import dataclass
 from pathlib import Path
@@ -19,7 +7,6 @@
 from qibolab.platforms.abstract import AbstractPlatform
 
 from ..protocols.characterization import Operation
->>>>>>> 7b3ad294
 from .operation import Data, DummyPars, Qubits, Results, Routine, dummy_operation
 from .runcard import Action, Id
 
@@ -110,11 +97,7 @@
             self._data: Data = operation.acquisition(
                 parameters,
             )
-<<<<<<< HEAD
-        self._data.save(path)
-=======
         self._data.to_csv(path)
->>>>>>> 7b3ad294
         # TODO: data dump
         # path.write_text(yaml.dump(pydantic_encoder(self.data(base_dir))))
         return operation.fit(self._data)