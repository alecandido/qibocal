"""Validation module."""
<<<<<<< HEAD
from dataclasses import dataclass, field
from typing import Callable, NewType, Optional, Union
=======

from dataclasses import dataclass
from typing import NewType, Optional, Union
>>>>>>> e9d484ca

from qibolab.qubits import QubitId, QubitPairId

from ..config import log
from .operation import Results
from .status import Failure, Normal, Status
from .validators import VALIDATORS

ValidatorId = NewType("ValidatorId", str)
"""Identifier for validator object."""
Target = Union[QubitId, QubitPairId, list[QubitId]]
"""Protocol target."""
Outcome = Union[str, tuple[str, dict]]
"""Validation outcome tuple of nodes with parameters or Status."""


@dataclass
class Validator:
    """Generic validator object."""

    scheme: ValidatorId
    """Validator present in validators module."""
    parameters: Optional[dict] = field(default_factory=dict)
    """"Validator parameters."""
    outcomes: Optional[list[Outcome]] = field(default_factory=list)
    """Depending on the validation we jump into one of the possible nodes."""
    method: Callable[[Results, Target], Union[Status, str]] = field(init=False)
    """Validation method corresponding to the scheme attribute."""

    def __post_init__(self):
        # initialize validator method (it will also check parameters with pydantic)
        self.method = VALIDATORS[self.scheme](**self.parameters)

    def validate(
        self, results: Results, target: Target
    ) -> Union[Outcome, tuple[Status, None]]:
        """Perform validation of target in results.

        Possible Returns are:
            - (Failure, None) which stops the execution.
            - (Normal, None) which corresponds to the normal flow
            - (task, dict) which moves the head to task using parameters in dict.
        """
        index = self.method(results=results, target=target)

        if index == -1:
            return Normal(), None

        try:
            return (
                self.outcomes[index]
                if len(self.outcomes[index]) > 1
                else (self.outcomes[index], None)
            )
        except (TypeError, IndexError):
            # TypeError to handle the case where index is None
            # IndexError to handle the case where index not in outcomes
            log.error("Stopping execution due to error in validation.")
            return Failure(), None<|MERGE_RESOLUTION|>--- conflicted
+++ resolved
@@ -1,12 +1,7 @@
 """Validation module."""
-<<<<<<< HEAD
+
 from dataclasses import dataclass, field
 from typing import Callable, NewType, Optional, Union
-=======
-
-from dataclasses import dataclass
-from typing import NewType, Optional, Union
->>>>>>> e9d484ca
 
 from qibolab.qubits import QubitId, QubitPairId
 
