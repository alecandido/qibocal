--- conflicted
+++ resolved
@@ -718,7 +718,6 @@
     return data_fit
 
 
-<<<<<<< HEAD
 def res_spectroscopy_flux_fit(data, x, y, qubit, fluxline, params_fit):
     """Fit frequency as a function of current for the flux resonator spectroscopy
         Args:
@@ -916,10 +915,7 @@
     return data
 
 
-def spin_echo_fit(data, x, y, qubit, nqubits, labels):
-=======
 def spin_echo_fit(data, x, y, qubits, resonator_type, labels):
->>>>>>> 5716b918
 
     data_fit = Data(
         name=f"fits",
