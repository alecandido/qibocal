"""Routine-specific method for post-processing data acquired."""
from functools import partial

import lmfit
import numpy as np
from scipy.optimize import curve_fit

from qibocal.config import log
from qibocal.data import Data
from qibocal.fitting.utils import (
    cos,
    exp,
    flipping,
    freq_q_mathieu,
    freq_r_mathieu,
    freq_r_transmon,
    line,
    lorenzian,
    parse,
    rabi,
    ramsey,
)


def lorentzian_fit(data, x, y, qubits, resonator_type, labels, fit_file_name=None):
    r"""
    Fitting routine for resonator/qubit spectroscopy.
    The used model is

    .. math::

        y = \frac{A}{\pi} \Big[ \frac{\sigma}{(f-f_0)^2 + \sigma^2} \Big] + y_0.

    Args:

    Args:
        data (`DataUnits`): dataset for the fit
        x (str): name of the input values for the Lorentzian model
        y (str): name of the output values for the Lorentzian model
        qubits (list): A list with the IDs of the qubits
        resonator_type (str): the type of readout resonator ['3D', '2D']
        labels (list of str): list containing the lables of the quantities computed by this fitting method.

            -   When using ``resonator_spectroscopy`` the expected labels are [`readout_frequency`, `peak voltage`], where `readout_frequency` is the estimated frequency of the resonator, and `peak_voltage` the peak of the Lorentzian

            -   when using ``qubit_spectroscopy`` the expected labels are [`drive_frequency`, `peak voltage`], where `drive_frequency` is the estimated frequency of the qubit

        fit_file_name (str): file name, ``None`` is the default value.

    Returns:

        A ``Data`` object with the following keys

            - **labels[0]**: peak voltage
            - **labels[1]**: frequency
            - **popt0**: Lorentzian's amplitude
            - **popt1**: Lorentzian's center
            - **popt2**: Lorentzian's sigma
            - **popt3**: Lorentzian's offset
            - **qubit**: The qubit being tested

    Example:

        In the code below, a noisy Lorentzian dataset is implemented and then the ``lorentzian_fit`` method is applied.

            .. testcode::

                import numpy as np
                from qibocal.data import DataUnits
                from qibocal.fitting.methods import lorentzian_fit
                from qibocal.fitting.utils import lorenzian
                import matplotlib.pyplot as plt

                name = "test"
                nqubits = 1
                label = "drive_frequency"
                amplitude = -1
                center = 2
                sigma = 3
                offset = 4

                # generate noisy Lorentzian

                x = np.linspace(center - 10, center + 10, 100)
                noisy_lorentzian = (
                    lorenzian(x, amplitude, center, sigma, offset)
                    + amplitude * np.random.randn(100) * 0.5e-2
                )

                # Initialize data and evaluate the fit

                data = DataUnits(quantities={"frequency": "Hz"}, options=["qubit", "iteration"])

                mydict = {"frequency[Hz]": x, "MSR[V]": noisy_lorentzian, "qubit": 0, "iteration" : 0}

                data.load_data_from_dict(mydict)

                fit = lorentzian_fit(
                    data,
                    "frequency[Hz]",
                    "MSR[V]",
                    qubits = [0],
                    resonator_type='3D',
                    labels=[label, "peak_voltage", "intermediate_freq"],
                    fit_file_name=name,
                )

                fit_params = [fit.get_values(f"popt{i}") for i in range(4)]
                fit_data = lorenzian(x,*fit_params)

                # Plot

                #fig = plt.figure(figsize = (10,5))
                #plt.scatter(x,noisy_lorentzian,label="data",s=10,color = 'darkblue',alpha = 0.9)
                #plt.plot(x,fit_data, label = "fit", color = 'violet', linewidth = 3, alpha = 0.4)
                #plt.xlabel('frequency (Hz)')
                #plt.ylabel('MSR (Volt)')
                #plt.legend()
                #plt.title("Data fit")
                #plt.grid()
                #plt.show()

            The following plot shows the resulting output:

            .. image:: lorentzian_fit_result.png
                :align: center

    """
    if fit_file_name == None:
        data_fit = Data(
            name=f"fits",
            quantities=[
                "popt0",
                "popt1",
                "popt2",
                "popt3",
                labels[0],
                labels[1],
                "qubit",
            ],
        )
    else:
        data_fit = Data(
            name=fit_file_name,
            quantities=[
                "popt0",
                "popt1",
                "popt2",
                "popt3",
                labels[0],
                labels[1],
                "qubit",
            ],
        )
    for qubit in qubits:
        qubit_data = (
            data.df[data.df["qubit"] == qubit]
            .drop(columns=["qubit", "iteration"])
            .groupby("frequency", as_index=False)
            .mean()
        )
        frequencies_keys = parse(x)
        voltages_keys = parse(y)
        frequencies = (
            qubit_data[frequencies_keys[0]].pint.to(frequencies_keys[1]).pint.magnitude
        )
        voltages = qubit_data[voltages_keys[0]].pint.to(voltages_keys[1]).pint.magnitude

        # Create a lmfit model for fitting equation defined in resonator_peak
        model_Q = lmfit.Model(lorenzian)

        # Guess parameters for Lorentzian max or min
        if (resonator_type == "3D" and "readout_frequency" in labels[0]) or (
            resonator_type != "3D" and labels[0] == "drive_frequency"
        ):
            guess_center = frequencies[
                np.argmax(voltages)
            ]  # Argmax = Returns the indices of the maximum values along an axis.
            guess_offset = np.mean(
                voltages[np.abs(voltages - np.mean(voltages) < np.std(voltages))]
            )
            guess_sigma = abs(frequencies[np.argmin(voltages)] - guess_center)
            guess_amp = (np.max(voltages) - guess_offset) * guess_sigma * np.pi

        else:
            guess_center = frequencies[
                np.argmin(voltages)
            ]  # Argmin = Returns the indices of the minimum values along an axis.
            guess_offset = np.mean(
                voltages[np.abs(voltages - np.mean(voltages) < np.std(voltages))]
            )
            guess_sigma = abs(frequencies[np.argmax(voltages)] - guess_center)
            guess_amp = (np.min(voltages) - guess_offset) * guess_sigma * np.pi

        # Add guessed parameters to the model
        model_Q.set_param_hint("center", value=guess_center, vary=True)
        model_Q.set_param_hint("sigma", value=guess_sigma, vary=True)
        model_Q.set_param_hint("amplitude", value=guess_amp, vary=True)
        model_Q.set_param_hint("offset", value=guess_offset, vary=True)
        guess_parameters = model_Q.make_params()

        # fit the model with the data and guessed parameters
        try:
            fit_res = model_Q.fit(
                data=voltages, frequency=frequencies, params=guess_parameters
            )
            # get the values for postprocessing and for legend.
            f0 = fit_res.best_values["center"]
            BW = fit_res.best_values["sigma"] * 2
            Q = abs(f0 / BW)
            peak_voltage = (
                fit_res.best_values["amplitude"]
                / (fit_res.best_values["sigma"] * np.pi)
                + fit_res.best_values["offset"]
            )

            freq = f0

            data_fit.add(
                {
                    labels[0]: freq,
                    labels[1]: peak_voltage,
                    "popt0": fit_res.best_values["amplitude"],
                    "popt1": fit_res.best_values["center"],
                    "popt2": fit_res.best_values["sigma"],
                    "popt3": fit_res.best_values["offset"],
                    "qubit": qubit,
                }
            )
        except:
            log.warning("lorentzian_fit: the fitting was not successful")
            data_fit.add(
                {key: 0 if key != "qubit" else qubit for key in data_fit.df.columns}
            )

    return data_fit


def rabi_fit(data, x, y, qubits, resonator_type, labels):
    r"""
    Fitting routine for Rabi experiment. The used model is

    .. math::

        y = p_0 + p_1 sin(2 \pi p_2 x + p_3) e^{-x p_4}.

    Args:

        data (`DataUnits`): dataset for the fit
        x (str): name of the input values for the Rabi model
        y (str): name of the output values for the Rabi model
        qubits (list): A list with the IDs of the qubits
        resonator_type (str): the type of readout resonator ['3D', '2D']
        labels (list of str): list containing the lables of the quantities computed by this fitting method.

    Returns:

        A ``Data`` object with the following keys

            - **popt0**: offset
            - **popt1**: oscillation amplitude
            - **popt2**: frequency
            - **popt3**: phase
            - **popt4**: T2
            - **labels[0]**: pulse parameter
            - **labels[1]**: pulse's maximum voltage
            - **qubit**: The qubit being tested
    """

    data_fit = Data(
        name="fits",
        quantities=[
            "popt0",
            "popt1",
            "popt2",
            "popt3",
            "popt4",
            labels[0],
            labels[1],
            "qubit",
        ],
    )

    parameter_keys = parse(x)
    voltages_keys = parse(y)
    for qubit in qubits:
        qubit_data = (
            data.df[data.df["qubit"] == qubit]
            .drop(columns=["qubit", "iteration"])
            .groupby(parameter_keys[0], as_index=False)
            .mean()
        )
        parameter = (
            qubit_data[parameter_keys[0]].pint.to(parameter_keys[1]).pint.magnitude
        )
        voltages = qubit_data[voltages_keys[0]].pint.to(voltages_keys[1]).pint.magnitude

        if resonator_type == "3D":
            pguess = [
                np.mean(voltages.values),
                np.max(voltages.values) - np.min(voltages.values),
                0.5 / parameter.values[np.argmin(voltages.values)],
                np.pi / 2,
                0.1e-6,
            ]
        else:
            pguess = [
                np.mean(voltages.values),
                np.max(voltages.values) - np.min(voltages.values),
                0.5 / parameter.values[np.argmax(voltages.values)],
                np.pi / 2,
                0.1e-6,
            ]
        try:
            popt, pcov = curve_fit(
                rabi, parameter.values, voltages.values, p0=pguess, maxfev=10000
            )
            smooth_dataset = rabi(parameter.values, *popt)
            pi_pulse_parameter = np.abs((1.0 / popt[2]) / 2)
            pi_pulse_peak_voltage = smooth_dataset.max()
            t2 = 1.0 / popt[4]  # double check T1
            data_fit.add(
                {
                    "popt0": popt[0],
                    "popt1": popt[1],
                    "popt2": popt[2],
                    "popt3": popt[3],
                    "popt4": popt[4],
                    labels[0]: pi_pulse_parameter,
                    labels[1]: pi_pulse_peak_voltage,
                    "qubit": qubit,
                }
            )
        except:
            log.warning("rabi_fit: the fitting was not succesful")
            data_fit.add(
                {key: 0 if key != "qubit" else qubit for key in data_fit.df.columns}
            )

    return data_fit


def ramsey_fit(
    data, x, y, qubits, resonator_type, qubit_freqs, sampling_rate, offset_freq, labels
):
    r"""
    Fitting routine for Ramsey experiment. The used model is

    .. math::

        y = p_0 + p_1 sin \Big(p_2 x + p_3 \Big) e^{-x p_4}.

    Args:

        data (`DataUnits`): dataset for the fit
        x (str): name of the input values for the Ramsey model
        y (str): name of the output values for the Ramsey model
        qubits (list): A list with the IDs of the qubits
        qubits_freq (float): frequency of the qubit
        sampling_rate (float): Platform sampling rate
        offset_freq (float): Total qubit frequency offset. It contains the artificial detunning applied
                             by the experimentalist + the inherent offset in the actual qubit frequency stored in the runcard.
        labels (list of str): list containing the lables of the quantities computed by this fitting method.

    Returns:

        A ``Data`` object with the following keys

            - **popt0**: offset
            - **popt1**: oscillation amplitude
            - **popt2**: frequency
            - **popt3**: phase
            - **popt4**: T2
            - **labels[0]**: Physical detunning of the actual qubit frequency
            - **labels[1]**: New qubit frequency after correcting the actual qubit frequency with the detunning calculated (labels[0])
            - **labels[2]**: T2
            - **qubit**: The qubit being tested
    """
    data_fit = Data(
        name="fits",
        quantities=[
            "popt0",
            "popt1",
            "popt2",
            "popt3",
            "popt4",
            labels[0],
            labels[1],
            labels[2],
            "qubit",
        ],
    )

    parameter_keys = parse(x)
    voltages_keys = parse(y)
    for qubit in qubits:
        qubit_data = (
            data.df[data.df["qubit"] == qubit]
            .drop(columns=["qubit", "iteration"])
            .groupby(parameter_keys[0], as_index=False)
            .mean()
        )
        times = qubit_data[parameter_keys[0]].pint.to(parameter_keys[1]).pint.magnitude
        voltages = qubit_data[voltages_keys[0]].pint.to(voltages_keys[1]).pint.magnitude

        try:
            y_max = np.max(voltages.values)
            y_min = np.min(voltages.values)
            y = (voltages.values - y_min) / (y_max - y_min)
            x_max = np.max(times.values)
            x_min = np.min(times.values)
            x = (times.values - x_min) / (x_max - x_min)
            if resonator_type == "3D":
                index = np.argmin(y)
            else:
                index = np.argmax(y)

            p0 = [
                np.mean(y),
                y_max - y_min,
                0.5 / x[index],
                np.pi / 2,
                0,
            ]
            popt = curve_fit(ramsey, x, y, method="lm", p0=p0)[0]
            popt = [
                (y_max - y_min) * popt[0] + y_min,
                (y_max - y_min) * popt[1] * np.exp(x_min * popt[4] / (x_max - x_min)),
                popt[2] / (x_max - x_min),
                popt[3] - x_min * popt[2] / (x_max - x_min),
                popt[4] / (x_max - x_min),
            ]
            delta_fitting = popt[2] / 2 * np.pi
            delta_phys = int((delta_fitting * sampling_rate) - offset_freq)
            corrected_qubit_frequency = int(qubit_freqs[qubit] + delta_phys)
            t2 = 1.0 / popt[4]

            data_fit.add(
                {
                    "popt0": popt[0],
                    "popt1": popt[1],
                    "popt2": popt[2],
                    "popt3": popt[3],
                    "popt4": popt[4],
                    labels[0]: delta_phys,
                    labels[1]: corrected_qubit_frequency,
                    labels[2]: t2,
                    "qubit": qubit,
                }
            )
        except:
            log.warning("ramsey_fit: the fitting was not succesful")
            data_fit.add(
                {key: 0 if key != "qubit" else qubit for key in data_fit.df.columns}
            )

    return data_fit


def t1_fit(data, x, y, qubits, resonator_type, labels):
    """
    Fitting routine for T1 experiment. The used model is

        .. math::

            y = p_0-p_1 e^{-x p_2}.

    Args:

        data (`DataUnits`): dataset for the fit
        x (str): name of the input values for the T1 model
        y (str): name of the output values for the T1 model
        qubit (int): ID qubit number
        nqubits (int): total number of qubits
        labels (list of str): list containing the lables of the quantities computed by this fitting method.

    Returns:

        A ``Data`` object with the following keys

            - **popt0**: p0
            - **popt1**: p1
            - **popt2**: p2
            - **labels[0]**: T1.

    """

    data_fit = Data(
        name=f"fits",
        quantities=[
            "popt0",
            "popt1",
            "popt2",
            labels[0],
        ],
    )

    parameter_keys = parse(x)
    voltages_keys = parse(y)
    for qubit in qubits:
        qubit_data = (
            data.df[data.df["qubit"] == qubit]
            .drop(columns=["qubit", "iteration"])
            .groupby(parameter_keys[0], as_index=False)
            .mean()
        )
        times = qubit_data[parameter_keys[0]].pint.to(parameter_keys[1]).pint.magnitude
        voltages = qubit_data[voltages_keys[0]].pint.to(voltages_keys[1]).pint.magnitude

        if resonator_type == "3D":
            pguess = [
                max(voltages.values),
                (max(voltages.values) - min(voltages.values)),
                1 / 250,
            ]
        else:
            pguess = [
                min(voltages.values),
                (max(voltages.values) - min(voltages.values)),
                1 / 250,
            ]

        try:
            popt, pcov = curve_fit(
                exp, times.values, voltages.values, p0=pguess, maxfev=2000000
            )
            t1 = abs(1 / popt[2])
            data_fit.add(
                {
                    "popt0": popt[0],
                    "popt1": popt[1],
                    "popt2": popt[2],
                    labels[0]: t1,
                    "qubit": qubit,
                }
            )

        except:
            log.warning("t1_fit: the fitting was not succesful")
<<<<<<< HEAD
            data_fit.add({key: 0 for key in data_fit.df.columns})
            return data_fit

        data_fit.add(
            {
                "popt0": popt[0],
                "popt1": popt[1],
                "popt2": popt[2],
                labels[0]: t1,
                "qubit": qubit,
            }
        )
=======
            data_fit.add(
                {key: 0 if key != "qubit" else qubit for key in data_fit.df.columns}
            )

>>>>>>> b55bac83
    return data_fit


def flipping_fit(data, x, y, qubits, resonator_type, pi_pulse_amplitudes, labels):
    r"""
    Fitting routine for T1 experiment. The used model is

    .. math::

        y = p_0 sin\Big(\frac{2 \pi x}{p_2} + p_3\Big).

    Args:

        data (`DataUnits`): dataset for the fit
        x (str): name of the input values for the flipping model
        y (str): name of the output values for the flipping model
        qubit (int): ID qubit number
        nqubits (int): total number of qubits
        niter(int): Number of times of the flipping sequence applied to the qubit
        pi_pulse_amplitudes(list): list of corrected pi pulse amplitude
        labels (list of str): list containing the lables of the quantities computed by this fitting method.

    Returns:

        A ``Data`` object with the following keys

            - **popt0**: p0
            - **popt1**: p1
            - **popt2**: p2
            - **popt3**: p3
            - **labels[0]**: delta amplitude
            - **labels[1]**: corrected amplitude


    """
    data_fit = Data(
        name="fits",
        quantities=[
            "popt0",
            "popt1",
            "popt2",
            "popt3",
            labels[0],
            labels[1],
            "qubit",
        ],
    )

    for qubit in qubits:
        qubit_data = (
            data.df[data.df["qubit"] == qubit]
            .drop(columns=["qubit", "iteration"])
            .groupby("flips", as_index=False)
            .mean()
        )
        flips_keys = parse(x)
        voltages_keys = parse(y)
        flips = qubit_data[flips_keys[0]].pint.to(flips_keys[1]).pint.magnitude
        voltages = qubit_data[voltages_keys[0]].pint.to(voltages_keys[1]).pint.magnitude

        if resonator_type == "3D":
            pguess = [0.0003, np.mean(voltages), -18, 0]  # epsilon guess parameter
        else:
            pguess = [0.0003, np.mean(voltages), 18, 0]  # epsilon guess parameter

        try:
            popt, pcov = curve_fit(flipping, flips, voltages, p0=pguess, maxfev=2000000)
            epsilon = -np.pi / popt[2]
            amplitude_correction_factor = np.pi / (np.pi + epsilon)
            corrected_amplitude = (
                amplitude_correction_factor * pi_pulse_amplitudes[qubit]
            )
            data_fit.add(
                {
                    "popt0": popt[0],
                    "popt1": popt[1],
                    "popt2": popt[2],
                    "popt3": popt[3],
                    labels[0]: amplitude_correction_factor,
                    labels[1]: corrected_amplitude,
                    "qubit": qubit,
                }
            )
        except:
            log.warning("flipping_fit: the fitting was not succesful")
            data_fit.add(
                {key: 0 if key != "qubit" else qubit for key in data_fit.df.columns}
            )

    return data_fit


def drag_tuning_fit(data: Data, x, y, qubits, labels):
    r"""
    Fitting routine for drag tunning. The used model is

        .. math::

            y = p_1 cos \Big(\frac{2 \pi x}{p_2} + p_3 \Big) + p_0.

    Args:

        data (`DataUnits`): dataset for the fit
        x (str): name of the input values for the model
        y (str): name of the output values for the model
        qubit (int): ID qubit number
        labels (list of str): list containing the lables of the quantities computed by this fitting method.

    Returns:

        A ``Data`` object with the following keys

            - **popt0**: offset
            - **popt1**: oscillation amplitude
            - **popt2**: period
            - **popt3**: phase
            - **labels[0]**: optimal beta.


    """

    data_fit = Data(
        name=f"fits",
        quantities=[
            "popt0",
            "popt1",
            "popt2",
            "popt3",
            labels[0],
            "qubit",
        ],
    )

    for qubit in qubits:
        qubit_data = (
            data.df[data.df["qubit"] == qubit]
            .drop(columns=["qubit", "iteration"])
            .groupby("beta_param", as_index=False)
            .mean()
        )
        beta_params_keys = parse(x)
        voltages_keys = parse(y)
        beta_params = (
            qubit_data[beta_params_keys[0]].pint.to(beta_params_keys[1]).pint.magnitude
        )
        voltages = qubit_data[voltages_keys[0]].pint.to(voltages_keys[1]).pint.magnitude

        pguess = [
            0,  # Offset:    p[0]
            beta_params.values[np.argmax(voltages)]
            - beta_params.values[np.argmin(voltages)],  # Amplitude: p[1]
            4,  # Period:    p[2]
            0.3,  # Phase:     p[3]
        ]

        try:
            popt, pcov = curve_fit(cos, beta_params.values, voltages.values)
            smooth_dataset = cos(beta_params.values, popt[0], popt[1], popt[2], popt[3])
            beta_optimal = beta_params.values[np.argmin(smooth_dataset)]
            data_fit.add(
                {
                    "popt0": popt[0],
                    "popt1": popt[1],
                    "popt2": popt[2],
                    "popt3": popt[3],
                    labels[0]: beta_optimal,
                    "qubit": qubit,
                }
            )
        except:
            log.warning("drag_tuning_fit: the fitting was not succesful")
            data_fit.add(
                {key: 0 if key != "qubit" else qubit for key in data_fit.df.columns}
            )

    return data_fit


def res_spectroscopy_flux_fit(data, x, y, qubit, fluxline, params_fit):
    """Fit frequency as a function of current for the flux resonator spectroscopy
        Args:
        data (DataUnits): Data file with information on the feature response at each current point.
        x (str): Column of the data file associated to x-axis.
        y (str): Column of the data file associated to y-axis.
        qubit (int): qubit coupled to the resonator that we are probing.
        fluxline (int): id of the current line used for the experiment.
        params_fit (list): List of parameters for the fit. [freq_rh, g, Ec, Ej].
                          freq_rh is the resonator frequency at high power and g in the readout coupling.
                          If Ec and Ej are missing, the fit is valid in the transmon limit and if they are indicated,
                          contains the next-order correction.

    Returns:
        data_fit (Data): Data file with labels and fit parameters.

    """

    curr = np.array(data.get_values(*parse(x)))
    freq = np.array(data.get_values(*parse(y)))
    if qubit == fluxline:
        if len(params_fit) == 2:
            quantities = [
                "curr_sp",
                "xi",
                "d",
                "f_q/f_rh",
                "g",
                "f_rh",
                "f_qs",
                "f_rs",
                "f_offset",
                "C_ii",
            ]
        else:
            quantities = [
                "curr_sp",
                "xi",
                "d",
                "g",
                "Ec",
                "Ej",
                "f_rh",
                "f_qs",
                "f_rs",
                "f_offset",
                "C_ii",
            ]

        data_fit = Data(
            name=f"fit1_q{qubit}_f{fluxline}",
            quantities=quantities,
        )
        try:
            f_rh = params_fit[0]
            g = params_fit[1]
            max_c = curr[np.argmax(freq)]
            min_c = curr[np.argmin(freq)]
            xi = 1 / (2 * abs(max_c - min_c))
            if len(params_fit) == 2:
                f_r = np.max(freq)
                f_q_0 = f_rh - g**2 / (f_r - f_rh)
                popt = curve_fit(
                    freq_r_transmon,
                    curr,
                    freq,
                    p0=[max_c, xi, 0, f_q_0 / f_rh, g, f_rh],
                )[0]
                f_qs = popt[3] * popt[5]
                f_rs = freq_r_transmon(popt[0], *popt)
                f_offset = freq_r_transmon(0, *popt)
                C_ii = (f_rs - f_offset) / popt[0]
                data_fit.add(
                    {
                        "curr_sp": popt[0],
                        "xi": popt[1],
                        "d": abs(popt[2]),
                        "f_q/f_rh": popt[3],
                        "g": popt[4],
                        "f_rh": popt[5],
                        "f_qs": f_qs,
                        "f_rs": f_rs,
                        "f_offset": f_offset,
                        "C_ii": C_ii,
                    }
                )
            else:
                Ec = params_fit[2]
                Ej = params_fit[3]
                freq_r_mathieu1 = partial(freq_r_mathieu, p7=0.4999)
                popt = curve_fit(
                    freq_r_mathieu1,
                    curr,
                    freq,
                    p0=[f_rh, g, max_c, xi, 0, Ec, Ej],
                    method="dogbox",
                )[0]
                f_qs = freq_q_mathieu(popt[2], *popt[2::])
                f_rs = freq_r_mathieu(popt[2], *popt)
                f_offset = freq_r_mathieu(0, *popt)
                C_ii = (f_rs - f_offset) / popt[2]
                data_fit.add(
                    {
                        "curr_sp": popt[2],
                        "xi": popt[3],
                        "d": abs(popt[4]),
                        "g": popt[1],
                        "Ec": popt[5],
                        "Ej": popt[6],
                        "f_rh": popt[0],
                        "f_qs": f_qs,
                        "f_rs": f_rs,
                        "f_offset": f_offset,
                        "C_ii": C_ii,
                    }
                )
        except:
            log.warning("The fitting was not successful")
            data_fit.add(
                {key: 0 if key != "qubit" else qubit for key in data_fit.df.columns}
            )

    else:
        data_fit = Data(
            name=f"fit1_q{qubit}_f{fluxline}",
            quantities=[
                "popt0",
                "popt1",
            ],
        )
        try:
            freq_min = np.min(freq)
            freq_max = np.max(freq)
            freq_norm = (freq - freq_min) / (freq_max - freq_min)
            popt = curve_fit(line, curr, freq_norm)[0]
            popt[0] = popt[0] * (freq_max - freq_min)
            popt[1] = popt[1] * (freq_max - freq_min) + freq_min
            data_fit.add(
                {
                    "popt0": popt[0],  # C_ij
                    "popt1": popt[1],
                }
            )
        except:
            log.warning("The fitting was not successful")
            data_fit.add(
                {key: 0 if key != "qubit" else qubit for key in data_fit.df.columns}
            )

    return data_fit


def res_spectroscopy_flux_matrix(folder, fluxlines):
    """Calculation of the resonator flux matrix, Mf.
       curr = Mf*freq + offset_c.
       Mf = Mc^-1, offset_c = -Mc^-1 * offset_f
       freq = Mc*curr + offset_f
        Args:
        folder (str): Folder where the data files with the experimental and fit data are.
        fluxlines (list): ids of the current line used for the experiment.

    Returns:
        data (Data): Data file with len(fluxlines)+1 columns that contains the flux matrix (Mf) and
                     offset (offset_c) in the last column.

    """
    import os

    from pandas import DataFrame

    fits = []
    for q in fluxlines:
        for f in fluxlines:
            file = f"{folder}/data/resonator_flux_sample/fit1_q{q}_f{f}.csv"
            if os.path.exists(file):
                fits += [f]
    if len(fits) == len(fluxlines) ** 2:
        mat = np.zeros((len(fluxlines), len(fluxlines)))
        offset = np.zeros(len(fluxlines))
        for i, q in enumerate(fluxlines):
            for j, f in enumerate(fluxlines):
                data_fit = Data.load_data(
                    folder, "data", "resonator_flux_sample", "csv", f"fit1_q{q}_f{f}"
                )
                if q == f:
                    element = "C_ii"
                    offset[i] = data_fit.get_values("f_offset")[0]
                else:
                    element = "popt0"
                mat[i, j] = data_fit.get_values(element)[0]
        m = np.linalg.inv(mat)
        offset_c = -m @ offset
        data = Data(name=f"flux_matrix")
        data.df = DataFrame(m)
        data.df.insert(len(fluxlines), "offset_c", offset_c, True)
        # [m, offset_c] freq = M*curr + offset --> curr = m*freq + offset_c  m = M^-1, offset_c = -M^-1 * offset
        data.to_csv(f"{folder}/data/resonator_flux_sample/")
    else:
        data = Data(name=f"flux_matrix")
    return data


def spin_echo_fit(data, x, y, qubits, resonator_type, labels):
    data_fit = Data(
        name=f"fits",
        quantities=[
            "popt0",
            "popt1",
            "popt2",
            labels[0],
        ],
    )

    parameter_keys = parse(x)
    voltages_keys = parse(y)
    for qubit in qubits:
        qubit_data = (
            data.df[data.df["qubit"] == qubit]
            .drop(columns=["qubit", "iteration"])
            .groupby(parameter_keys[0], as_index=False)
            .mean()
        )
        times = qubit_data[parameter_keys[0]].pint.to(parameter_keys[1]).pint.magnitude
        voltages = qubit_data[voltages_keys[0]].pint.to(voltages_keys[1]).pint.magnitude

        if resonator_type == "3D":
            pguess = [
                max(voltages.values),
                (max(voltages.values) - min(voltages.values)),
                1 / 250,
            ]
        else:
            pguess = [
                min(voltages.values),
                (max(voltages.values) - min(voltages.values)),
                1 / 250,
            ]

        try:
            popt, pcov = curve_fit(
                exp, times.values, voltages.values, p0=pguess, maxfev=2000000
            )
            t2 = abs(1 / popt[2])

            data_fit.add(
                {
                    "popt0": popt[0],
                    "popt1": popt[1],
                    "popt2": popt[2],
                    labels[0]: t2,
                    "qubit": qubit,
                }
            )
        except:
            log.warning("spin_echo_fit: the fitting was not succesful")
            data_fit.add(
                {key: 0 if key != "qubit" else qubit for key in data_fit.df.columns}
            )

    return data_fit


def calibrate_qubit_states_fit(data, x, y, nshots, qubits):
    parameters = Data(
        name=f"parameters",
        quantities={
            "rotation_angle",  # in degrees
            "threshold",
            "fidelity",
            "assignment_fidelity",
            "average_state0",
            "average_state1",
            "qubit",
        },
    )

    i_keys = parse(x)
    q_keys = parse(y)

    for qubit in qubits:
        qubit_data = data.df[data.df["qubit"] == qubit]

        iq_state0 = (
            qubit_data[qubit_data["state"] == 0][i_keys[0]]
            .pint.to(i_keys[1])
            .pint.magnitude
            + 1.0j
            * qubit_data[qubit_data["state"] == 0][q_keys[0]]
            .pint.to(q_keys[1])
            .pint.magnitude
        )
        iq_state1 = (
            qubit_data[qubit_data["state"] == 1][i_keys[0]]
            .pint.to(i_keys[1])
            .pint.magnitude
            + 1.0j
            * qubit_data[qubit_data["state"] == 1][q_keys[0]]
            .pint.to(q_keys[1])
            .pint.magnitude
        )

    for qubit in qubits:
        qubit_data = data.df[data.df["qubit"] == qubit]

        iq_state0 = (
            qubit_data[qubit_data["state"] == 0][i_keys[0]]
            .pint.to(i_keys[1])
            .pint.magnitude
            + 1.0j
            * qubit_data[qubit_data["state"] == 0][q_keys[0]]
            .pint.to(q_keys[1])
            .pint.magnitude
        )
        iq_state1 = (
            qubit_data[qubit_data["state"] == 1][i_keys[0]]
            .pint.to(i_keys[1])
            .pint.magnitude
            + 1.0j
            * qubit_data[qubit_data["state"] == 1][q_keys[0]]
            .pint.to(q_keys[1])
            .pint.magnitude
        )

        iq_state1 = np.array(iq_state1)
        iq_state0 = np.array(iq_state0)

        iq_mean_state1 = np.mean(iq_state1)
        iq_mean_state0 = np.mean(iq_state0)
        origin = iq_mean_state0

        iq_state0_translated = iq_state0 - origin
        iq_state1_translated = iq_state1 - origin
        rotation_angle = np.angle(np.mean(iq_state1_translated))

        iq_state1_rotated = iq_state1 * np.exp(-1j * rotation_angle)
        iq_state0_rotated = iq_state0 * np.exp(-1j * rotation_angle)

        real_values_state1 = iq_state1_rotated.real
        real_values_state0 = iq_state0_rotated.real

        real_values_combined = np.concatenate((real_values_state1, real_values_state0))
        real_values_combined.sort()

        cum_distribution_state1 = [
            sum(map(lambda x: x.real >= real_value, real_values_state1))
            for real_value in real_values_combined
        ]
        cum_distribution_state0 = [
            sum(map(lambda x: x.real >= real_value, real_values_state0))
            for real_value in real_values_combined
        ]

        cum_distribution_diff = np.abs(
            np.array(cum_distribution_state1) - np.array(cum_distribution_state0)
        )
        argmax = np.argmax(cum_distribution_diff)
        threshold = real_values_combined[argmax]
        errors_state1 = nshots - cum_distribution_state1[argmax]
        errors_state0 = cum_distribution_state0[argmax]
        fidelity = cum_distribution_diff[argmax] / nshots
        assignment_fidelity = 1 - (errors_state1 + errors_state0) / nshots / 2
        # assignment_fidelity = 1/2 + (cum_distribution_state1[argmax] - cum_distribution_state0[argmax])/nshots/2

        results = {
            "rotation_angle": (-rotation_angle * 360 / (2 * np.pi)) % 360,  # in degrees
            "threshold": threshold,
            "fidelity": fidelity,
            "assignment_fidelity": assignment_fidelity,
            "average_state0": iq_mean_state0,
            "average_state1": iq_mean_state1,
            "qubit": qubit,
        }
        parameters.add(results)
    return parameters<|MERGE_RESOLUTION|>--- conflicted
+++ resolved
@@ -537,25 +537,10 @@
 
         except:
             log.warning("t1_fit: the fitting was not succesful")
-<<<<<<< HEAD
-            data_fit.add({key: 0 for key in data_fit.df.columns})
-            return data_fit
-
-        data_fit.add(
-            {
-                "popt0": popt[0],
-                "popt1": popt[1],
-                "popt2": popt[2],
-                labels[0]: t1,
-                "qubit": qubit,
-            }
-        )
-=======
             data_fit.add(
                 {key: 0 if key != "qubit" else qubit for key in data_fit.df.columns}
             )
 
->>>>>>> b55bac83
     return data_fit
 
 
