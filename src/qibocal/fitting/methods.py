"""Routine-specific method for post-processing data acquired."""
from functools import partial

import lmfit
import numpy as np
import pandas as pd
import pint
from scipy.optimize import curve_fit

from qibocal.config import log
from qibocal.data import Data
from qibocal.fitting.utils import (
    cos,
    cumulative,
    exp,
    flipping,
    freq_q_mathieu,
    freq_r_mathieu,
    freq_r_transmon,
    landscape,
    line,
    lorenzian,
    parse,
    pint_to_float,
    rabi,
    ramsey,
)


def lorentzian_fit(data, x, y, qubits, resonator_type, labels, fit_file_name=None):
    r"""
    Fitting routine for resonator/qubit spectroscopy.
    The used model is

    .. math::

        y = \frac{A}{\pi} \Big[ \frac{\sigma}{(f-f_0)^2 + \sigma^2} \Big] + y_0.

    Args:

    Args:
        data (`DataUnits`): dataset for the fit
        x (str): name of the input values for the Lorentzian model
        y (str): name of the output values for the Lorentzian model
        qubits (list): A list with the IDs of the qubits
        resonator_type (str): the type of readout resonator ['3D', '2D']
        labels (list of str): list containing the lables of the quantities computed by this fitting method.

            -   When using ``resonator_spectroscopy`` the expected labels are [`readout_frequency`, `peak voltage`], where `readout_frequency` is the estimated frequency of the resonator, and `peak_voltage` the peak of the Lorentzian

            -   when using ``qubit_spectroscopy`` the expected labels are [`drive_frequency`, `peak voltage`], where `drive_frequency` is the estimated frequency of the qubit

        fit_file_name (str): file name, ``None`` is the default value.

    Returns:

        A ``Data`` object with the following keys

            - **labels[0]**: peak voltage
            - **labels[1]**: frequency
            - **popt0**: Lorentzian's amplitude
            - **popt1**: Lorentzian's center
            - **popt2**: Lorentzian's sigma
            - **popt3**: Lorentzian's offset
            - **qubit**: The qubit being tested

    Example:

        In the code below, a noisy Lorentzian dataset is implemented and then the ``lorentzian_fit`` method is applied.

            .. testcode::

                import numpy as np
                from qibocal.data import DataUnits
                from qibocal.fitting.methods import lorentzian_fit
                from qibocal.fitting.utils import lorenzian
                import matplotlib.pyplot as plt

                name = "test"
                nqubits = 1
                label = "drive_frequency"
                amplitude = -1
                center = 2
                sigma = 3
                offset = 4

                # generate noisy Lorentzian

                x = np.linspace(center - 10, center + 10, 100)
                noisy_lorentzian = (
                    lorenzian(x, amplitude, center, sigma, offset)
                    + amplitude * np.random.randn(100) * 0.5e-2
                )

                # Initialize data and evaluate the fit

                data = DataUnits(quantities={"frequency": "Hz"}, options=["qubit", "iteration"])

                mydict = {"frequency[Hz]": x, "MSR[V]": noisy_lorentzian, "qubit": 0, "iteration" : 0}

                data.load_data_from_dict(mydict)

                fit = lorentzian_fit(
                    data,
                    "frequency[Hz]",
                    "MSR[V]",
                    qubits = [0],
                    resonator_type='3D',
                    labels=[label, "peak_voltage", "intermediate_freq"],
                    fit_file_name=name,
                )

                fit_params = [fit.get_values(f"popt{i}") for i in range(4)]
                fit_data = lorenzian(x,*fit_params)

                # Plot

                #fig = plt.figure(figsize = (10,5))
                #plt.scatter(x,noisy_lorentzian,label="data",s=10,color = 'darkblue',alpha = 0.9)
                #plt.plot(x,fit_data, label = "fit", color = 'violet', linewidth = 3, alpha = 0.4)
                #plt.xlabel('frequency (Hz)')
                #plt.ylabel('MSR (Volt)')
                #plt.legend()
                #plt.title("Data fit")
                #plt.grid()
                #plt.show()

            The following plot shows the resulting output:

            .. image:: lorentzian_fit_result.png
                :align: center

    """
    if fit_file_name == None:
        data_fit = Data(
            name=f"fits",
            quantities=[
                "popt0",
                "popt1",
                "popt2",
                "popt3",
                labels[0],
                labels[1],
                "qubit",
            ],
        )
    else:
        data_fit = Data(
            name=fit_file_name,
            quantities=[
                "popt0",
                "popt1",
                "popt2",
                "popt3",
                labels[0],
                labels[1],
                "qubit",
            ],
        )
    for qubit in qubits:
        qubit_data = (
            data.df[data.df["qubit"] == qubit]
            .drop(columns=["qubit", "iteration"])
            .groupby("frequency", as_index=False)
            .mean()
        )
        frequencies_keys = parse(x)
        voltages_keys = parse(y)
        frequencies = (
            qubit_data[frequencies_keys[0]].pint.to(frequencies_keys[1]).pint.magnitude
        )  # convert frequencies to GHz for better fitting
        voltages = qubit_data[voltages_keys[0]].pint.to(voltages_keys[1]).pint.magnitude

        # Create a lmfit model for fitting equation defined in resonator_peak
        model_Q = lmfit.Model(lorenzian)

        # Guess parameters for Lorentzian max or min
        if (resonator_type == "3D" and "readout_frequency" in labels[0]) or (
            resonator_type == "2D" and "drive_frequency" in labels[0]
        ):
            guess_center = frequencies[
                np.argmax(voltages)
            ]  # Argmax = Returns the indices of the maximum values along an axis.
            guess_offset = np.mean(
                voltages[np.abs(voltages - np.mean(voltages) < np.std(voltages))]
            )
            guess_sigma = abs(frequencies[np.argmin(voltages)] - guess_center)
            guess_amp = (np.max(voltages) - guess_offset) * guess_sigma * np.pi

        else:
            guess_center = frequencies[
                np.argmin(voltages)
            ]  # Argmin = Returns the indices of the minimum values along an axis.
            guess_offset = np.mean(
                voltages[np.abs(voltages - np.mean(voltages) < np.std(voltages))]
            )
            guess_sigma = abs(frequencies[np.argmax(voltages)] - guess_center)
            guess_amp = (np.min(voltages) - guess_offset) * guess_sigma * np.pi

        # Add guessed parameters to the model
        model_Q.set_param_hint("center", value=guess_center, vary=True)
        model_Q.set_param_hint("sigma", value=guess_sigma, vary=True)
        model_Q.set_param_hint("amplitude", value=guess_amp, vary=True)
        model_Q.set_param_hint("offset", value=guess_offset, vary=True)
        guess_parameters = model_Q.make_params()

        # fit the model with the data and guessed parameters
        try:
            fit_res = model_Q.fit(
                data=voltages, frequency=frequencies, params=guess_parameters
            )
            # get the values for postprocessing and for legend.
            f0 = fit_res.best_values["center"]
            BW = fit_res.best_values["sigma"] * 2
            Q = abs(f0 / BW)
            peak_voltage = (
                fit_res.best_values["amplitude"]
                / (fit_res.best_values["sigma"] * np.pi)
                + fit_res.best_values["offset"]
            )

            freq = f0 * 1e9

            data_fit.add(
                {
                    labels[0]: freq,
                    labels[1]: peak_voltage,
                    "popt0": fit_res.best_values["amplitude"],
                    "popt1": fit_res.best_values["center"],
                    "popt2": fit_res.best_values["sigma"],
                    "popt3": fit_res.best_values["offset"],
                    "qubit": qubit,
                }
            )
        except:
            log.warning("lorentzian_fit: the fitting was not successful")
            data_fit.add(
                {key: 0 if key != "qubit" else qubit for key in data_fit.df.columns}
            )

    return data_fit


def rabi_fit(data, x, y, qubits, resonator_type, labels):
    r"""
    Fitting routine for Rabi experiment. The used model is

    .. math::

        y = p_0 + p_1 sin(2 \pi p_2 x + p_3) e^{-x p_4}.

    Args:

        data (`DataUnits`): dataset for the fit
        x (str): name of the input values for the Rabi model
        y (str): name of the output values for the Rabi model
        qubits (list): A list with the IDs of the qubits
        resonator_type (str): the type of readout resonator ['3D', '2D']
        labels (list of str): list containing the lables of the quantities computed by this fitting method.

    Returns:

        A ``Data`` object with the following keys

            - **popt0**: offset
            - **popt1**: oscillation amplitude
            - **popt2**: frequency
            - **popt3**: phase
            - **popt4**: T2
            - **labels[0]**: pulse parameter
            - **labels[1]**: pulse's maximum voltage
            - **qubit**: The qubit being tested
    """

    data_fit = Data(
        name="fits",
        quantities=[
            "popt0",
            "popt1",
            "popt2",
            "popt3",
            "popt4",
            labels[0],
            labels[1],
            "qubit",
        ],
    )

    parameter_keys = parse(x)
    voltages_keys = parse(y)
    for qubit in qubits:
        qubit_data = (
            data.df[data.df["qubit"] == qubit]
            .drop(columns=["qubit", "iteration"])
            .groupby(parameter_keys[0], as_index=False)
            .mean()
        )
        parameter = (
            qubit_data[parameter_keys[0]].pint.to(parameter_keys[1]).pint.magnitude
        )
        voltages = qubit_data[voltages_keys[0]].pint.to(voltages_keys[1]).pint.magnitude

        if resonator_type == "3D":
            pguess = [
                np.mean(voltages.values),
                np.max(voltages.values) - np.min(voltages.values),
                0.5 / parameter.values[np.argmin(voltages.values)],
                np.pi / 2,
                0.1e-6,
            ]
        else:
            pguess = [
                np.mean(voltages.values),
                np.max(voltages.values) - np.min(voltages.values),
                0.5 / parameter.values[np.argmax(voltages.values)],
                np.pi / 2,
                0.1e-6,
            ]
        try:
            popt, pcov = curve_fit(
                rabi, parameter.values, voltages.values, p0=pguess, maxfev=10000
            )
            smooth_dataset = rabi(parameter.values, *popt)
            pi_pulse_parameter = np.abs((1.0 / popt[2]) / 2)
            pi_pulse_peak_voltage = smooth_dataset.max()
            t2 = 1.0 / popt[4]  # double check T1
            data_fit.add(
                {
                    "popt0": popt[0],
                    "popt1": popt[1],
                    "popt2": popt[2],
                    "popt3": popt[3],
                    "popt4": popt[4],
                    labels[0]: pi_pulse_parameter,
                    labels[1]: pi_pulse_peak_voltage,
                    "qubit": qubit,
                }
            )
        except:
            log.warning("rabi_fit: the fitting was not succesful")
            data_fit.add(
                {key: 0 if key != "qubit" else qubit for key in data_fit.df.columns}
            )

    return data_fit


def ramsey_fit(
    data, x, y, qubits, resonator_type, qubit_freqs, sampling_rate, offset_freq, labels
):
    r"""
    Fitting routine for Ramsey experiment. The used model is

    .. math::

        y = p_0 + p_1 sin \Big(p_2 x + p_3 \Big) e^{-x p_4}.

    Args:

        data (`DataUnits`): dataset for the fit
        x (str): name of the input values for the Ramsey model
        y (str): name of the output values for the Ramsey model
        qubits (list): A list with the IDs of the qubits
        qubits_freq (float): frequency of the qubit
        sampling_rate (float): Platform sampling rate
        offset_freq (float): Total qubit frequency offset. It contains the artificial detunning applied
                             by the experimentalist + the inherent offset in the actual qubit frequency stored in the runcard.
        labels (list of str): list containing the lables of the quantities computed by this fitting method.

    Returns:

        A ``Data`` object with the following keys

            - **popt0**: offset
            - **popt1**: oscillation amplitude
            - **popt2**: frequency
            - **popt3**: phase
            - **popt4**: T2
            - **labels[0]**: Physical detunning of the actual qubit frequency
            - **labels[1]**: New qubit frequency after correcting the actual qubit frequency with the detunning calculated (labels[0])
            - **labels[2]**: T2
            - **qubit**: The qubit being tested
    """
    data_fit = Data(
        name="fits",
        quantities=[
            "popt0",
            "popt1",
            "popt2",
            "popt3",
            "popt4",
            labels[0],
            labels[1],
            labels[2],
            "qubit",
        ],
    )

    parameter_keys = parse(x)
    voltages_keys = parse(y)
    for qubit in qubits:
        qubit_data = (
            data.df[data.df["qubit"] == qubit]
            .drop(columns=["qubit", "iteration"])
            .groupby(parameter_keys[0], as_index=False)
            .mean()
        )
        times = qubit_data[parameter_keys[0]].pint.to(parameter_keys[1]).pint.magnitude
        voltages = qubit_data[voltages_keys[0]].pint.to(voltages_keys[1]).pint.magnitude

        try:
            y_max = np.max(voltages.values)
            y_min = np.min(voltages.values)
            y = (voltages.values - y_min) / (y_max - y_min)
            x_max = np.max(times.values)
            x_min = np.min(times.values)
            x = (times.values - x_min) / (x_max - x_min)
            if resonator_type == "3D":
                # FIXME: with this normalization the min will be a 0 causing error when guessing parameters
                index = (
                    np.argmin(y)
                    if np.min(y) != 0
                    else np.where(y == np.partition(y, 1)[1])
                )
            else:
                index = np.argmax(y)

            p0 = [
                np.mean(y),
                y_max - y_min,
                float(0.5 / x[index]),
                np.pi / 2,
                0,
            ]
            popt = curve_fit(ramsey, x, y, method="lm", p0=p0, maxfev=2000000)[0]
            popt = [
                (y_max - y_min) * popt[0] + y_min,
                (y_max - y_min) * popt[1] * np.exp(x_min * popt[4] / (x_max - x_min)),
                popt[2] / (x_max - x_min),
                popt[3] - x_min * popt[2] / (x_max - x_min),
                popt[4] / (x_max - x_min),
            ]
            delta_fitting = popt[2] / 2 * np.pi
            delta_phys = int((delta_fitting * sampling_rate) - offset_freq)
            corrected_qubit_frequency = int(qubit_freqs[qubit] + delta_phys)
            t2 = 1.0 / popt[4]

            data_fit.add(
                {
                    "popt0": popt[0],
                    "popt1": popt[1],
                    "popt2": popt[2],
                    "popt3": popt[3],
                    "popt4": popt[4],
                    labels[0]: delta_phys,
                    labels[1]: corrected_qubit_frequency,
                    labels[2]: t2,
                    "qubit": qubit,
                }
            )
        except:
            log.warning("ramsey_fit: the fitting was not succesful")
            data_fit.add(
                {key: 0 if key != "qubit" else qubit for key in data_fit.df.columns}
            )

    return data_fit


def t1_fit(data, x, y, qubits, resonator_type, labels):
    """
    Fitting routine for T1 experiment. The used model is

        .. math::

            y = p_0-p_1 e^{-x p_2}.

    Args:

        data (`DataUnits`): dataset for the fit
        x (str): name of the input values for the T1 model
        y (str): name of the output values for the T1 model
        qubit (int): ID qubit number
        nqubits (int): total number of qubits
        labels (list of str): list containing the lables of the quantities computed by this fitting method.

    Returns:

        A ``Data`` object with the following keys

            - **popt0**: p0
            - **popt1**: p1
            - **popt2**: p2
            - **labels[0]**: T1.

    """

    data_fit = Data(
        name=f"fits",
        quantities=[
            "popt0",
            "popt1",
            "popt2",
            labels[0],
        ],
    )

    parameter_keys = parse(x)
    voltages_keys = parse(y)
    for qubit in qubits:
        qubit_data = (
            data.df[data.df["qubit"] == qubit]
            .drop(columns=["qubit", "iteration"])
            .groupby(parameter_keys[0], as_index=False)
            .mean()
        )
        times = qubit_data[parameter_keys[0]].pint.to(parameter_keys[1]).pint.magnitude
        voltages = qubit_data[voltages_keys[0]].pint.to(voltages_keys[1]).pint.magnitude

        if resonator_type == "3D":
            pguess = [
                max(voltages.values),
                (max(voltages.values) - min(voltages.values)),
                1 / 250,
            ]
        else:
            pguess = [
                min(voltages.values),
                (max(voltages.values) - min(voltages.values)),
                1 / 250,
            ]

        try:
            popt, pcov = curve_fit(
                exp, times.values, voltages.values, p0=pguess, maxfev=2000000
            )
            t1 = abs(1 / popt[2])
            data_fit.add(
                {
                    "popt0": popt[0],
                    "popt1": popt[1],
                    "popt2": popt[2],
                    labels[0]: t1,
                    "qubit": qubit,
                }
            )

        except:
            log.warning("t1_fit: the fitting was not succesful")
            data_fit.add(
                {key: 0 if key != "qubit" else qubit for key in data_fit.df.columns}
            )

    return data_fit


def flipping_fit(data, x, y, qubits, resonator_type, pi_pulse_amplitudes, labels):
    r"""
    Fitting routine for T1 experiment. The used model is

    .. math::

        y = p_0 sin\Big(\frac{2 \pi x}{p_2} + p_3\Big).

    Args:

        data (`DataUnits`): dataset for the fit
        x (str): name of the input values for the flipping model
        y (str): name of the output values for the flipping model
        qubit (int): ID qubit number
        nqubits (int): total number of qubits
        niter(int): Number of times of the flipping sequence applied to the qubit
        pi_pulse_amplitudes(list): list of corrected pi pulse amplitude
        labels (list of str): list containing the lables of the quantities computed by this fitting method.

    Returns:

        A ``Data`` object with the following keys

            - **popt0**: p0
            - **popt1**: p1
            - **popt2**: p2
            - **popt3**: p3
            - **labels[0]**: delta amplitude
            - **labels[1]**: corrected amplitude


    """
    data_fit = Data(
        name="fits",
        quantities=[
            "popt0",
            "popt1",
            "popt2",
            "popt3",
            labels[0],
            labels[1],
            "qubit",
        ],
    )

    for qubit in qubits:
        qubit_data = (
            data.df[data.df["qubit"] == qubit]
            .drop(columns=["qubit", "iteration"])
            .groupby("flips", as_index=False)
            .mean()
        )
        flips_keys = parse(x)
        voltages_keys = parse(y)
        flips = qubit_data[flips_keys[0]].pint.to(flips_keys[1]).pint.magnitude
        voltages = qubit_data[voltages_keys[0]].pint.to(voltages_keys[1]).pint.magnitude

        if resonator_type == "3D":
            pguess = [0.0003, np.mean(voltages), -18, 0]  # epsilon guess parameter
        else:
            pguess = [0.0003, np.mean(voltages), 18, 0]  # epsilon guess parameter

        try:
            popt, pcov = curve_fit(flipping, flips, voltages, p0=pguess, maxfev=2000000)
            epsilon = -np.pi / popt[2]
            amplitude_correction_factor = np.pi / (np.pi + epsilon)
            corrected_amplitude = (
                amplitude_correction_factor * pi_pulse_amplitudes[qubit]
            )
            data_fit.add(
                {
                    "popt0": popt[0],
                    "popt1": popt[1],
                    "popt2": popt[2],
                    "popt3": popt[3],
                    labels[0]: amplitude_correction_factor,
                    labels[1]: corrected_amplitude,
                    "qubit": qubit,
                }
            )
        except:
            log.warning("flipping_fit: the fitting was not succesful")
            data_fit.add(
                {key: 0 if key != "qubit" else qubit for key in data_fit.df.columns}
            )

    return data_fit


def drag_tuning_fit(data: Data, x, y, qubits, labels):
    r"""
    Fitting routine for drag tunning. The used model is

        .. math::

            y = p_1 cos \Big(\frac{2 \pi x}{p_2} + p_3 \Big) + p_0.

    Args:

        data (`DataUnits`): dataset for the fit
        x (str): name of the input values for the model
        y (str): name of the output values for the model
        qubit (int): ID qubit number
        labels (list of str): list containing the lables of the quantities computed by this fitting method.

    Returns:

        A ``Data`` object with the following keys

            - **popt0**: offset
            - **popt1**: oscillation amplitude
            - **popt2**: period
            - **popt3**: phase
            - **labels[0]**: optimal beta.


    """

    data_fit = Data(
        name=f"fits",
        quantities=[
            "popt0",
            "popt1",
            "popt2",
            "popt3",
            labels[0],
            "qubit",
        ],
    )

    for qubit in qubits:
        qubit_data = (
            data.df[data.df["qubit"] == qubit]
            .drop(columns=["qubit", "iteration"])
            .groupby("beta_param", as_index=False)
            .mean()
        )
        beta_params_keys = parse(x)
        voltages_keys = parse(y)
        beta_params = (
            qubit_data[beta_params_keys[0]].pint.to(beta_params_keys[1]).pint.magnitude
        )
        voltages = qubit_data[voltages_keys[0]].pint.to(voltages_keys[1]).pint.magnitude

        pguess = [
            0,  # Offset:    p[0]
            beta_params.values[np.argmax(voltages)]
            - beta_params.values[np.argmin(voltages)],  # Amplitude: p[1]
            4,  # Period:    p[2]
            0.3,  # Phase:     p[3]
        ]

        try:
            popt, pcov = curve_fit(cos, beta_params.values, voltages.values)
            smooth_dataset = cos(beta_params.values, popt[0], popt[1], popt[2], popt[3])
            beta_optimal = beta_params.values[np.argmin(smooth_dataset)]
            data_fit.add(
                {
                    "popt0": popt[0],
                    "popt1": popt[1],
                    "popt2": popt[2],
                    "popt3": popt[3],
                    labels[0]: beta_optimal,
                    "qubit": qubit,
                }
            )
        except:
            log.warning("drag_tuning_fit: the fitting was not succesful")
            data_fit.add(
                {key: 0 if key != "qubit" else qubit for key in data_fit.df.columns}
            )

    return data_fit


def res_spectroscopy_flux_fit(data, x, y, qubit, fluxline, params_fit):
    """Fit frequency as a function of current for the flux resonator spectroscopy
        Args:
        data (DataUnits): Data file with information on the feature response at each current point.
        x (str): Column of the data file associated to x-axis.
        y (str): Column of the data file associated to y-axis.
        qubit (int): qubit coupled to the resonator that we are probing.
        fluxline (int): id of the current line used for the experiment.
        params_fit (list): List of parameters for the fit. [freq_rh, g, Ec, Ej].
                          freq_rh is the resonator frequency at high power and g in the readout coupling.
                          If Ec and Ej are missing, the fit is valid in the transmon limit and if they are indicated,
                          contains the next-order correction.

    Returns:
        data_fit (Data): Data file with labels and fit parameters.

    """

    curr = np.array(data.get_values(*parse(x)))
    freq = np.array(data.get_values(*parse(y)))
    if qubit == fluxline:
        if len(params_fit) == 2:
            quantities = [
                "curr_sp",
                "xi",
                "d",
                "f_q/f_rh",
                "g",
                "f_rh",
                "f_qs",
                "f_rs",
                "f_offset",
                "C_ii",
            ]
        else:
            quantities = [
                "curr_sp",
                "xi",
                "d",
                "g",
                "Ec",
                "Ej",
                "f_rh",
                "f_qs",
                "f_rs",
                "f_offset",
                "C_ii",
            ]

        data_fit = Data(
            name=f"fit1_q{qubit}_f{fluxline}",
            quantities=quantities,
        )
        try:
            f_rh = params_fit[0]
            g = params_fit[1]
            max_c = curr[np.argmax(freq)]
            min_c = curr[np.argmin(freq)]
            xi = 1 / (2 * abs(max_c - min_c))
            if len(params_fit) == 2:
                f_r = np.max(freq)
                f_q_0 = f_rh - g**2 / (f_r - f_rh)
                popt = curve_fit(
                    freq_r_transmon,
                    curr,
                    freq,
                    p0=[max_c, xi, 0, f_q_0 / f_rh, g, f_rh],
                )[0]
                f_qs = popt[3] * popt[5]
                f_rs = freq_r_transmon(popt[0], *popt)
                f_offset = freq_r_transmon(0, *popt)
                C_ii = (f_rs - f_offset) / popt[0]
                data_fit.add(
                    {
                        "curr_sp": popt[0],
                        "xi": popt[1],
                        "d": abs(popt[2]),
                        "f_q/f_rh": popt[3],
                        "g": popt[4],
                        "f_rh": popt[5],
                        "f_qs": f_qs,
                        "f_rs": f_rs,
                        "f_offset": f_offset,
                        "C_ii": C_ii,
                    }
                )
            else:
                Ec = params_fit[2]
                Ej = params_fit[3]
                freq_r_mathieu1 = partial(freq_r_mathieu, p7=0.4999)
                popt = curve_fit(
                    freq_r_mathieu1,
                    curr,
                    freq,
                    p0=[f_rh, g, max_c, xi, 0, Ec, Ej],
                    method="dogbox",
                )[0]
                f_qs = freq_q_mathieu(popt[2], *popt[2::])
                f_rs = freq_r_mathieu(popt[2], *popt)
                f_offset = freq_r_mathieu(0, *popt)
                C_ii = (f_rs - f_offset) / popt[2]
                data_fit.add(
                    {
                        "curr_sp": popt[2],
                        "xi": popt[3],
                        "d": abs(popt[4]),
                        "g": popt[1],
                        "Ec": popt[5],
                        "Ej": popt[6],
                        "f_rh": popt[0],
                        "f_qs": f_qs,
                        "f_rs": f_rs,
                        "f_offset": f_offset,
                        "C_ii": C_ii,
                    }
                )
        except:
            log.warning("The fitting was not successful")
            data_fit.add(
                {key: 0 if key != "qubit" else qubit for key in data_fit.df.columns}
            )

    else:
        data_fit = Data(
            name=f"fit1_q{qubit}_f{fluxline}",
            quantities=[
                "popt0",
                "popt1",
            ],
        )
        try:
            freq_min = np.min(freq)
            freq_max = np.max(freq)
            freq_norm = (freq - freq_min) / (freq_max - freq_min)
            popt = curve_fit(line, curr, freq_norm)[0]
            popt[0] = popt[0] * (freq_max - freq_min)
            popt[1] = popt[1] * (freq_max - freq_min) + freq_min
            data_fit.add(
                {
                    "popt0": popt[0],  # C_ij
                    "popt1": popt[1],
                }
            )
        except:
            log.warning("The fitting was not successful")
            data_fit.add(
                {key: 0 if key != "qubit" else qubit for key in data_fit.df.columns}
            )

    return data_fit


def res_spectroscopy_flux_matrix(folder, fluxlines):
    """Calculation of the resonator flux matrix, Mf.
       curr = Mf*freq + offset_c.
       Mf = Mc^-1, offset_c = -Mc^-1 * offset_f
       freq = Mc*curr + offset_f
        Args:
        folder (str): Folder where the data files with the experimental and fit data are.
        fluxlines (list): ids of the current line used for the experiment.

    Returns:
        data (Data): Data file with len(fluxlines)+1 columns that contains the flux matrix (Mf) and
                     offset (offset_c) in the last column.

    """
    import os

    from pandas import DataFrame

    fits = []
    for q in fluxlines:
        for f in fluxlines:
            file = f"{folder}/data/resonator_flux_sample/fit1_q{q}_f{f}.csv"
            if os.path.exists(file):
                fits += [f]
    if len(fits) == len(fluxlines) ** 2:
        mat = np.zeros((len(fluxlines), len(fluxlines)))
        offset = np.zeros(len(fluxlines))
        for i, q in enumerate(fluxlines):
            for j, f in enumerate(fluxlines):
                data_fit = Data.load_data(
                    folder, "data", "resonator_flux_sample", "csv", f"fit1_q{q}_f{f}"
                )
                if q == f:
                    element = "C_ii"
                    offset[i] = data_fit.get_values("f_offset")[0]
                else:
                    element = "popt0"
                mat[i, j] = data_fit.get_values(element)[0]
        m = np.linalg.inv(mat)
        offset_c = -m @ offset
        data = Data(name=f"flux_matrix")
        data.df = DataFrame(m)
        data.df.insert(len(fluxlines), "offset_c", offset_c, True)
        # [m, offset_c] freq = M*curr + offset --> curr = m*freq + offset_c  m = M^-1, offset_c = -M^-1 * offset
        data.to_csv(f"{folder}/data/resonator_flux_sample/")
    else:
        data = Data(name=f"flux_matrix")
    return data


def spin_echo_fit(data, x, y, qubits, resonator_type, labels):
    data_fit = Data(
        name=f"fits",
        quantities=[
            "popt0",
            "popt1",
            "popt2",
            labels[0],
        ],
    )

    parameter_keys = parse(x)
    voltages_keys = parse(y)
    for qubit in qubits:
        qubit_data = (
            data.df[data.df["qubit"] == qubit]
            .drop(columns=["qubit", "iteration"])
            .groupby(parameter_keys[0], as_index=False)
            .mean()
        )
        times = qubit_data[parameter_keys[0]].pint.to(parameter_keys[1]).pint.magnitude
        voltages = qubit_data[voltages_keys[0]].pint.to(voltages_keys[1]).pint.magnitude

        if resonator_type == "3D":
            pguess = [
                max(voltages.values),
                (max(voltages.values) - min(voltages.values)),
                1 / 250,
            ]
        else:
            pguess = [
                min(voltages.values),
                (max(voltages.values) - min(voltages.values)),
                1 / 250,
            ]

        try:
            popt, pcov = curve_fit(
                exp, times.values, voltages.values, p0=pguess, maxfev=2000000
            )
            t2 = abs(1 / popt[2])

            data_fit.add(
                {
                    "popt0": popt[0],
                    "popt1": popt[1],
                    "popt2": popt[2],
                    labels[0]: t2,
                    "qubit": qubit,
                }
            )
        except:
            log.warning("spin_echo_fit: the fitting was not succesful")
            data_fit.add(
                {key: 0 if key != "qubit" else qubit for key in data_fit.df.columns}
            )

    return data_fit


def calibrate_qubit_states_fit(data, x, y, nshots, qubits, degree=True):
    parameters = Data(
        name=f"parameters",
        quantities={
            "rotation_angle",  # in degrees
            "threshold",
            "fidelity",
            "assignment_fidelity",
            "average_state0",
            "average_state1",
            "qubit",
        },
    )

    i_keys = parse(x)
    q_keys = parse(y)

    for qubit in qubits:
        qubit_data = data.df[data.df["qubit"] == qubit]

        iq_state0 = (
            qubit_data[qubit_data["state"] == 0][i_keys[0]]
            .pint.to(i_keys[1])
            .pint.magnitude
            + 1.0j
            * qubit_data[qubit_data["state"] == 0][q_keys[0]]
            .pint.to(q_keys[1])
            .pint.magnitude
        )
        iq_state1 = (
            qubit_data[qubit_data["state"] == 1][i_keys[0]]
            .pint.to(i_keys[1])
            .pint.magnitude
            + 1.0j
            * qubit_data[qubit_data["state"] == 1][q_keys[0]]
            .pint.to(q_keys[1])
            .pint.magnitude
        )

        iq_state1 = np.array(iq_state1)
        iq_state0 = np.array(iq_state0)

        iq_mean_state1 = np.mean(iq_state1)
        iq_mean_state0 = np.mean(iq_state0)

        rotation_angle = np.angle(iq_mean_state1 - iq_mean_state0)

        iq_state1_rotated = iq_state1 * np.exp(-1j * rotation_angle)
        iq_state0_rotated = iq_state0 * np.exp(-1j * rotation_angle)

        real_values_state1 = iq_state1_rotated.real
        real_values_state0 = iq_state0_rotated.real

        real_values_combined = np.concatenate((real_values_state1, real_values_state0))
        real_values_combined.sort()

        cum_distribution_state1 = cumulative(real_values_combined, real_values_state1)
        cum_distribution_state0 = cumulative(real_values_combined, real_values_state0)

        cum_distribution_diff = np.abs(
            np.array(cum_distribution_state1) - np.array(cum_distribution_state0)
        )
        argmax = np.argmax(cum_distribution_diff)
        threshold = real_values_combined[argmax]
        errors_state1 = nshots - cum_distribution_state1[argmax]
        errors_state0 = cum_distribution_state0[argmax]
        fidelity = cum_distribution_diff[argmax] / nshots
        assignment_fidelity = 1 - (errors_state1 + errors_state0) / nshots / 2
        # assignment_fidelity = 1/2 + (cum_distribution_state1[argmax] - cum_distribution_state0[argmax])/nshots/2
        if degree:
            rotation_angle = (-rotation_angle * 360 / (2 * np.pi)) % 360

        results = {
            "rotation_angle": rotation_angle,
            "threshold": threshold,
            "fidelity": fidelity,
            "assignment_fidelity": assignment_fidelity,
            "average_state0": iq_mean_state0,
            "average_state1": iq_mean_state1,
            "qubit": qubit,
        }
        parameters.add(results)
    return parameters


<<<<<<< HEAD
def ro_optimization_fit(data, *labels):
=======
def ro_optimization_fit(data, *labels, debug=False):
>>>>>>> bf92d924
    """
    Fit the fidelities from parameters swept as labels, and extract rotation angle and threshold

    Args:
        data (Data): data to fit
        labels (str): variable used in the routine with format "variable_name"

    Returns:
        Data: data with the fit results
    """
    quantities = [
        *labels,
        "rotation_angle",
        "threshold",
        "fidelity",
        "assignment_fidelity",
        "average_state0",
        "average_state1",
    ]
    data_fit = Data(
        name="fit",
        quantities=quantities,
    )

<<<<<<< HEAD
    # Create a ndarray of i + 1j * q complex values with shape (qubit, parameter, state, shot)
    num_shots = len(data.df["iteration"].unique())
    shape = (*[len(data.df[label].unique()) for label in labels],)
    iq_complex = (
        data.df["i"].pint.magnitude.to_numpy()
        + 1j * data.df["q"].pint.magnitude.to_numpy()
    ).reshape(shape)

    # Rearrange axes
    labels = list(labels)
    iq_complex = np.moveaxis(
        iq_complex, [labels.index("state"), labels.index("iteration")], [-2, -1]
    )
    shape = iq_complex.shape

    # Calculate mean ground and excited states
    iq_mean_state0 = np.mean(np.take(iq_complex, 0, axis=-2), axis=-1, keepdims=True)
    iq_mean_state1 = np.mean(np.take(iq_complex, 1, axis=-2), axis=-1, keepdims=True)

    # Calculate rotation angle
    rotation_angle = np.expand_dims(np.angle(iq_mean_state1 - iq_mean_state0), axis=-2)

    # Rotate the data so that the mean of both states have the same imaginary component
    iq_complex_rotated = iq_complex * np.exp(-1j * rotation_angle)

    def calculate_cumulative_distributions(real_values_combined):
        """
        Calculates the cumulative distributions for state 0 and state 1

        Args:
            real_values_combined (np.ndarray): a flattened array of size (2 x num_shots)
        """
        sorted_real_values_state = np.sort(np.split(real_values_combined, 2))
        sorted_real_values_combined = np.sort(real_values_combined)

        cumulative_distributions = [[], []]
        for state in [0, 1]:
            app = 0
            for val in sorted_real_values_combined:
                app += np.max(
                    np.searchsorted(sorted_real_values_state[state][app:], val), 0
                )
                cumulative_distributions[state].append(app)
        return np.array(cumulative_distributions)

    # Select the real components and combine the data of both states
    iq_real = iq_complex_rotated.copy().real.reshape(*shape[:-2], 2 * num_shots)

    # Calculate the cumulative distributions
    cumulative_distributions = (
        np.apply_along_axis(calculate_cumulative_distributions, axis=-1, arr=iq_real)
        / num_shots
    )
    cumulative_distribution_0 = np.take(cumulative_distributions, 0, axis=-2)
    cumulative_distribution_1 = np.take(cumulative_distributions, 1, axis=-2)

    # Find the index of the threshold for which the difference between the cumulative distributions
    # of the two states is maximum
    argmax = np.argmax(
        np.abs(cumulative_distribution_0 - cumulative_distribution_1),
        axis=-1,
        keepdims=True,
    )

    # Get threshold value
    threshold = np.take_along_axis(iq_real, argmax, axis=-1)

    # Calculate the fidelity
    fidelity = np.take_along_axis(
        np.abs(cumulative_distribution_0 - cumulative_distribution_1), argmax, axis=-1
    )

    assignment_fidelity = (
        1
        - (
            (1 - np.take_along_axis(cumulative_distribution_0, argmax, axis=-1))
            + np.take_along_axis(cumulative_distribution_1, argmax, axis=-1)
=======
    # Create a ndarray for i and q shots for all labels
    # shape=(i + j*q, qubit, state, label1, label2, ...)

    shape = (*[len(data.df[label].unique()) for label in labels],)
    nb_shots = len(data.df["iteration"].unique())

    iq_complex = data.df["i"].pint.magnitude.to_numpy().reshape(shape) + 1j * data.df[
        "q"
    ].pint.magnitude.to_numpy().reshape(shape)

    # Move state to 0, and iteration to -1
    labels = list(labels)
    iq_complex = np.moveaxis(
        iq_complex, [labels.index("state"), labels.index("iteration")], [0, -1]
    )
    labels.remove("state")
    labels.remove("iteration")
    labels = ["state"] + labels + ["iteration"]

    # Take the mean ground state
    mean_gnd_state = np.mean(iq_complex[0, ...], axis=-1, keepdims=True)
    mean_exc_state = np.mean(iq_complex[1, ...], axis=-1, keepdims=True)
    angle = np.angle(mean_exc_state - mean_gnd_state)

    # Rotate the data
    iq_complex = iq_complex * np.exp(-1j * angle)

    # Take the cumulative distribution of the real part of the data
    iq_complex_sorted = np.sort(iq_complex.real, axis=-1)

    def cum_dist(complex_row):
        state0 = complex_row.real
        state1 = complex_row.imag
        combined = np.sort(np.concatenate((state0, state1)))

        # Compute the indices where elements in state0 and state1 would be inserted in combined
        idx_state0 = np.searchsorted(combined, state0, side="left")
        idx_state1 = np.searchsorted(combined, state1, side="left")

        # Create a combined histogram for state0 and state1
        hist_combined = np.bincount(
            idx_state0, minlength=len(combined)
        ) + 1j * np.bincount(idx_state1, minlength=len(combined))

        return hist_combined.cumsum()

    cum_dist = (
        np.apply_along_axis(
            func1d=cum_dist,
            axis=-1,
            arr=iq_complex_sorted[0, ...] + 1j * iq_complex_sorted[1, ...],
        )
        / nb_shots
    )

    # Find the threshold for which the difference between the cumulative distribution of the two states is maximum
    argmax = np.argmax(np.abs(cum_dist.real - cum_dist.imag), axis=-1, keepdims=True)

    # Use np.take_along_axis to get the correct indices for the threshold calculation
    threshold = np.take_along_axis(
        np.concatenate((iq_complex_sorted[0, ...], iq_complex_sorted[1, ...]), axis=-1),
        argmax,
        axis=-1,
    )

    # Calculate the fidelity
    fidelity = np.take_along_axis(
        np.abs(cum_dist.real - cum_dist.imag), argmax, axis=-1
    )
    assignment_fidelity = (
        1
        - (
            1
            - np.take_along_axis(cum_dist.real, argmax, axis=-1)
            + np.take_along_axis(cum_dist.imag, argmax, axis=-1)
>>>>>>> bf92d924
        )
        / 2
    )

    # Add all the results to the data with labels as subnet without "state", "iteration"
    data_fit.df = (
        data.df.drop_duplicates(
            subset=[i for i in labels if i not in ["state", "iteration"]]
        )
        .reset_index(drop=True)
        .apply(pint_to_float)
    )
<<<<<<< HEAD
    data_fit.df["rotation_angle"] = rotation_angle.flatten()
    data_fit.df["threshold"] = threshold.flatten()
    data_fit.df["fidelity"] = fidelity.flatten()
    data_fit.df["assignment_fidelity"] = assignment_fidelity.flatten()
    data_fit.df["average_state0"] = iq_mean_state0.flatten()
    data_fit.df["average_state1"] = iq_mean_state1.flatten()

    return data_fit


def pint_to_float(x):
    if isinstance(x, pd.Series):
        return x.apply(pint_to_float)
    elif isinstance(x, pint.Quantity):
        return x.to(x.units).magnitude
    else:
        return x


def landscape_fit(data, x, y, qubits, resonator_type):
    r"""
    Fitting routine for T1 experiment. The used model is

    .. math::

        y = p_0 sin\Big(2 \pi x + p_2\Big) + p_1.

    Args:

        data (`DataUnits`): dataset for the fit
        x (str): name of the input values for the flipping model
        y (str): name of the output values for the flipping model
        qubit (int): ID qubit number

    Returns:

        A ``Data`` object with the following keys

            - **popt0**: p0
            - **popt1**: p1
            - **popt2**: p2

    """
    data_fit = Data(
        name="fits",
        quantities=[
            "popt0",
            "popt1",
            "popt2",
            "qubit",
            "setup",
        ],
    )

    for qubit in qubits:
        qubit_data = (
            data.df[(data.df["target_qubit"] == qubit) & (data.df["qubit"] == qubit)]
            .drop(columns=["target_qubit", "qubit"])
            .groupby(["setup", "theta"], as_index=False)
            .mean()
        )
        thetas_keys = parse(x)
        voltages_keys = parse(y)
        thetas = qubit_data[thetas_keys[0]].pint.to(thetas_keys[1]).pint.magnitude
        voltages = qubit_data[voltages_keys[0]].pint.to(voltages_keys[1]).pint.magnitude
        for setup in ("I", "X"):
            setup_voltages = voltages[qubit_data["setup"] == setup]
            setup_thetas = thetas[qubit_data["setup"] == setup]

            if resonator_type == "3D":
                pguess = [
                    np.max(setup_voltages) - np.min(setup_voltages),
                    np.mean(setup_voltages),
                    3.14,
                ]
            else:
                pguess = [
                    np.max(setup_voltages) - np.min(setup_voltages),
                    np.mean(setup_voltages),
                    3.14,
                ]

            try:
                popt, pcov = curve_fit(
                    landscape,
                    setup_thetas,
                    setup_voltages,
                    p0=pguess,
                    bounds=((0, 0, 0), (2.5e6, 2.5e6, 2 * np.pi)),
                )
                data_fit.add(
                    {
                        "popt0": popt[0],
                        "popt1": popt[1],
                        "popt2": popt[2],
                        "qubit": qubit,
                        "setup": setup,
                    }
                )
            except:
                log.warning("landscape_fit: the fitting was not succesful")
                data_fit.add(
                    {"popt0": 0, "popt1": 0, "popt2": 0, "qubit": qubit, "setup": setup}
                )

    return data_fit
=======
    data_fit.df["rotation_angle"] = angle.flatten()
    data_fit.df["threshold"] = threshold.flatten()
    data_fit.df["fidelity"] = fidelity.flatten()
    data_fit.df["assignment_fidelity"] = assignment_fidelity.flatten()
    data_fit.df["average_state0"] = mean_gnd_state.flatten()
    data_fit.df["average_state1"] = mean_exc_state.flatten()

    if debug:
        return data_fit, cum_dist, iq_complex
    else:
        return data_fit
>>>>>>> bf92d924
<|MERGE_RESOLUTION|>--- conflicted
+++ resolved
@@ -1076,11 +1076,7 @@
     return parameters
 
 
-<<<<<<< HEAD
-def ro_optimization_fit(data, *labels):
-=======
 def ro_optimization_fit(data, *labels, debug=False):
->>>>>>> bf92d924
     """
     Fit the fidelities from parameters swept as labels, and extract rotation angle and threshold
 
@@ -1105,7 +1101,6 @@
         quantities=quantities,
     )
 
-<<<<<<< HEAD
     # Create a ndarray of i + 1j * q complex values with shape (qubit, parameter, state, shot)
     num_shots = len(data.df["iteration"].unique())
     shape = (*[len(data.df[label].unique()) for label in labels],)
@@ -1183,83 +1178,6 @@
         - (
             (1 - np.take_along_axis(cumulative_distribution_0, argmax, axis=-1))
             + np.take_along_axis(cumulative_distribution_1, argmax, axis=-1)
-=======
-    # Create a ndarray for i and q shots for all labels
-    # shape=(i + j*q, qubit, state, label1, label2, ...)
-
-    shape = (*[len(data.df[label].unique()) for label in labels],)
-    nb_shots = len(data.df["iteration"].unique())
-
-    iq_complex = data.df["i"].pint.magnitude.to_numpy().reshape(shape) + 1j * data.df[
-        "q"
-    ].pint.magnitude.to_numpy().reshape(shape)
-
-    # Move state to 0, and iteration to -1
-    labels = list(labels)
-    iq_complex = np.moveaxis(
-        iq_complex, [labels.index("state"), labels.index("iteration")], [0, -1]
-    )
-    labels.remove("state")
-    labels.remove("iteration")
-    labels = ["state"] + labels + ["iteration"]
-
-    # Take the mean ground state
-    mean_gnd_state = np.mean(iq_complex[0, ...], axis=-1, keepdims=True)
-    mean_exc_state = np.mean(iq_complex[1, ...], axis=-1, keepdims=True)
-    angle = np.angle(mean_exc_state - mean_gnd_state)
-
-    # Rotate the data
-    iq_complex = iq_complex * np.exp(-1j * angle)
-
-    # Take the cumulative distribution of the real part of the data
-    iq_complex_sorted = np.sort(iq_complex.real, axis=-1)
-
-    def cum_dist(complex_row):
-        state0 = complex_row.real
-        state1 = complex_row.imag
-        combined = np.sort(np.concatenate((state0, state1)))
-
-        # Compute the indices where elements in state0 and state1 would be inserted in combined
-        idx_state0 = np.searchsorted(combined, state0, side="left")
-        idx_state1 = np.searchsorted(combined, state1, side="left")
-
-        # Create a combined histogram for state0 and state1
-        hist_combined = np.bincount(
-            idx_state0, minlength=len(combined)
-        ) + 1j * np.bincount(idx_state1, minlength=len(combined))
-
-        return hist_combined.cumsum()
-
-    cum_dist = (
-        np.apply_along_axis(
-            func1d=cum_dist,
-            axis=-1,
-            arr=iq_complex_sorted[0, ...] + 1j * iq_complex_sorted[1, ...],
-        )
-        / nb_shots
-    )
-
-    # Find the threshold for which the difference between the cumulative distribution of the two states is maximum
-    argmax = np.argmax(np.abs(cum_dist.real - cum_dist.imag), axis=-1, keepdims=True)
-
-    # Use np.take_along_axis to get the correct indices for the threshold calculation
-    threshold = np.take_along_axis(
-        np.concatenate((iq_complex_sorted[0, ...], iq_complex_sorted[1, ...]), axis=-1),
-        argmax,
-        axis=-1,
-    )
-
-    # Calculate the fidelity
-    fidelity = np.take_along_axis(
-        np.abs(cum_dist.real - cum_dist.imag), argmax, axis=-1
-    )
-    assignment_fidelity = (
-        1
-        - (
-            1
-            - np.take_along_axis(cum_dist.real, argmax, axis=-1)
-            + np.take_along_axis(cum_dist.imag, argmax, axis=-1)
->>>>>>> bf92d924
         )
         / 2
     )
@@ -1272,7 +1190,6 @@
         .reset_index(drop=True)
         .apply(pint_to_float)
     )
-<<<<<<< HEAD
     data_fit.df["rotation_angle"] = rotation_angle.flatten()
     data_fit.df["threshold"] = threshold.flatten()
     data_fit.df["fidelity"] = fidelity.flatten()
@@ -1280,14 +1197,8 @@
     data_fit.df["average_state0"] = iq_mean_state0.flatten()
     data_fit.df["average_state1"] = iq_mean_state1.flatten()
 
-    return data_fit
-
-
-def pint_to_float(x):
-    if isinstance(x, pd.Series):
-        return x.apply(pint_to_float)
-    elif isinstance(x, pint.Quantity):
-        return x.to(x.units).magnitude
+    if debug:
+        return data_fit, cum_dist, iq_complex
     else:
         return x
 
@@ -1378,17 +1289,4 @@
                     {"popt0": 0, "popt1": 0, "popt2": 0, "qubit": qubit, "setup": setup}
                 )
 
-    return data_fit
-=======
-    data_fit.df["rotation_angle"] = angle.flatten()
-    data_fit.df["threshold"] = threshold.flatten()
-    data_fit.df["fidelity"] = fidelity.flatten()
-    data_fit.df["assignment_fidelity"] = assignment_fidelity.flatten()
-    data_fit.df["average_state0"] = mean_gnd_state.flatten()
-    data_fit.df["average_state1"] = mean_exc_state.flatten()
-
-    if debug:
-        return data_fit, cum_dist, iq_complex
-    else:
-        return data_fit
->>>>>>> bf92d924
+    return data_fit