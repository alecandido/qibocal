--- conflicted
+++ resolved
@@ -378,7 +378,6 @@
     return data_fit
 
 
-<<<<<<< HEAD
 def res_spectrocopy_flux_fit(data, x, y, qubit, fluxline, params_fit):
     """Fit frequency as a funcition of current for the flux resonator spectroscopy
         Args:
@@ -574,7 +573,8 @@
     else:
         data = Data(name=f"flux_matrix")
     return data
-=======
+
+
 def spin_echo_fit(data, x, y, qubit, nqubits, labels):
 
     data_fit = Data(
@@ -686,5 +686,4 @@
         "assignment_fidelity": assignment_fidelity,
     }
     parameters.add(results)
-    return parameters
->>>>>>> 9ac7b655
+    return parameters