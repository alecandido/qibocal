import numpy as np
from sklearn.model_selection import GridSearchCV, RepeatedStratifiedKFold
from sklearn.svm import SVC

<<<<<<< HEAD
def hyperopt(x_train,y_train, _path):
    clf = SVC(gamma='auto')
=======
from . import utils


def hyperopt(x_train, y_train):
    clf = SVC(gamma="auto")
>>>>>>> 7db28697

    cv = RepeatedStratifiedKFold(n_splits=10, n_repeats=3, random_state=1)
    space = dict()
    space["C"] = np.linspace(0.01, 2, num=50)
    space["degree"] = [2, 3, 4]
    search = GridSearchCV(clf, space, scoring="accuracy", n_jobs=-1, cv=cv)
    _ = search.fit(x_train, y_train)

    return search.best_params_

<<<<<<< HEAD
def constructor(**hyperpars):
    return SVC(gamma = 'auto', **hyperpars)

normalize = utils.scikit_normalize
=======

def constructor(hyperpars):
    return SVC.set_params(**hyperpars)


normalize = utils.scikit_normalize(constructor)
>>>>>>> 7db28697
<|MERGE_RESOLUTION|>--- conflicted
+++ resolved
@@ -2,16 +2,8 @@
 from sklearn.model_selection import GridSearchCV, RepeatedStratifiedKFold
 from sklearn.svm import SVC
 
-<<<<<<< HEAD
 def hyperopt(x_train,y_train, _path):
     clf = SVC(gamma='auto')
-=======
-from . import utils
-
-
-def hyperopt(x_train, y_train):
-    clf = SVC(gamma="auto")
->>>>>>> 7db28697
 
     cv = RepeatedStratifiedKFold(n_splits=10, n_repeats=3, random_state=1)
     space = dict()
@@ -22,16 +14,7 @@
 
     return search.best_params_
 
-<<<<<<< HEAD
 def constructor(**hyperpars):
     return SVC(gamma = 'auto', **hyperpars)
 
-normalize = utils.scikit_normalize
-=======
-
-def constructor(hyperpars):
-    return SVC.set_params(**hyperpars)
-
-
-normalize = utils.scikit_normalize(constructor)
->>>>>>> 7db28697
+normalize = utils.scikit_normalize