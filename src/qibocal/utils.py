from typing import Optional

from qibolab.platform import Platform
from qibolab.qubits import Qubit, QubitId, QubitPair


<<<<<<< HEAD
def cast_str_to_int(key):
    try:
        return int(key)
    except ValueError:
        return key


def my_eval(key):
    if key.startswith("("):
        test = key[key.find("(") + 1 : key.find(")")].replace(" ", "").split(",")
        return tuple([cast_str_to_int(i) for i in test])

    return cast_str_to_int(key)


def allocate_qubits(
    platform: Optional[Platform], qubit_ids: List[QubitId]
) -> Dict[QubitId, Qubit]:
    """Convert List[QubitId] -> Dict[QubitId, Qubit] for non-trivial platform."""
    return {q: platform.qubits[q] for q in qubit_ids if q in platform.qubits}
=======
def allocate_single_qubits(
    platform: Optional[Platform], qubit_ids: list[QubitId]
) -> dict[QubitId, Qubit]:
    """Construct the map from the chosen ids to the corresponding physical qubits available on the platform."""
    return {q: platform.qubits[q] for q in qubit_ids}


def allocate_qubits_pairs(
    platform: Optional[Platform], qubit_pairs_ids: list[tuple[QubitId, QubitId]]
) -> dict[tuple[QubitId, QubitId], QubitPair]:
    """Construct the map from the chosen id pairs to the corresponding physical qubit pairs available on the platform."""
    return {tuple(qq): platform.pairs[tuple(sorted(qq))] for qq in qubit_pairs_ids}
>>>>>>> e251c804
<|MERGE_RESOLUTION|>--- conflicted
+++ resolved
@@ -4,7 +4,6 @@
 from qibolab.qubits import Qubit, QubitId, QubitPair
 
 
-<<<<<<< HEAD
 def cast_str_to_int(key):
     try:
         return int(key)
@@ -20,12 +19,6 @@
     return cast_str_to_int(key)
 
 
-def allocate_qubits(
-    platform: Optional[Platform], qubit_ids: List[QubitId]
-) -> Dict[QubitId, Qubit]:
-    """Convert List[QubitId] -> Dict[QubitId, Qubit] for non-trivial platform."""
-    return {q: platform.qubits[q] for q in qubit_ids if q in platform.qubits}
-=======
 def allocate_single_qubits(
     platform: Optional[Platform], qubit_ids: list[QubitId]
 ) -> dict[QubitId, Qubit]:
@@ -37,5 +30,4 @@
     platform: Optional[Platform], qubit_pairs_ids: list[tuple[QubitId, QubitId]]
 ) -> dict[tuple[QubitId, QubitId], QubitPair]:
     """Construct the map from the chosen id pairs to the corresponding physical qubit pairs available on the platform."""
-    return {tuple(qq): platform.pairs[tuple(sorted(qq))] for qq in qubit_pairs_ids}
->>>>>>> e251c804
+    return {tuple(qq): platform.pairs[tuple(sorted(qq))] for qq in qubit_pairs_ids}