--- conflicted
+++ resolved
@@ -34,35 +34,6 @@
         # parse runcard
         self.runcard = Runcard.load(Path(runcard))
         self.update = update
-
-        # backend and platform allocation
-<<<<<<< HEAD
-        # backend_name = self.runcard.get("backend", "qibolab")
-        # platform_name = self.runcard.get("platform", "dummy")
-        # platform_runcard = self.runcard.get("runcard", None)
-        # self.backend, self.platform = self._allocate_backend(
-        #     backend_name, platform_name, platform_runcard, update
-        # )
-
-        # self.qubits = allocate_qubits(self.platform, self.runcard.get("qubits", []))
-=======
-        backend_name = self.runcard.get("backend", "qibolab")
-        platform_name = self.runcard.get("platform", "dummy")
-        platform_runcard = self.runcard.get("runcard", None)
-        self.backend, self.platform = self._allocate_backend(
-            backend_name, platform_name, platform_runcard, update
-        )
-        if self.platform is not None:
-            self.qubits = allocate_qubits(self.platform, self.runcard.get("qubits", []))
-        else:
-            self.qubits = self.runcard.get("qubits", [])
->>>>>>> b33db4f1
-
-        # Saving runcard
-        # shutil.copy(self.runcard, f"{self.folder}/ RUNCARD")
-        # self.save_meta()
-
-        # self.folder = Path(self.folder)
         self._prepare_output(runcard)
 
     @property
