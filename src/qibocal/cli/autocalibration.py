import datetime
import json
from dataclasses import asdict

import yaml
from qibolab.serialize import dump_platform

from ..auto.execute import Executor
from ..auto.history import add_timings_to_meta
from ..auto.mode import ExecutionMode
from ..cli.report import ReportBuilder
from .utils import (
    META,
    PLATFORM,
    RUNCARD,
    UPDATED_PLATFORM,
    create_qubits_dict,
    generate_meta,
    generate_output_folder,
)


def autocalibrate(runcard, folder, force, update):
    """Autocalibration

    Arguments:

     - RUNCARD: runcard with declarative inputs.
    """

    # rename for brevity
    backend = runcard.backend_obj
    platform = runcard.platform_obj
    # generate output folder
    path = generate_output_folder(folder, force)

    # allocate qubits
    qubits = create_qubits_dict(qubits=runcard.qubits, platform=platform)

    # generate meta
    meta = generate_meta(backend, platform, path)
    # dump platform
    if backend.name == "qibolab":
        (path / PLATFORM).mkdir(parents=True, exist_ok=True)
        dump_platform(platform, path / PLATFORM)

    # dump action runcard
    (path / RUNCARD).write_text(yaml.safe_dump(asdict(runcard)))
    # dump meta
    (path / META).write_text(json.dumps(meta, indent=4))

    # allocate executor
    executor = Executor.load(runcard, path, platform, qubits, update)

    # connect and initialize platform
    if platform is not None:
        platform.connect()
<<<<<<< HEAD
        # platform.setup()
        # platform.start()
=======
>>>>>>> 5b74e268

    # run protocols
    for _ in executor.run(mode=ExecutionMode.autocalibration):
        report = ReportBuilder(path, qubits, executor, meta, executor.history)
        report.run(path)
        # meta needs to be updated after each report to show correct end-time
        e = datetime.datetime.now(datetime.timezone.utc)
        meta["end-time"] = e.strftime("%H:%M:%S")
        # dump updated meta
        meta = add_timings_to_meta(meta, executor.history)
        (path / META).write_text(json.dumps(meta, indent=4))

    # stop and disconnect platform
    if platform is not None:
<<<<<<< HEAD
        # platform.stop()
=======
>>>>>>> 5b74e268
        platform.disconnect()

    # dump updated runcard
    if platform is not None:
        (path / UPDATED_PLATFORM).mkdir(parents=True, exist_ok=True)
        dump_platform(platform, path / UPDATED_PLATFORM)<|MERGE_RESOLUTION|>--- conflicted
+++ resolved
@@ -55,11 +55,6 @@
     # connect and initialize platform
     if platform is not None:
         platform.connect()
-<<<<<<< HEAD
-        # platform.setup()
-        # platform.start()
-=======
->>>>>>> 5b74e268
 
     # run protocols
     for _ in executor.run(mode=ExecutionMode.autocalibration):
@@ -74,10 +69,6 @@
 
     # stop and disconnect platform
     if platform is not None:
-<<<<<<< HEAD
-        # platform.stop()
-=======
->>>>>>> 5b74e268
         platform.disconnect()
 
     # dump updated runcard
