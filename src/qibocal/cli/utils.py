"""Helper functions for the cli module"""
import datetime
import getpass
import os
import shutil
from pathlib import Path
from typing import Union

import click
import yaml
from qibolab.platform import Platform

from qibocal.config import log, raise_error


<<<<<<< HEAD
def load_yaml(path):
    """Load yaml file from disk."""
    with open(path) as file:
        data = yaml.safe_load(file)
    return data
=======
def folders_exists(folders):
    """Check if a list of folders exists

    Args:
        folders (list): list of absolute or relative path to folders
    """
    foldernames = []
    for foldername in folders:
        expanded = list(glob(foldername))
        if len(expanded) == 0 and "*" not in foldername:
            raise (click.BadParameter(f"file '{foldername}' not found"))
        foldernames.extend(expanded)

    return foldernames


def check_folder_structure(folders):
    """Check if a list of folders share structure between them

    Args:
        folders (list): list of absolute or relative path to folders
    """
    subdirs = [[p for p in Path(folder).glob("**") if p.is_dir()] for folder in folders]
    return all(x == subdirs[0] for x in subdirs)


def update_meta(metadata, metadata_new, target_dir="qq-compare"):
    """Update meta.yml file

    Args:
        metadata (dict): dictionary with the meta.yml actual parameters and values
        metadata_new (dict): dictionary with the new parameters and values to update in the actual meta.yml
    """

    def update(old, new, key):
        old[key] += " , " + new[key]

    for key in ("backend", "date", "end-time", "platform", "start-time", "title"):
        update(metadata, metadata_new, key)
    for key in ("numpy", "qibo", "qibocal", "qibolab"):
        update(metadata["versions"], metadata_new["versions"], key)
    with open(f"{target_dir}/meta.yml", "w") as file:
        yaml.safe_dump(metadata, file)


def update_runcard(rundata, rundata_new, target_compare_dir):
    """Update runcard.yml file

    Args:
        rundata (dict): dictionary with the runcard.yml actual parameters and values
        rundata_new (dict): dictionary with the new parameters and values to update in the actual runcard.yml
    """

    rundata["platform"] += " , " + rundata_new["platform"]
    unique = list(set(rundata["qubits"] + rundata_new["qubits"]))
    rundata["qubits"] = unique
    with open(f"{target_compare_dir}/runcard.yml", "w") as file:
        yaml.safe_dump(
            rundata,
            file,
            indent=4,
            allow_unicode=False,
            sort_keys=False,
            default_flow_style=None,
        )


def load_card(card: Union[dict, str]):
    if isinstance(card, str):
        with open(card) as file:
            data = yaml.safe_load(file)
        return data
    return card
>>>>>>> 8e404f83


def generate_output_folder(folder, force):
    """Generation of qq output folder

    Args:
        folder (path): path for the output folder. If None it will be created a folder automatically
        force (bool): option to overwrite the output folder if it exists already.

    Returns:
        Output path.
    """
    if folder is None:
        e = datetime.datetime.now()
        user = getpass.getuser().replace(".", "-")
        date = e.strftime("%Y-%m-%d")
        folder = f"{date}-{'000'}-{user}"
        num = 0
        while os.path.exists(folder):
            log.info(f"Directory {folder} already exists.")
            num += 1
            folder = f"{date}-{str(num).rjust(3, '0')}-{user}"
            log.info(f"Trying to create directory {folder}")
    elif os.path.exists(folder) and not force:
        raise_error(RuntimeError, f"Directory {folder} already exists.")
    elif os.path.exists(folder) and force:
        log.warning(f"Deleting previous directory {folder}.")
        shutil.rmtree(os.path.join(os.getcwd(), folder))

    path = os.path.join(os.getcwd(), folder)
    log.info(f"Creating directory {folder}.")
    os.makedirs(path)
    return Path(folder)<|MERGE_RESOLUTION|>--- conflicted
+++ resolved
@@ -4,96 +4,8 @@
 import os
 import shutil
 from pathlib import Path
-from typing import Union
-
-import click
-import yaml
-from qibolab.platform import Platform
 
 from qibocal.config import log, raise_error
-
-
-<<<<<<< HEAD
-def load_yaml(path):
-    """Load yaml file from disk."""
-    with open(path) as file:
-        data = yaml.safe_load(file)
-    return data
-=======
-def folders_exists(folders):
-    """Check if a list of folders exists
-
-    Args:
-        folders (list): list of absolute or relative path to folders
-    """
-    foldernames = []
-    for foldername in folders:
-        expanded = list(glob(foldername))
-        if len(expanded) == 0 and "*" not in foldername:
-            raise (click.BadParameter(f"file '{foldername}' not found"))
-        foldernames.extend(expanded)
-
-    return foldernames
-
-
-def check_folder_structure(folders):
-    """Check if a list of folders share structure between them
-
-    Args:
-        folders (list): list of absolute or relative path to folders
-    """
-    subdirs = [[p for p in Path(folder).glob("**") if p.is_dir()] for folder in folders]
-    return all(x == subdirs[0] for x in subdirs)
-
-
-def update_meta(metadata, metadata_new, target_dir="qq-compare"):
-    """Update meta.yml file
-
-    Args:
-        metadata (dict): dictionary with the meta.yml actual parameters and values
-        metadata_new (dict): dictionary with the new parameters and values to update in the actual meta.yml
-    """
-
-    def update(old, new, key):
-        old[key] += " , " + new[key]
-
-    for key in ("backend", "date", "end-time", "platform", "start-time", "title"):
-        update(metadata, metadata_new, key)
-    for key in ("numpy", "qibo", "qibocal", "qibolab"):
-        update(metadata["versions"], metadata_new["versions"], key)
-    with open(f"{target_dir}/meta.yml", "w") as file:
-        yaml.safe_dump(metadata, file)
-
-
-def update_runcard(rundata, rundata_new, target_compare_dir):
-    """Update runcard.yml file
-
-    Args:
-        rundata (dict): dictionary with the runcard.yml actual parameters and values
-        rundata_new (dict): dictionary with the new parameters and values to update in the actual runcard.yml
-    """
-
-    rundata["platform"] += " , " + rundata_new["platform"]
-    unique = list(set(rundata["qubits"] + rundata_new["qubits"]))
-    rundata["qubits"] = unique
-    with open(f"{target_compare_dir}/runcard.yml", "w") as file:
-        yaml.safe_dump(
-            rundata,
-            file,
-            indent=4,
-            allow_unicode=False,
-            sort_keys=False,
-            default_flow_style=None,
-        )
-
-
-def load_card(card: Union[dict, str]):
-    if isinstance(card, str):
-        with open(card) as file:
-            data = yaml.safe_load(file)
-        return data
-    return card
->>>>>>> 8e404f83
 
 
 def generate_output_folder(folder, force):
