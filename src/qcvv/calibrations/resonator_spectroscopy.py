# -*- coding: utf-8 -*-
import numpy as np
from qibolab.pulses import PulseSequence

from qcvv.calibrations.utils import variable_resolution_scanrange
from qcvv.data import Dataset
from qcvv.decorators import store


@store
def resonator_spectroscopy(
    platform,
    qubit,
    lowres_width,
    lowres_step,
    highres_width,
    highres_step,
    precision_width,
    precision_step,
    software_averages,
    points=10,
):

    sequence = PulseSequence()
    ro_pulse = platform.qubit_readout_pulse(qubit, start=0)
    sequence.add(ro_pulse)

    lo_qrm_frequency = platform.characterization["single_qubit"][qubit][
        "resonator_freq"
    ]

    freqrange = (
        variable_resolution_scanrange(
            lowres_width, lowres_step, highres_width, highres_step
        )
        + lo_qrm_frequency
    )
    data = Dataset(name=f"fast_sweep_q{qubit}", quantities={"frequency": "Hz"})
    count = 0
    for _ in range(software_averages):
        for freq in freqrange:
            if count % points == 0:
                yield data
            platform.ro_port[qubit].lo_frequency = freq - ro_pulse.frequency
            msr, i, q, phase = platform.execute_pulse_sequence(sequence)[0][
                ro_pulse.serial
            ]
            results = {
                "MSR[V]": msr,
                "i[V]": i,
                "q[V]": q,
                "phase[deg]": phase,
                "frequency[Hz]": freq,
            }
            data.add(results)
            count += 1
    yield data

    # FIXME: have live ploting work for multiple datasets saved

    if platform.settings["nqubits"] == 1:
        lo_qrm_frequency = data.df.frequency[data.df.MSR.argmax()].magnitude
        avg_voltage = np.mean(data.df.MSR.values[: (lowres_width // lowres_step)]) * 1e6
    else:
        lo_qrm_frequency = data.df.frequency[data.df.MSR.argmin()].magnitude
        avg_voltage = np.mean(data.df.MSR.values[: (lowres_width // lowres_step)]) * 1e6

    prec_data = Dataset(
        name=f"precision_sweep_q{qubit}", quantities={"frequency": "Hz"}
    )
    freqrange = (
        np.arange(-precision_width, precision_width, precision_step) + lo_qrm_frequency
    )
    count = 0
    for _ in range(software_averages):
        for freq in freqrange:
            if count % points == 0:
                yield prec_data
            platform.ro_port[qubit].lo_frequency = freq - ro_pulse.frequency
            msr, i, q, phase = platform.execute_pulse_sequence(sequence)[0][
                ro_pulse.serial
            ]
            results = {
                "MSR[V]": msr,
                "i[V]": i,
                "q[V]": q,
                "phase[deg]": phase,
                "frequency[Hz]": freq,
            }
            prec_data.add(results)
            count += 1
    yield prec_data
    # TODO: add fitting (possibly without quantify)
    # # Fitting
    # if self.resonator_type == '3D':
    #     f0, BW, Q, peak_voltage = fitting.lorentzian_fit("last", max, "Resonator_spectroscopy")
    #     resonator_freq = int(f0 + ro_pulse.frequency)
    # elif self.resonator_type == '2D':
    #     f0, BW, Q, peak_voltage = fitting.lorentzian_fit("last", min, "Resonator_spectroscopy")
    #     resonator_freq = int(f0 + ro_pulse.frequency)
    #     # TODO: Fix fitting of minimum values
    # peak_voltage = peak_voltage * 1e6

    # print(f"\nResonator Frequency = {resonator_freq}")
    # return resonator_freq, avg_voltage, peak_voltage, dataset


@store
def resonator_punchout(
    platform,
    qubit,
    freq_width,
    freq_step,
    min_att,
    max_att,
    step_att,
    software_averages,
    points=10,
):

    data = Dataset(
        name=f"data_q{qubit}", quantities={"frequency": "Hz", "attenuation": "dB"}
    )
    ro_pulse = platform.qubit_readout_pulse(qubit, start=0)
    sequence = PulseSequence()
    sequence.add(ro_pulse)

    # TODO: move this explicit instruction to the platform
    lo_qrm_frequency = platform.characterization["single_qubit"][qubit][
        "resonator_freq"
    ]
    freqrange = np.arange(-freq_width, freq_width, freq_step) + lo_qrm_frequency
    attrange = np.flip(np.arange(min_att, max_att, step_att))
    count = 0
    print(type(qubit))
    for s in range(software_averages):
        for att in attrange:
            for freq in freqrange:
                if count % points == 0:
                    yield data
                # TODO: move these explicit instructions to the platform
                platform.ro_port[qubit].lo_frequency = freq - ro_pulse.frequency
                platform.ro_port[qubit].attenuation = att
                msr, i, q, phase = platform.execute_pulse_sequence(sequence)[0][
                    ro_pulse.serial
                ]
                results = {
                    "MSR[V]": msr,
                    "i[V]": i,
                    "q[V]": q,
                    "phase[deg]": phase,
                    "frequency[Hz]": freq,
                    "attenuation[dB]": att,
                }
                # TODO: implement normalization
                data.add(results)
                count += 1

    yield data


@store
def resonator_spectroscopy_flux(
    platform,
    qubit,
    freq_width,
    freq_step,
    current_min,
    current_max,
    current_step,
    software_averages,
    fluxline=0,
    points=10,
):

    data = Dataset(
        name=f"data_q{qubit}", quantities={"frequency": "Hz", "current": "A"}
    )
    sequence = PulseSequence()
    ro_pulse = platform.qubit_readout_pulse(qubit, start=0)
    sequence.add(ro_pulse)

<<<<<<< HEAD
    lo_qrm_frequency = platform.characterization["single_qubit"][qubit][
        "resonator_freq"
    ]
=======
    lo_qrm_frequency = (
        platform.characterization["single_qubit"][qubit]["resonator_freq"]
    )

    # TODO: call platform.qfm[fluxline] instead of dacs[fluxline]
    # TODO: automatically extract fluxline from runcard given a qubit number
>>>>>>> 91e3bdfa
    spi = platform.instruments["SPI"].device
    dacs = [spi.mod2.dac0, spi.mod1.dac0, spi.mod1.dac1, spi.mod1.dac2, spi.mod1.dac3]
    spi.set_dacs_zero()

    scanrange = np.arange(-freq_width, freq_width, freq_step)
    freqs = scanrange + lo_qrm_frequency
    currange = np.arange(current_min, current_max, current_step)

    count = 0
    for s in range(software_averages):
        for freq in freqs:
            for curr in currange:
                if count % points == 0:
                    yield data
                # TODO: move these explicit instructions to the platform
                platform.ro_port[qubit].lo_frequency = freq - ro_pulse.frequency
                dacs[fluxline].current = curr
                msr, i, q, phase = platform.execute_pulse_sequence(sequence)[0][
                    ro_pulse.serial
                ]
                results = {
                    "MSR[V]": msr,
                    "i[V]": i,
                    "q[V]": q,
                    "phase[deg]": phase,
                    "frequency[Hz]": freq,
                    "current[A]": curr,
                }
                # TODO: implement normalization
                data.add(results)
                count += 1

    yield data
    # spi.set_dacs_zero() is this needed?
    # TODO: call platform.qfm[fluxline] instead of dacs[fluxline]
    # TODO: automatically extract the sweet spot current
    # TODO: add a method to generate the matrix<|MERGE_RESOLUTION|>--- conflicted
+++ resolved
@@ -180,18 +180,12 @@
     ro_pulse = platform.qubit_readout_pulse(qubit, start=0)
     sequence.add(ro_pulse)
 
-<<<<<<< HEAD
     lo_qrm_frequency = platform.characterization["single_qubit"][qubit][
         "resonator_freq"
     ]
-=======
-    lo_qrm_frequency = (
-        platform.characterization["single_qubit"][qubit]["resonator_freq"]
-    )
 
     # TODO: call platform.qfm[fluxline] instead of dacs[fluxline]
     # TODO: automatically extract fluxline from runcard given a qubit number
->>>>>>> 91e3bdfa
     spi = platform.instruments["SPI"].device
     dacs = [spi.mod2.dac0, spi.mod1.dac0, spi.mod1.dac1, spi.mod1.dac2, spi.mod1.dac3]
     spi.set_dacs_zero()
