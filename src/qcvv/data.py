--- conflicted
+++ resolved
@@ -1,10 +1,7 @@
 # -*- coding: utf-8 -*-
 """Implementation of Dataset class to store measurements."""
 from dataclasses import dataclass
-<<<<<<< HEAD
-=======
 
->>>>>>> 992f3ef7
 import pandas as pd
 import pint_pandas
 
@@ -25,11 +22,7 @@
     def __init__(self, name=None, quantities=None):
 
         if name is None:
-<<<<<<< HEAD
-            self.name = 'data'
-=======
             self.name = "data"
->>>>>>> 992f3ef7
         else:
             self.name = name
 
