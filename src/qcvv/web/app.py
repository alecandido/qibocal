--- conflicted
+++ resolved
@@ -41,23 +41,20 @@
 def get_graph(n, current_figure, url):
     method, folder, routine, qubit, format = url.split(os.sep)[2:]
     try:
-<<<<<<< HEAD
-        data = Dataset.load_data(folder, routine, format, "precision_sweep")
-        with open(f"{folder}/platform.yml", "r") as f:
-            nqubits = yaml.safe_load(f)["nqubits"]
-        if len(data) > 2:
-            params, fit = resonator_spectroscopy_fit(folder, format, nqubits)
-        else:
-            params, fit = None, None
-        return getattr(plots.resonator_spectroscopy, method)(data, params, fit)
+        # data = Dataset.load_data(folder, routine, format, "precision_sweep")
+        # with open(f"{folder}/platform.yml", "r") as f:
+        #     nqubits = yaml.safe_load(f)["nqubits"]
+        # if len(data) > 2:
+        #     params, fit = resonator_spectroscopy_fit(folder, format, nqubits)
+        # else:
+        #     params, fit = None, None
+        # return getattr(plots.resonator_spectroscopy, method)(data, params, fit)
 
-        # FIXME: Temporarily hardcode the plotting method to test
-        # multiple routines with different names in one folder
-        # should be changed to:
-        # return getattr(getattr(plots, routine), method)(data)
+        # # FIXME: Temporarily hardcode the plotting method to test
+        # # multiple routines with different names in one folder
+        # # should be changed to:
+        # # return getattr(getattr(plots, routine), method)(data)
 
-=======
         return getattr(plots, method)(folder, routine, qubit, format)
->>>>>>> 36abebfd
     except (FileNotFoundError, pd.errors.EmptyDataError):
         return current_figure