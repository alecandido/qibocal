--- conflicted
+++ resolved
@@ -44,16 +44,12 @@
     folder, routine = os.path.split(folder)
     folder, _ = os.path.split(folder)
     try:
-<<<<<<< HEAD
-        data = Dataset.load_data(folder, routine, format, "data")
+        data = Dataset.load_data(folder, routine, format)
         # FIXME: Temporarily hardcode the plotting method to test
         # multiple routines with different names in one folder
-        # return getattr(plots.resonator_spectroscopy_attenuation, method)(data)
+        return getattr(plots.resonator_spectroscopy_attenuation, method)(data)
         # should be changed to:
-        return getattr(getattr(plots, routine), method)(data)
-=======
-        return getattr(getattr(plots, routine), method)(folder, routine, qubit, format)
->>>>>>> 992f3ef7
+        # return getattr(getattr(plots, routine), method)(data)
 
     except (FileNotFoundError, pd.errors.EmptyDataError):
         return current_figure