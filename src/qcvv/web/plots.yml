--- conflicted
+++ resolved
@@ -1,10 +1,6 @@
-resonator_punchout:
-<<<<<<< HEAD
+resonator_spectroscopy_attenuation:
     Frequency vs Attenuation: frequency_vs_attenuation
     MSR vs Frequency: msr_vs_frequency
-
-resonator_spectroscopy:
-    MSR and Phase vs Frequency: frequency_vs_msr_phase
 
 # temporary entries for testing
 resonator_spectroscopy_1:
@@ -20,7 +16,5 @@
     MSR vs Frequency: msr_vs_frequency
 
 resonator_spectroscopy_4:
-=======
->>>>>>> 992f3ef7
     Frequency vs Attenuation: frequency_vs_attenuation
     MSR vs Frequency: msr_vs_frequency