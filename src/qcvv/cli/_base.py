# -*- coding: utf-8 -*-
"""Adds global CLI options."""
import click

from qcvv.cli.builders import ActionBuilder

CONTEXT_SETTINGS = dict(help_option_names=["-h", "--help"])


@click.command(context_settings=CONTEXT_SETTINGS)
@click.argument("runcard", metavar="RUNCARD", type=click.Path(exists=True))
@click.option(
    "folder",
    "-o",
    type=click.Path(),
    help="Output folder. If not provided a standard name will generated.",
)
@click.option(
    "force",
    "-f",
    is_flag=True,
    help="Use --force option to overwrite the output folder.",
)
def command(runcard, folder, force=None):

    """qcvv: Quantum Calibration Verification and Validation using Qibo.

    Arguments:

     - RUNCARD: runcard with declarative inputs.
    """

    action_builder = ActionBuilder(runcard, folder, force)
    action_builder.execute()
    action_builder.dump_report()


@click.command(context_settings=CONTEXT_SETTINGS)
@click.option(
    "port",
    "-p",
    "--port",
    default=8050,
    type=int,
    help="Localhost port to launch dash server.",
)
@click.option(
    "debug",
    "-d",
    "--debug",
    is_flag=True,
    help="Launch server in debugging mode.",
)
def live_plot(port, debug):
    """Real time plotting of calibration data on a dash server."""
    import socket

    from qcvv.web.app import app

    # change port if it is already used
    while True:
        with socket.socket(socket.AF_INET, socket.SOCK_STREAM) as s:
            if s.connect_ex(("localhost", port)) != 0:
                break
        port += 1

<<<<<<< HEAD
    app.run_server(debug=debug, port=port)


class ActionBuilder:
    """ "Class for parsing and executing runcards.
    Args:
        runcard (path): path containing the runcard.
        folder (path): path for the output folder.
        force (bool): option to overwrite the output folder if it exists already."""

    def __init__(self, runcard, folder=None, force=False):

        path, self.folder = self._generate_output_folder(folder, force)
        self.runcard = self.load_runcard(runcard)
        self._allocate_platform(self.runcard["platform"])
        self.qubit = self.runcard["qubit"]
        self.format = self.runcard["format"]

        # Saving runcard
        self.save_runcards(path, runcard)

    @staticmethod
    def _generate_output_folder(folder, force):
        """Static method for generating the output folder.

        Args:
            folder (path): path for the output folder. If None it will be created a folder automatically
            force (bool): option to overwrite the output folder if it exists already.
        """
        if folder is None:
            import datetime
            import getpass

            e = datetime.datetime.now()
            user = getpass.getuser().replace(".", "-")
            date = e.strftime("%Y-%m-%d")
            folder = f"{date}-{'000'}-{user}"
            num = 0
            while os.path.exists(folder):
                log.warning(f"Directory {folder} already exists.")
                num += 1
                folder = f"{date}-{str(num).rjust(3, '0')}-{user}"
                log.warning(f"Trying to create directory {folder}")
        elif os.path.exists(folder) and not force:
            raise_error(RuntimeError, f"Directory {folder} already exists.")
        elif os.path.exists(folder) and force:
            log.warning(f"Deleting previous directory {folder}.")
            shutil.rmtree(os.path.join(os.getcwd(), folder))

        path = os.path.join(os.getcwd(), folder)
        log.info(f"Creating directory {folder}.")
        os.makedirs(path)
        return path, folder

    def _allocate_platform(self, platform_name):
        """Allocate the platform using Qibolab."""
        from qibo.backends import construct_backend

        self.platform = construct_backend("qibolab", platform=platform_name).platform

    def save_runcards(self, path, runcard):
        """Save the output runcards."""
        import datetime

        import qibo
        import qibolab
        from qibolab.paths import qibolab_folder

        import qcvv

        platform_runcard = (
            qibolab_folder / "runcards" / f"{self.runcard['platform']}.yml"
        )
        shutil.copy(platform_runcard, f"{path}/platform.yml")

        e = datetime.datetime.now()
        meta = {}
        meta["date"] = e.strftime("%Y-%m-%d %H:%M:%S")
        meta["versions"] = {
            "qibo": qibo.__version__,
            "qibolab": qibolab.__version__,
            "qcvv": qcvv.__version__,
        }
        with open(f"{path}/meta.yml", "w") as f:
            yaml.dump(meta, f)

        shutil.copy(runcard, f"{path}/runcard.yml")

    def _build_single_action(self, name):
        """Helper method to parse the actions in the runcard."""
        f = getattr(calibrations, name)
        if hasattr(f, "prepare"):
            self.output = f.prepare(name=f.__name__, folder=self.folder)
        sig = inspect.signature(f)
        params = self.runcard["actions"][name]
        for param in list(sig.parameters)[2:-1]:
            if param not in params:
                raise_error(AttributeError, f"Missing parameter {param} in runcard.")
        return f, params

    @staticmethod
    def load_runcard(path):
        """Method to load the runcard."""
        with open(path, "r") as file:
            runcard = yaml.safe_load(file)
        return runcard

    def execute(self):
        """Method to execute sequentially all the actions in the runcard."""
        self.platform.connect()
        self.platform.setup()
        self.platform.start()
        for action in self.runcard["actions"]:
            routine, args = self._build_single_action(action)
            results = self.get_result(routine, args)
            data, fitted = self.fit(routine)
            self.update(routine, data, fitted)
        self.platform.stop()
        self.platform.disconnect()

    def get_result(self, routine, arguments):
        """Method to execute a single action and retrieving the results."""
        results = routine(self.platform, self.qubit, **arguments)
        if hasattr(routine, "final_action"):
            return routine.final_action(results, self.output, self.format)
        return results

    def fit(self, routine):
        """Method to call fitting routines."""
        if hasattr(routine, "post_processing"):
            return routine.post_processing(
                routine,
                self.folder,
                self.format,
                int(self.platform.settings["nqubits"]),
            )

    def update(self, routine, data, fitted):
        """Method to update the platform runcard."""
        if hasattr(routine, "update"):
            return routine.update(routine, self.folder, self.qubit, data, fitted)
=======
    app.run_server(debug=debug, port=port)
>>>>>>> 36abebfd
<|MERGE_RESOLUTION|>--- conflicted
+++ resolved
@@ -64,148 +64,4 @@
                 break
         port += 1
 
-<<<<<<< HEAD
-    app.run_server(debug=debug, port=port)
-
-
-class ActionBuilder:
-    """ "Class for parsing and executing runcards.
-    Args:
-        runcard (path): path containing the runcard.
-        folder (path): path for the output folder.
-        force (bool): option to overwrite the output folder if it exists already."""
-
-    def __init__(self, runcard, folder=None, force=False):
-
-        path, self.folder = self._generate_output_folder(folder, force)
-        self.runcard = self.load_runcard(runcard)
-        self._allocate_platform(self.runcard["platform"])
-        self.qubit = self.runcard["qubit"]
-        self.format = self.runcard["format"]
-
-        # Saving runcard
-        self.save_runcards(path, runcard)
-
-    @staticmethod
-    def _generate_output_folder(folder, force):
-        """Static method for generating the output folder.
-
-        Args:
-            folder (path): path for the output folder. If None it will be created a folder automatically
-            force (bool): option to overwrite the output folder if it exists already.
-        """
-        if folder is None:
-            import datetime
-            import getpass
-
-            e = datetime.datetime.now()
-            user = getpass.getuser().replace(".", "-")
-            date = e.strftime("%Y-%m-%d")
-            folder = f"{date}-{'000'}-{user}"
-            num = 0
-            while os.path.exists(folder):
-                log.warning(f"Directory {folder} already exists.")
-                num += 1
-                folder = f"{date}-{str(num).rjust(3, '0')}-{user}"
-                log.warning(f"Trying to create directory {folder}")
-        elif os.path.exists(folder) and not force:
-            raise_error(RuntimeError, f"Directory {folder} already exists.")
-        elif os.path.exists(folder) and force:
-            log.warning(f"Deleting previous directory {folder}.")
-            shutil.rmtree(os.path.join(os.getcwd(), folder))
-
-        path = os.path.join(os.getcwd(), folder)
-        log.info(f"Creating directory {folder}.")
-        os.makedirs(path)
-        return path, folder
-
-    def _allocate_platform(self, platform_name):
-        """Allocate the platform using Qibolab."""
-        from qibo.backends import construct_backend
-
-        self.platform = construct_backend("qibolab", platform=platform_name).platform
-
-    def save_runcards(self, path, runcard):
-        """Save the output runcards."""
-        import datetime
-
-        import qibo
-        import qibolab
-        from qibolab.paths import qibolab_folder
-
-        import qcvv
-
-        platform_runcard = (
-            qibolab_folder / "runcards" / f"{self.runcard['platform']}.yml"
-        )
-        shutil.copy(platform_runcard, f"{path}/platform.yml")
-
-        e = datetime.datetime.now()
-        meta = {}
-        meta["date"] = e.strftime("%Y-%m-%d %H:%M:%S")
-        meta["versions"] = {
-            "qibo": qibo.__version__,
-            "qibolab": qibolab.__version__,
-            "qcvv": qcvv.__version__,
-        }
-        with open(f"{path}/meta.yml", "w") as f:
-            yaml.dump(meta, f)
-
-        shutil.copy(runcard, f"{path}/runcard.yml")
-
-    def _build_single_action(self, name):
-        """Helper method to parse the actions in the runcard."""
-        f = getattr(calibrations, name)
-        if hasattr(f, "prepare"):
-            self.output = f.prepare(name=f.__name__, folder=self.folder)
-        sig = inspect.signature(f)
-        params = self.runcard["actions"][name]
-        for param in list(sig.parameters)[2:-1]:
-            if param not in params:
-                raise_error(AttributeError, f"Missing parameter {param} in runcard.")
-        return f, params
-
-    @staticmethod
-    def load_runcard(path):
-        """Method to load the runcard."""
-        with open(path, "r") as file:
-            runcard = yaml.safe_load(file)
-        return runcard
-
-    def execute(self):
-        """Method to execute sequentially all the actions in the runcard."""
-        self.platform.connect()
-        self.platform.setup()
-        self.platform.start()
-        for action in self.runcard["actions"]:
-            routine, args = self._build_single_action(action)
-            results = self.get_result(routine, args)
-            data, fitted = self.fit(routine)
-            self.update(routine, data, fitted)
-        self.platform.stop()
-        self.platform.disconnect()
-
-    def get_result(self, routine, arguments):
-        """Method to execute a single action and retrieving the results."""
-        results = routine(self.platform, self.qubit, **arguments)
-        if hasattr(routine, "final_action"):
-            return routine.final_action(results, self.output, self.format)
-        return results
-
-    def fit(self, routine):
-        """Method to call fitting routines."""
-        if hasattr(routine, "post_processing"):
-            return routine.post_processing(
-                routine,
-                self.folder,
-                self.format,
-                int(self.platform.settings["nqubits"]),
-            )
-
-    def update(self, routine, data, fitted):
-        """Method to update the platform runcard."""
-        if hasattr(routine, "update"):
-            return routine.update(routine, self.folder, self.qubit, data, fitted)
-=======
-    app.run_server(debug=debug, port=port)
->>>>>>> 36abebfd
+    app.run_server(debug=debug, port=port)