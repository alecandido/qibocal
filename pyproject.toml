--- conflicted
+++ resolved
@@ -16,15 +16,10 @@
 
 [tool.poetry.dependencies]
 python = ">=3.8"
-<<<<<<< HEAD
 qibo = {git = "ssh://git@github.com/qiboteam/qibo.git", rev = "master"}
 pandas = "^1.4.3"
 Pint-Pandas = {git = "https://github.com/hgrecco/pint-pandas.git", rev = "master"}
-=======
 dash = "^2.6.0"
-qibo = {git = "https://github.com/qiboteam/qibo.git", rev = "master"}
-pandas = "^1.4.3"
->>>>>>> 45e133b1
 
 [tool.poetry.dev-dependencies]
 black = "^22.6.0"
