--- conflicted
+++ resolved
@@ -16,8 +16,4 @@
 def test_data_acquisition(action):
     """Test data acquisition for all routines using dummy"""
     task = Task(action)
-<<<<<<< HEAD
-    print(task)
-=======
->>>>>>> 9c3bd7ec
     task.operation.acquisition(task.parameters, platform, platform.qubits)