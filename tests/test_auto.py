"""Test graph execution."""
import pathlib
import tempfile
from typing import List

import pytest
import yaml
from pydantic.dataclasses import dataclass
from pydantic.json import pydantic_encoder

from qibocal.auto.execute import Executor
from qibocal.auto.runcard import Runcard

cards = pathlib.Path(__file__).parent / "runcards"


@dataclass
class Validation:
    """Values used to validate the result."""

    result: List[str]
    """Asserted history."""
    description: str


@dataclass
class TestCard:
    runcard: Runcard
    validation: Validation


@pytest.mark.parametrize("card", cards.glob("*.yaml"))
def test_execution(card: pathlib.Path):
    """Execute a set of example runcards.

    The declared result is asserted to be the expected one.

    """
    testcard = TestCard(**yaml.safe_load(card.read_text(encoding="utf-8")))
    executor = Executor.load(
<<<<<<< HEAD
        pydantic_encoder(testcard.runcard), folder=pathlib.Path(tempfile.mkdtemp())
=======
        pydantic_encoder(testcard.runcard), output=pathlib.Path(tempfile.mkdtemp())
>>>>>>> 7b3ad294
    )
    executor.run()

    assert testcard.validation.result == [step[0] for step in executor.history]<|MERGE_RESOLUTION|>--- conflicted
+++ resolved
@@ -38,11 +38,7 @@
     """
     testcard = TestCard(**yaml.safe_load(card.read_text(encoding="utf-8")))
     executor = Executor.load(
-<<<<<<< HEAD
-        pydantic_encoder(testcard.runcard), folder=pathlib.Path(tempfile.mkdtemp())
-=======
         pydantic_encoder(testcard.runcard), output=pathlib.Path(tempfile.mkdtemp())
->>>>>>> 7b3ad294
     )
     executor.run()
 
