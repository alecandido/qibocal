"""Testing update_* helper functions. """
import random
import re

import pytest
from qibolab import create_platform
from qibolab.native import VirtualZPulse
from qibolab.pulses import Drag

from qibocal import update
from qibocal.protocols.characterization.utils import GHZ_TO_HZ

PLATFORM = create_platform("dummy")
QUBITS = list(PLATFORM.qubits.values())
PAIRS = list(PLATFORM.pairs)
FREQUENCIES_GHZ = random.randint(5, 9)
FREQUENCIES_HZ = int(FREQUENCIES_GHZ * GHZ_TO_HZ)
RANDOM_FLOAT = random.random()
RANDOM_INT = random.randint(0, 10)


def generate_update_list(length):
    return [random.random()] * length


@pytest.mark.parametrize("qubit", QUBITS)
def test_readout_frequency_update(qubit):
    update.readout_frequency(FREQUENCIES_GHZ, PLATFORM, qubit.name)
    assert qubit.native_gates.MZ.frequency == FREQUENCIES_HZ
    if qubit.native_gates.MZ.if_frequency is not None:
        assert qubit.readout_frequency == FREQUENCIES_HZ
        assert (
            qubit.native_gates.MZ.if_frequency
            == FREQUENCIES_HZ - qubit.readout_frequency
        )


@pytest.mark.parametrize("qubit", QUBITS)
def test_update_bare_resonator_frequency_update(qubit):
    update.bare_resonator_frequency(FREQUENCIES_GHZ, PLATFORM, qubit.name)
    assert qubit.bare_resonator_frequency == FREQUENCIES_HZ


@pytest.mark.parametrize("qubit", QUBITS)
def test_readout_amplitude_update(qubit):
    update.readout_amplitude(RANDOM_FLOAT, PLATFORM, qubit.name)
    assert qubit.native_gates.MZ.amplitude == RANDOM_FLOAT


@pytest.mark.parametrize("qubit", QUBITS)
def test_readout_attenuation_update(qubit):
    update.readout_attenuation(RANDOM_INT, PLATFORM, qubit.name)
    assert qubit.readout.attenuation == RANDOM_INT


@pytest.mark.parametrize("qubit", QUBITS)
def test_drive_frequency_update(qubit):
    update.drive_frequency(FREQUENCIES_GHZ, PLATFORM, qubit.name)
    assert qubit.native_gates.RX.frequency == FREQUENCIES_HZ
    assert qubit.drive_frequency == FREQUENCIES_HZ


@pytest.mark.parametrize("qubit", QUBITS)
def test_drive_amplitude_update(qubit):
    update.drive_amplitude(RANDOM_FLOAT, PLATFORM, qubit.name)
    assert qubit.native_gates.RX.amplitude == RANDOM_FLOAT


@pytest.mark.parametrize("qubit", QUBITS)
def test_classification_update(qubit):
    # generate random lists
    mean_gnd_state = generate_update_list(2)
    mean_exc_state = generate_update_list(2)
    classifiers_hpars = generate_update_list(4)
    # perform update
    update.iq_angle(RANDOM_FLOAT, PLATFORM, qubit.name)
    update.threshold(RANDOM_FLOAT, PLATFORM, qubit.name)
    update.mean_gnd_states(mean_gnd_state, PLATFORM, qubit.name)
    update.mean_exc_states(mean_exc_state, PLATFORM, qubit.name)
    update.classifiers_hpars(classifiers_hpars, PLATFORM, qubit.name)
    update.readout_fidelity(RANDOM_FLOAT, PLATFORM, qubit.name)
    update.assignment_fidelity(RANDOM_FLOAT, PLATFORM, qubit.name)

    # assert
    assert qubit.iq_angle == RANDOM_FLOAT
    assert qubit.threshold == RANDOM_FLOAT
    assert qubit.mean_gnd_states == mean_gnd_state
    assert qubit.mean_exc_states == mean_exc_state
    assert qubit.classifiers_hpars == classifiers_hpars
    assert qubit.readout_fidelity == RANDOM_FLOAT
    assert qubit.assignment_fidelity == RANDOM_FLOAT


@pytest.mark.parametrize("pair", PAIRS)
def test_virtual_phases_update(pair):
    if PLATFORM.pairs[pair].native_gates.CZ is not None:
        results = {qubit: RANDOM_FLOAT for qubit in pair}

        update.virtual_phases(results, PLATFORM, pair)
        if PLATFORM.pairs[pair].native_gates.CZ is not None:
            for pulse in PLATFORM.pairs[pair].native_gates.CZ.pulses:
                if isinstance(pulse, VirtualZPulse):
                    assert pulse == VirtualZPulse(
                        qubit=pulse.qubit, phase=results[pulse.qubit.name]
                    )


@pytest.mark.parametrize("pair", PAIRS)
def test_CZ_params_update(pair):
    update.CZ_amplitude(RANDOM_FLOAT, PLATFORM, pair)
    update.CZ_duration(RANDOM_INT, PLATFORM, pair)

    if PLATFORM.pairs[pair].native_gates.CZ is not None:
        for pulse in PLATFORM.pairs[pair].native_gates.CZ.pulses:
            if pulse.qubit.name == pair[1]:
                assert pulse.duration == RANDOM_INT
                assert pulse.amplitude == RANDOM_FLOAT


@pytest.mark.parametrize("qubit", QUBITS)
def drive_duration_update(qubit):
    update.readout_amplitude(RANDOM_INT, PLATFORM, qubit.name)
    assert qubit.native_gates.RX.duration == RANDOM_FLOAT


@pytest.mark.parametrize("qubit", QUBITS)
def test_coherence_params_update(qubit):
    update.t1(RANDOM_INT, PLATFORM, qubit.name)
    update.t2(RANDOM_INT, PLATFORM, qubit.name)
    update.t2_spin_echo(RANDOM_INT, PLATFORM, qubit.name)

    assert qubit.t1 == RANDOM_INT
    assert qubit.t2 == RANDOM_INT
    assert qubit.t2_spin_echo == RANDOM_INT


@pytest.mark.parametrize("qubit", QUBITS)
def test_drag_pulse_beta_update(qubit):
    update.drag_pulse_beta(RANDOM_FLOAT, PLATFORM, qubit.name)

    rel_sigma = re.findall(
        r"[\d]+[.\d]+|[\d]*[.][\d]+|[\d]+", qubit.native_gates.RX.shape
    )[0]
    assert qubit.native_gates.RX.shape == repr(Drag(rel_sigma, RANDOM_FLOAT))


@pytest.mark.parametrize("qubit", QUBITS)
def test_sweetspot_update(qubit):
    update.sweetspot(RANDOM_FLOAT, PLATFORM, qubit.name)
    assert qubit.sweetspot == RANDOM_FLOAT


<<<<<<< HEAD
# FIXME: missing qubit 4 RX12
@pytest.mark.parametrize("qubit", QUBITS[:-1])
def test_12_transition_update(qubit):
    update.drive_12_amplitude(RANDOM_FLOAT, PLATFORM, qubit.name)
    update.frequency_12_transition(FREQUENCIES_GHZ, PLATFORM, qubit.name)

    assert qubit.native_gates.RX12.amplitude == RANDOM_FLOAT
    assert qubit.native_gates.RX12.frequency == FREQUENCIES_HZ
=======
@pytest.mark.parametrize("qubit", QUBITS)
def test_twpa_update(qubit):
    update.twpa_frequency(RANDOM_INT, PLATFORM, qubit.name)
    update.twpa_power(RANDOM_FLOAT, PLATFORM, qubit.name)

    assert qubit.twpa.local_oscillator.frequency == RANDOM_INT
    assert qubit.twpa.local_oscillator.power == RANDOM_FLOAT
>>>>>>> fdc62be5
<|MERGE_RESOLUTION|>--- conflicted
+++ resolved
@@ -150,7 +150,6 @@
     assert qubit.sweetspot == RANDOM_FLOAT
 
 
-<<<<<<< HEAD
 # FIXME: missing qubit 4 RX12
 @pytest.mark.parametrize("qubit", QUBITS[:-1])
 def test_12_transition_update(qubit):
@@ -159,12 +158,12 @@
 
     assert qubit.native_gates.RX12.amplitude == RANDOM_FLOAT
     assert qubit.native_gates.RX12.frequency == FREQUENCIES_HZ
-=======
+
+
 @pytest.mark.parametrize("qubit", QUBITS)
 def test_twpa_update(qubit):
     update.twpa_frequency(RANDOM_INT, PLATFORM, qubit.name)
     update.twpa_power(RANDOM_FLOAT, PLATFORM, qubit.name)
 
     assert qubit.twpa.local_oscillator.frequency == RANDOM_INT
-    assert qubit.twpa.local_oscillator.power == RANDOM_FLOAT
->>>>>>> fdc62be5
+    assert qubit.twpa.local_oscillator.power == RANDOM_FLOAT