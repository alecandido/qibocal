"""Test routines' acquisition method using dummy platform"""
import pathlib
import tempfile
from copy import deepcopy

import pytest
from qibolab import create_platform

from qibocal.auto.execute import Executor
from qibocal.auto.runcard import Runcard
from qibocal.auto.task import Task
from qibocal.utils import allocate_single_qubits

PLATFORM = create_platform("dummy")
QUBITS = list(PLATFORM.qubits)
DUMMY_CARD = {
    "qubits": QUBITS,
    "actions": [
        {
            "id": "standard rb",
            "priority": 0,
            "operation": "standard_rb",
            "parameters": {
                "depths": [1, 5, 10],
                "niter": 3,
                "nshots": 10,
            },
        },
    ],
}


def modify_card(card, qubits=None, update=None):
    """Modify runcard to change local qubits or update."""
    for action in card["actions"]:
        if qubits is not None:
            action["qubits"] = qubits
        elif update is not None:
            action["update"] = update
    return card


@pytest.mark.parametrize("platform", [None, PLATFORM])
@pytest.mark.parametrize("local_qubits", [[], [0, 1]])
def test_qubits_argument(platform, local_qubits):
    """Test possible qubits combinations between global and local."""
    runcard = Runcard.load(modify_card(DUMMY_CARD, qubits=local_qubits))
    task = Task(runcard.actions[0])
<<<<<<< HEAD

    task.run(
        pathlib.Path(tempfile.mkdtemp()),
        PLATFORM,
        allocate_single_qubits(PLATFORM, QUBITS),
=======
    global_qubits = (
        allocate_single_qubits(platform, QUBITS) if platform is not None else QUBITS
>>>>>>> 5cd0b1db
    )
    execution = task.run(platform, global_qubits)
    data = next(execution)
    if local_qubits:
        assert task.qubits == local_qubits
    else:
        assert task.qubits == QUBITS


UPDATE_CARD = {
    "qubits": QUBITS,
    "actions": [
        {
            "id": "resonator frequency",
            "priority": 0,
            "operation": "resonator_spectroscopy",
            "main": "classification",
            "parameters": {
                "freq_width": 10_000_000,
                "freq_step": 100_000,
                "amplitude": 0.4,
                "power_level": "low",
            },
        },
        {
            "id": "classification",
            "priority": 0,
            "operation": "single_shot_classification",
            "parameters": {"nshots": 100},
        },
    ],
}


@pytest.mark.parametrize("global_update", [True, False])
@pytest.mark.parametrize("local_update", [True, False])
def test_update_argument(global_update, local_update):
    """Test possible update combinations between global and local."""
    platform = deepcopy(create_platform("dummy"))
    old_readout_frequency = platform.qubits[0].readout_frequency
    old_iq_angle = platform.qubits[1].iq_angle
    NEW_CARD = modify_card(deepcopy(UPDATE_CARD), update=local_update)
    executor = Executor.load(
        Runcard.load(NEW_CARD),
        pathlib.Path(tempfile.mkdtemp()),
        platform,
        platform.qubits,
        global_update,
    )

    for _ in executor.run():
        pass

    if local_update and global_update:
        assert old_readout_frequency != platform.qubits[0].readout_frequency
        assert old_iq_angle != platform.qubits[1].iq_angle

    else:
        assert old_readout_frequency == platform.qubits[0].readout_frequency
        assert old_iq_angle == platform.qubits[1].iq_angle<|MERGE_RESOLUTION|>--- conflicted
+++ resolved
@@ -46,16 +46,8 @@
     """Test possible qubits combinations between global and local."""
     runcard = Runcard.load(modify_card(DUMMY_CARD, qubits=local_qubits))
     task = Task(runcard.actions[0])
-<<<<<<< HEAD
-
-    task.run(
-        pathlib.Path(tempfile.mkdtemp()),
-        PLATFORM,
-        allocate_single_qubits(PLATFORM, QUBITS),
-=======
     global_qubits = (
         allocate_single_qubits(platform, QUBITS) if platform is not None else QUBITS
->>>>>>> 5cd0b1db
     )
     execution = task.run(platform, global_qubits)
     data = next(execution)
