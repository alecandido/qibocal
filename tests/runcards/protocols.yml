--- conflicted
+++ resolved
@@ -567,14 +567,10 @@
       nshots: 1000
       parking: True
 
-<<<<<<< HEAD
   - id: cz
     priority: 0
-=======
-  - id: tune landscape
->>>>>>> c171ad9c
     operation: cz_virtualz
-    targets: [[0, 2],[1,2],[3,2]]
+    targets: [[0, 2],[1,2]]
     parameters:
       theta_start: 0
       theta_end: 180
@@ -587,7 +583,7 @@
   - id: cz signal
     priority: 0
     operation: cz_virtualz_signal
-    targets: [[0, 2],[1,2],[3,2]]
+    targets: [[0, 2],[1,2]]
     parameters:
       theta_start: 0
       theta_end: 180
@@ -600,7 +596,7 @@
   - id: tune landscape signal
     priority: 0
     operation: cz_virtualz_signal
-    targets: [[0, 2],[1,2],[3,2]]
+    targets: [[0, 2],[1,2]]
     parameters:
       theta_start: 0
       theta_end: 180
@@ -614,7 +610,7 @@
   - id: tune landscape
     priority: 0
     operation: tune_landscape
-    targets: [[0, 2],[1,2],[2,3]]
+    targets: [[0, 2],[1,2]]
     parameters:
       amplitude_min: 0.1
       amplitude_max: 0.2
