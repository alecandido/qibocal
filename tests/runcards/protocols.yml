platform: [dummy, dummy_couplers]

targets: [0,1]

actions:

  - id: time of flight
    operation: time_of_flight_readout
    parameters:
      nshots: 1024
      readout_amplitude: 0.5

  - id: resonator high power high amplitude
    operation: resonator_spectroscopy
    parameters:
      freq_width: 10_000_000
      freq_step: 100_000
      amplitude: 0.4
      power_level: high
      nshots: 10


  - id: resonator high power low attenuation
    operation: resonator_spectroscopy
    parameters:
      freq_width: 10_000_000 # 20_000_000
      freq_step: 100_000 # 500_00
      attenuation: 15
      power_level: high
      nshots: 10


  - id: resonator low power high attenuation
    operation: resonator_spectroscopy
    parameters:
      freq_width: 10_000_000 # 20_000_000
      freq_step: 100_000 # 500_00
      attenuation: 60
      power_level: low
      nshots: 10


  - id: resonator punchout
    operation: resonator_punchout
    parameters:
      freq_width: 10_000_000
      freq_step: 1_000_000
      amplitude: 0.04
      min_amp_factor: 0.005
      max_amp_factor: 0.3
      step_amp_factor: 0.005
      nshots: 10


  - id: resonator_punchout_attenuation
    operation: resonator_punchout_attenuation
    parameters:
      freq_width: 10_000_000
      freq_step: 500_000
      min_att: 4
      max_att: 60
      step_att: 4
      nshots: 10

  - id: resonator spectroscopy low power
    operation: resonator_spectroscopy
    parameters:
      freq_width: 10_000_000
      freq_step: 50_000
      amplitude: 0.022
      power_level: low
      nshots: 10

  - id: qubit spectroscopy
    operation: qubit_spectroscopy
    parameters:
      drive_amplitude: 0.001
      drive_duration: 1000
      freq_width: 2_000_000
      freq_step: 500_000
      nshots: 10

  - id: qubit spectroscopy ef
    operation: qubit_spectroscopy_ef
    #FIXME: add RX12 for qubit 4
    targets: [0, 1, 2, 3]
    parameters:
      drive_amplitude: 0.001
      drive_duration: 1000
      freq_width: 2_000_000
      freq_step: 500_000
      nshots: 10


  - id: resonator flux dependence bias
    operation: resonator_flux
    parameters:
      freq_width: 10_000_000
      freq_step: 500_000
      bias_width: 0.8
      bias_step:  0.1
      nshots: 10


  - id: resonator flux dependence flux single value
    priority: 0
    operation: resonator_flux
    parameters:
      freq_width: 10_000_000
      freq_step: 500_000
      flux_amplitude_start: -0.4
      flux_amplitude_end: 0.4
      flux_amplitude_step:  0.1
      nshots: 10

  - id: resonator flux dependence flux single value int
    priority: 0
    operation: resonator_flux
    parameters:
      freq_width: 10_000_000
      freq_step: 500_000
      flux_amplitude_start: 0
      flux_amplitude_end: 0.4
      flux_amplitude_step:  0.1
      nshots: 10


  - id: resonator flux dependence flux several values
    priority: 0
    operation: resonator_flux
    targets: [0, 1]
    parameters:
      freq_width: 10_000_000
      freq_step: 500_000
      flux_amplitude_start: [-0.4, 0]
      flux_amplitude_end: [0.4, 0.4]
      flux_amplitude_step:  [0.1, 0.1]
      nshots: 10


  - id: resonator flux crosstalk # using ``flux_qubits``
    operation: resonator_crosstalk
    parameters:
      freq_width: 10_000_000
      freq_step: 500_000
      bias_width: 0.8
      bias_step:  0.1
      flux_qubits: [0, 1, 2, 3]
      nshots: 10
      relaxation_time: 100


  - id: resonator flux crosstalk # using ``flux_qubits``
    priority: 0
    operation: resonator_crosstalk
    parameters:
      freq_width: 10_000_000
      freq_step: 500_000
      flux_amplitude_start: -0.4
      flux_amplitude_end: 0.4
      flux_amplitude_step:  0.1
      flux_qubits: [0, 1, 2, 3]
      nshots: 10
      relaxation_time: 100


  - id: qubit flux dependence #"01" transition
    operation: qubit_flux
    parameters:
      freq_width: 150_000_000
      freq_step: 500_000
      bias_width: 0.2
      bias_step:  0.005
      drive_amplitude: 0.5
      nshots: 1024
      relaxation_time: 2000
      transition: "01"


  - id: qubit flux dependence #"01" transition
    priority: 0
    operation: qubit_flux
    parameters:
      freq_width: 150_000_000
      freq_step: 500_000
      flux_amplitude_start: -0.1
      flux_amplitude_end: 0.1
      flux_amplitude_step:  0.005
      drive_amplitude: 0.5
      nshots: 1024
      relaxation_time: 2000
      transition: "01"


  - id: qubit flux dependence 02 #"02" transition
    operation: qubit_flux
    parameters:
      freq_width: 150_000_000
      freq_step: 500_000
      bias_width: 0.2
      bias_step:  0.005
      drive_amplitude: 0.5
      nshots: 1024
      relaxation_time: 2000
      transition: "02"


  - id: qubit flux dependence tracking
    operation: qubit_flux_tracking
    parameters:
      freq_width: 150_000_000
      freq_step: 500_000
      bias_width: 0.2
      bias_step:  0.05
      drive_duration: 2000
      nshots: 1024
      relaxation_time: 2000
      transition: "01"


  - id: qubit flux crosstalk # using ``flux_qubits``
    operation: qubit_crosstalk
    parameters:
      freq_width: 150_000_000
      freq_step: 500_000
      bias_width: 0.2
      bias_step:  0.005
      drive_amplitude: 0.5
      flux_qubits: [1, 2]
      nshots: 1024
      relaxation_time: 2000


  - id: qubit flux crosstalk # using ``flux_qubits``
    priority: 0
    operation: qubit_crosstalk
    parameters:
      freq_width: 150_000_000
      freq_step: 500_000
      flux_amplitude_start: -0.1
      flux_amplitude_end: 0.1
      flux_amplitude_step:  0.005
      drive_amplitude: 0.5
      flux_qubits: [1, 2]
      nshots: 1024
      relaxation_time: 2000



  - id: rabi
    operation: rabi_amplitude
    parameters:
      min_amp_factor: 0.0
      max_amp_factor: 4.0
      step_amp_factor: 0.1
      pulse_length: 30
      nshots: 1024

  - id: rabi without nshots
    operation: rabi_amplitude
    parameters:
      min_amp_factor: 0.0
      max_amp_factor: 4.0
      step_amp_factor: 0.1
      pulse_length: 30

  - id: rabi signal
    operation: rabi_amplitude_signal
    parameters:
      min_amp_factor: 0.0
      max_amp_factor: 4.0
      step_amp_factor: 0.1
      pulse_length: 30
      nshots: 1024


  - id: rabi_ef
    operation: rabi_amplitude_ef
    #FIXME: add RX12 for qubit 4
    targets: [0, 1, 2, 3]
    parameters:
      min_amp_factor: 0.0
      max_amp_factor: 1.0
      step_amp_factor: 0.1
      pulse_length: 30
      nshots: 1024

  - id: rabi length
    operation: rabi_length
    parameters:
      pulse_duration_start: 4
      pulse_duration_end: 84
      pulse_duration_step: 8
      pulse_amplitude: 0.5
      nshots: 1024

  - id: rabi length signal
    operation: rabi_length_signal
    parameters:
      pulse_duration_start: 4
      pulse_duration_end: 84
      pulse_duration_step: 8
      pulse_amplitude: 0.5
      nshots: 10

  - id: rabi length sequences
    operation: rabi_length_sequences
    parameters:
      pulse_duration_start: 4
      pulse_duration_end: 84
      pulse_duration_step: 8
      pulse_amplitude: 0.5
      nshots: 10

  - id: t1
    operation: t1
    parameters:
      delay_before_readout_start: 0
      delay_before_readout_end: 20_000
      delay_before_readout_step: 2000
      nshots: 1024

  - id: t1_signal
    operation: t1_signal
    parameters:
      delay_before_readout_start: 0
      delay_before_readout_end: 20_000
      delay_before_readout_step: 2000
      nshots: 1024

  - id: t1_signal_single_shot
    priority: 0
    operation: t1_signal
    parameters:
      delay_before_readout_start: 0
      delay_before_readout_end: 20_000
      delay_before_readout_step: 2000
      single_shot: True
      nshots: 1024

  - id: t1 sequences
    operation: t1_sequences
    parameters:
      delay_before_readout_start: 0
      delay_before_readout_end: 20_000
      delay_before_readout_step: 2000
      nshots: 1024

  - id: zeno
    operation: zeno
    parameters:
      readouts: 10
      nshots: 10

  - id: zeno_signal
    operation: zeno_signal
    parameters:
      readouts: 10
      nshots: 10

  - id: t2
    operation: t2
    parameters:
      delay_between_pulses_start: 16
      delay_between_pulses_end: 20000
      delay_between_pulses_step: 100
      nshots: 10

  - id: t2_signal
    operation: t2_signal
    parameters:
      delay_between_pulses_start: 16
      delay_between_pulses_end: 20000
      delay_between_pulses_step: 100
      nshots: 10

  - id: t2_signal_single_shot
    priority: 0
    operation: t2_signal
    parameters:
      delay_between_pulses_start: 16
      delay_between_pulses_end: 20000
      delay_between_pulses_step: 100
      single_shot: True
      nshots: 10

  - id: t2 sequences
    operation: t2_sequences
    parameters:
      delay_between_pulses_start: 16
      delay_between_pulses_end: 20000
      delay_between_pulses_step: 100
      nshots: 10

  - id: ramsey_signal
    operation: ramsey_signal
    parameters:
      delay_between_pulses_start: 0
      delay_between_pulses_end: 50
      delay_between_pulses_step: 1
      nshots: 10

  - id: ramsey_signal_detuned
    operation: ramsey_signal
    parameters:
      unrolling: False
      delay_between_pulses_start: 0
      delay_between_pulses_end: 50
      delay_between_pulses_step: 1
      detuning: 1_000_000
      nshots: 10

  - id: ramsey_signal_detuned_unrolled
    operation: ramsey_signal
    parameters:
      unrolling: True
      delay_between_pulses_start: 0
      delay_between_pulses_end: 50
      delay_between_pulses_step: 1
      detuning: 1_000_000
      nshots: 10

  - id: ramsey
    operation: ramsey
    parameters:
      delay_between_pulses_start: 0
      delay_between_pulses_end: 20
      delay_between_pulses_step: 1
      detuning: 0
      nshots: 1024

  - id: calibrate_state_discrimination
    operation: calibrate_state_discrimination
    parameters:
      nshots: 10

  - id: ramsey_detuned
    operation: ramsey
    parameters:
      delay_between_pulses_start: 0
      delay_between_pulses_end: 50
      delay_between_pulses_step: 1
      detuning: 2_000_000
      nshots: 10

  - id: ramsey_unrolled_detuned
    operation: ramsey
    parameters:
      unrolling: True
      delay_between_pulses_start: 0
      delay_between_pulses_end: 50
      delay_between_pulses_step: 1
      nshots: 10
      detuning: 1_000_000

  - id: single shot classification
    operation: single_shot_classification
    parameters:
      unrolling: False
      nshots: 10

  - id: single shot classification with unrolling
    operation: single_shot_classification
    parameters:
      unrolling: True
      nshots: 10

  - id: single shot classification with classifiers
    operation: single_shot_classification
    parameters:
      nshots: 10
      savedir: "cls_results"
      classifiers_list: ["qubit_fit","naive_bayes", "linear_svm"]

  - id: readout characterization
    operation: readout_characterization
    parameters:
      nshots: 10

  - id: allXY
    operation: allxy
    parameters:
      beta_param: null
      nshots: 10

  - id: allXY unrolling
    operation: allxy
    parameters:
      beta_param: null
      unrolling: True
      nshots: 10

<<<<<<< HEAD
  - id: resonator_depletion_tuning
    operation: allxy_resonator_depletion_tuning
    parameters:
      delay_start: 1000.0
      delay_end: 3000.0
      delay_step: 1000.0
      nshots: 10
=======
  - id: allXY drag
    operation: allxy_drag_pulse_tuning
    parameters:
      beta_start: 0
      beta_end: 0.1
      beta_step: 0.01
      nshots: 10

>>>>>>> 1c6252ab

  - id: drag_pulse_tuning
    operation: drag_tuning
    parameters:
      beta_start: 0
      beta_end: 0.1
      beta_step: 0.01
      nshots: 10

  - id: spin_echo
    operation: spin_echo
    parameters:
      delay_between_pulses_start: 0
      delay_between_pulses_end: 5
      delay_between_pulses_step: 1
      nshots: 10

  - id: spin_echo unrolling
    operation: spin_echo
    parameters:
      delay_between_pulses_start: 0
      delay_between_pulses_end: 5
      delay_between_pulses_step: 1
      nshots: 10
      unrolling: true

  - id: spin_echo_signal
    operation: spin_echo_signal
    parameters:
      delay_between_pulses_start: 0
      delay_between_pulses_end: 5
      delay_between_pulses_step: 1
      nshots: 10

  - id: spin_echo_signal_single_shot
    priority: 0
    operation: spin_echo_signal
    parameters:
      delay_between_pulses_start: 0
      delay_between_pulses_end: 5
      delay_between_pulses_step: 1
      single_shot: True
      nshots: 10

  - id: spin_echo_signal unrolling
    operation: spin_echo_signal
    parameters:
      delay_between_pulses_start: 0
      delay_between_pulses_end: 5
      delay_between_pulses_step: 1
      nshots: 10
      unrolling: true


  - id: flipping
    operation: flipping
    parameters:
      nflips_max: 10
      nflips_step: 1
      nshots: 50
      detuning: 0.1

  - id: flipping_signal
    operation: flipping_signal
    parameters:
      nflips_max: 10
      nflips_step: 1
      nshots: 50
      detuning: 0.1

  - id: flipping unrolling
    operation: flipping
    parameters:
      nflips_max: 10
      nflips_step: 1
      nshots: 50
      unrolling: True

  - id: flipping_signal unrolling
    operation: flipping_signal
    parameters:
      nflips_max: 10
      nflips_step: 1
      nshots: 50
      unrolling: True


  - id: dispersive shift
    operation: dispersive_shift
    parameters:
      freq_width: 10_000_000
      freq_step: 100_000
      nshots: 10

  - id: dispersive shift qutrit
    operation: dispersive_shift_qutrit
    #FIXME: add qubit 4 with new release of Qibolab
    targets: [0, 1, 2, 3]
    parameters:
      freq_width: 10_000_000
      freq_step: 100_000
      nshots: 10

  - id: standard rb percentile
    operation: standard_rb
    parameters:
      depths:
        start: 1
        stop: 10
        step: 2
      niter: 2
      uncertainties: 95
      nshots: 50


  - id: standard rb no error
    operation: standard_rb
    parameters:
      depths:
        start: 1
        stop: 10
        step: 2
      niter: 2
      nshots: 50

  - id: standard rb unrolling
    operation: standard_rb
    parameters:
      depths:
        start: 1
        stop: 10
        step: 2
      niter: 2
      nshots: 50
      unrolling: True


  - id: standard rb
    operation: standard_rb
    targets: [1]
    parameters:
      depths: [1, 2, 3, 5]
      niter: 5
      nshots: 50

  - id: chevron id
    operation: chevron
    targets: [[0, 2],[1,2]]
    parameters:
      amplitude_min_factor: 0.1
      amplitude_max_factor: 0.6
      amplitude_step_factor: 0.01
      duration_min: 10
      duration_max: 50
      duration_step: 10
      nshots: 10
      parking: True

  - id: chevron id signal
    operation: chevron_signal
    targets: [[0, 2],[1,2]]
    parameters:
      amplitude_min_factor: 0.1
      amplitude_max_factor: 0.6
      amplitude_step_factor: 0.01
      duration_min: 10
      duration_max: 50
      duration_step: 1
      nshots: 1000
      parking: True

  - id: cz
    operation: cz_virtualz
    targets: [[0, 2],[1,2]]
    parameters:
      theta_start: 0
      theta_end: 180
      theta_step: 10
      flux_pulse_amplitude: 0.5
      flux_pulse_duration: 10
      dt: 0
      parking: True

  - id: cz signal
    operation: cz_virtualz_signal
    targets: [[0, 2],[1,2]]
    parameters:
      theta_start: 0
      theta_end: 180
      theta_step: 10
      flux_pulse_amplitude: 0.5
      flux_pulse_duration: 10
      dt: 0
      parking: True

  - id : resonator_frequency
    operation: resonator_frequency
    parameters:
      freq_width: 200.e+6
      freq_step: 25.e+6
      nshots: 10

  - id: fast reset
    operation: fast_reset
    parameters:
      nshots: 10

  - id: CHSH with pulses
    operation: chsh_pulses
    targets: [[0,2],[1,2],[2,3]]
    parameters:
      nshots: 1000
      ntheta: 10
      bell_states: [0,1,2,3]
      apply_error_mitigation: True

  - id: CHSH with natives
    operation: chsh_circuits
    targets: [[0,2],[1,2]]
    parameters:
      nshots: 1000
      ntheta: 10
      bell_states: [0,1,2,3]
      native: True
      apply_error_mitigation: True

  #FIXME: cannot add pair [0,3]
  - id: CHSH with circuits
    operation: chsh_circuits
    targets: [[0,2],[1,2]]
    parameters:
      nshots: 1000
      ntheta: 2
      bell_states: [0,1,2,3]
      native: False
      apply_error_mitigation: True

  - id: readout_mitigation_matrix pulses
    operation: readout_mitigation_matrix
    targets: [[0,1,2],[1,2]]
    parameters:
      nshots: 10
      pulses: True

  - id: readout_mitigation_matrix circuits
    operation: readout_mitigation_matrix
    targets: [[0,1,2],[1,2]]
    parameters:
      nshots: 10
      pulses: False

  - id: twpa frequency
    operation: twpa_frequency
    parameters:
      nshots: 10
      frequency_width: 1_000_000
      frequency_step: 100_000

  - id: twpa power
    operation: twpa_power
    parameters:
      nshots: 10
      power_width: 10
      power_step: 1

  - id: twpa frequency power
    operation: twpa_frequency_power
    targets: [0]
    parameters:
      frequency_width: 1_000_000
      frequency_step: 100_000
      power_width: 10
      power_step: 1

  - id: twpa_power_SNR
    operation: twpa_power_SNR
    parameters:
      freq_width: 500_000_000
      freq_step: 50_000_000
      twpa_pow_width: 4
      twpa_pow_step: 1
      power_level: low
      nshots: 10
      relaxation_time: 2000

  - id: twpa_frequency_SNR
    operation: twpa_frequency_SNR
    parameters:
      freq_width: 100_000_000
      freq_step: 20_000_000
      twpa_freq_width: 1_000_000_000
      twpa_freq_step: 200_000_000
      power_level: low
      nshots: 10
      relaxation_time: 20

  - id: resonator_amplitude
    operation: resonator_amplitude
    parameters:
      amplitude_step: 0.1
      amplitude_stop: 0.5

  - id: qutrit
    targets: [0,1]
    operation: qutrit_classification
    parameters:
      nshots: 1000
      classifiers_list: ["naive_bayes", "decision_tree"]

  - id: avoided crossing
    operation: avoided_crossing
    targets: [[2,1],[0,2]]
    parameters:
      freq_width: 100_000_000
      freq_step: 50_000_000
      bias_width: 0.2
      bias_step:  0.05
      drive_amplitude: 0.5<|MERGE_RESOLUTION|>--- conflicted
+++ resolved
@@ -490,7 +490,6 @@
       unrolling: True
       nshots: 10
 
-<<<<<<< HEAD
   - id: resonator_depletion_tuning
     operation: allxy_resonator_depletion_tuning
     parameters:
@@ -498,7 +497,8 @@
       delay_end: 3000.0
       delay_step: 1000.0
       nshots: 10
-=======
+
+      
   - id: allXY drag
     operation: allxy_drag_pulse_tuning
     parameters:
@@ -507,7 +507,6 @@
       beta_step: 0.01
       nshots: 10
 
->>>>>>> 1c6252ab
 
   - id: drag_pulse_tuning
     operation: drag_tuning
