platform: dummy

targets: [0,1]

actions:

  - id: time of flight
    operation: time_of_flight_readout
    parameters:
      nshots: 1024
      readout_amplitude: 0.5

  - id: resonator high power high amplitude
    operation: resonator_spectroscopy
    parameters:
      freq_width: 10_000_000 # 20_000_000
      freq_step: 100_000 # 500_00
      amplitude: 0.4
      power_level: high
      nshots: 10


  - id: resonator high power low attenuation
    operation: resonator_spectroscopy
    parameters:
      freq_width: 10_000_000 # 20_000_000
      freq_step: 100_000 # 500_00
      attenuation: 15
      power_level: high
      nshots: 10


  - id: resonator low power high attenuation
    operation: resonator_spectroscopy
    parameters:
      freq_width: 10_000_000 # 20_000_000
      freq_step: 100_000 # 500_00
      attenuation: 60
      power_level: low
      nshots: 10


  - id: resonator punchout
    operation: resonator_punchout
    parameters:
      freq_width: 10_000_000
      freq_step: 1_000_000
      amplitude: 0.04
      min_amp_factor: 0.005
      max_amp_factor: 0.3
      step_amp_factor: 0.005
      nshots: 100


  - id: resonator_punchout_attenuation
    operation: resonator_punchout_attenuation
    parameters:
      freq_width: 10_000_000
      freq_step: 500_000
      min_att: 4
      max_att: 60
      step_att: 4
      nshots: 1000


  - id: resonator spectroscopy low power
    operation: resonator_spectroscopy
    parameters:
      freq_width: 10_000_000
      freq_step: 50_000
      amplitude: 0.022
      power_level: low
      nshots: 10

  - id: coupler_resonator_spectroscopy
    operation: coupler_resonator_spectroscopy
    targets: [[1, 2], [0, 2]]
    parameters:
      bias_width: 1
      bias_step: 0.1
      freq_width: 10_000_000
      freq_step: 1_000_000
      measured_qubits: [1, 0]
      amplitude: .3
      nshots: 10
      relaxation_time: 3_000


  - id: qubit spectroscopy
    operation: qubit_spectroscopy
    parameters:
      drive_amplitude: 0.001
      drive_duration: 1000
      freq_width: 2_000_000
      freq_step: 500_000
      nshots: 10

  - id: coupler qubit spectroscopy
    operation: coupler_qubit_spectroscopy
    targets: [[1, 2], [0, 2]]
    parameters:
      bias_width: 1
      bias_step: 0.1
      freq_width: 10_000_000
      freq_step: 1_000_000
      measured_qubits: [1, 0]
      amplitude: .1
      nshots: 10
      relaxation_time: 3_000


  - id: qubit spectroscopy ef
    operation: qubit_spectroscopy_ef
    #FIXME: add RX12 for qubit 4
    targets: [0, 1, 2, 3]
    parameters:
      drive_amplitude: 0.001
      drive_duration: 1000
      freq_width: 2_000_000
      freq_step: 500_000
      nshots: 10


  - id: coupler chevron
    priority: 0
    operation: coupler_chevron
    qubits: [[1, 2]]
    parameters:
      amplitude_min: -0.5
      amplitude_max: -0.0
      amplitude_step: 0.05
      duration_min: 50
      duration_max: 200
      duration_step: 4
      native_gate: "CZ"
      dt: 5
      nshots: 1024
      relaxation_time: 100_000

  - id: resonator flux dependence
    operation: resonator_flux
    parameters:
      freq_width: 10_000_000
      freq_step: 500_000
      bias_width: 0.8
      bias_step:  0.1
      nshots: 10


  - id: resonator flux crosstalk # using ``flux_qubits``
    operation: resonator_crosstalk
    parameters:
      freq_width: 10_000_000
      freq_step: 500_000
      bias_width: 0.8
      bias_step:  0.1
      flux_qubits: [0, 1, 2, 3]
      nshots: 10
      relaxation_time: 100



  - id: qubit flux dependence #"01" transition
    operation: qubit_flux
    parameters:
      freq_width: 150_000_000
      freq_step: 500_000
      bias_width: 0.2
      bias_step:  0.005
      drive_amplitude: 0.5
      nshots: 1024
      relaxation_time: 2000
      transition: "01"

  - id: qubit flux dependence 02 #"02" transition
    operation: qubit_flux
    parameters:
      freq_width: 150_000_000
      freq_step: 500_000
      bias_width: 0.2
      bias_step:  0.005
      drive_amplitude: 0.5
      nshots: 1024
      relaxation_time: 2000
      transition: "02"


  - id: qubit flux dependence tracking
    operation: qubit_flux_tracking
    parameters:
      freq_width: 150_000_000
      freq_step: 500_000
      bias_width: 0.2
      bias_step:  0.05
      drive_duration: 2000
      nshots: 1024
      relaxation_time: 2000
      transition: "01"


  - id: qubit flux crosstalk # using ``flux_qubits``
    operation: qubit_crosstalk
    parameters:
      freq_width: 150_000_000
      freq_step: 500_000
      bias_width: 0.2
      bias_step:  0.005
      drive_amplitude: 0.5
      flux_qubits: [1, 2]
      nshots: 1024
      relaxation_time: 2000



  - id: rabi
    operation: rabi_amplitude
    parameters:
      min_amp_factor: 0.0
      max_amp_factor: 4.0
      step_amp_factor: 0.1
      pulse_length: 30
      nshots: 1024

  - id: rabi without nshots
    operation: rabi_amplitude
    parameters:
      min_amp_factor: 0.0
      max_amp_factor: 4.0
      step_amp_factor: 0.1
      pulse_length: 30

  - id: rabi signal
    operation: rabi_amplitude_signal
    parameters:
      min_amp_factor: 0.0
      max_amp_factor: 4.0
      step_amp_factor: 0.1
      pulse_length: 30
      nshots: 1024


  - id: rabi_ef
    operation: rabi_amplitude_ef
    #FIXME: add RX12 for qubit 4
    targets: [0, 1, 2, 3]
    parameters:
      min_amp_factor: 0.0
      max_amp_factor: 1.0
      step_amp_factor: 0.1
      pulse_length: 30
      nshots: 1024

  - id: rabi length
    operation: rabi_length
    parameters:
      pulse_duration_start: 4
      pulse_duration_end: 84
      pulse_duration_step: 8
      pulse_amplitude: 0.5
      nshots: 1024

  - id: rabi length signal
    operation: rabi_length_signal
    parameters:
      pulse_duration_start: 4
      pulse_duration_end: 84
      pulse_duration_step: 8
      pulse_amplitude: 0.5
      nshots: 1024

  - id: rabi length sequences
    operation: rabi_length_sequences
    parameters:
      pulse_duration_start: 4
      pulse_duration_end: 84
      pulse_duration_step: 8
      pulse_amplitude: 0.5
      nshots: 1024

  - id: t1
    operation: t1
    parameters:
      delay_before_readout_start: 0
      delay_before_readout_end: 20_000
      delay_before_readout_step: 2000
      nshots: 1024

  - id: t1_signal
    operation: t1_signal
    parameters:
      delay_before_readout_start: 0
      delay_before_readout_end: 20_000
      delay_before_readout_step: 2000
      nshots: 1024

  - id: t1 sequences
    operation: t1_sequences
    parameters:
      delay_before_readout_start: 0
      delay_before_readout_end: 20_000
      delay_before_readout_step: 2000
      nshots: 10

  - id: zeno
    operation: zeno
    parameters:
      readouts: 10
      nshots: 10

  - id: zeno_signal
    operation: zeno_signal
    parameters:
      readouts: 10
      nshots: 10

  - id: t2
    operation: t2
    parameters:
      delay_between_pulses_start: 16
      delay_between_pulses_end: 20000
      delay_between_pulses_step: 100
      nshots: 10

  - id: t2_signal
    operation: t2_signal
    parameters:
      delay_between_pulses_start: 16
      delay_between_pulses_end: 20000
      delay_between_pulses_step: 100
      nshots: 10

  - id: t2 sequences
    operation: t2_sequences
    parameters:
      delay_between_pulses_start: 16
      delay_between_pulses_end: 20000
      delay_between_pulses_step: 100
      nshots: 10

  - id: ramsey_signal
    operation: ramsey_signal
    parameters:
      delay_between_pulses_start: 0
      delay_between_pulses_end: 50
      delay_between_pulses_step: 1
      nshots: 10

  - id: ramsey_signal_detuned
    operation: ramsey_signal
    parameters:
      unrolling: False
      delay_between_pulses_start: 0
      delay_between_pulses_end: 50
      delay_between_pulses_step: 1
      detuning: 1_000_000
      nshots: 10

  - id: ramsey_signal_detuned_unrolled
    operation: ramsey_signal
    parameters:
      unrolling: True
      delay_between_pulses_start: 0
      delay_between_pulses_end: 50
      delay_between_pulses_step: 1
      detuning: 1_000_000
      nshots: 10

  - id: ramsey
    operation: ramsey
    parameters:
      delay_between_pulses_start: 0
      delay_between_pulses_end: 20
      delay_between_pulses_step: 1
      detuning: 0
      nshots: 1024

  - id: calibrate_state_discrimination
    operation: calibrate_state_discrimination
    parameters:
      nshots: 10

  - id: ramsey_detuned
    operation: ramsey
    parameters:
      delay_between_pulses_start: 0
      delay_between_pulses_end: 50
      delay_between_pulses_step: 1
      detuning: 2_000_000
      nshots: 10

  - id: ramsey_unrolled_detuned
    operation: ramsey
    parameters:
      unrolling: True
      delay_between_pulses_start: 0
      delay_between_pulses_end: 50
      delay_between_pulses_step: 1
      nshots: 10
      detuning: 1_000_000

  - id: single shot classification
    operation: single_shot_classification
    parameters:
      unrolling: False
      nshots: 10

  - id: single shot classification with unrolling
    operation: single_shot_classification
    parameters:
      unrolling: True
      nshots: 10

  - id: single shot classification with classifiers
    operation: single_shot_classification
    parameters:
      nshots: 10
      savedir: "cls_results"
      classifiers_list: ["qubit_fit","naive_bayes", "linear_svm"]

  - id: readout characterization
    operation: readout_characterization
    parameters:
      nshots: 10

  - id: allXY
    operation: allxy
    parameters:
      beta_param: null
      nshots: 10

  - id: allXY unrolling
    operation: allxy
    parameters:
      beta_param: null
      unrolling: True
      nshots: 10

  - id: allxy_drag_pulse_tuning
    operation: allxy_drag_pulse_tuning
    parameters:
      beta_start: 0
      beta_end: 0.04
      beta_step: 0.01
      nshots: 10


  - id: drag_pulse_tuning
    operation: drag_pulse_tuning
    parameters:
      beta_start: 0
      beta_end: 0.1
      beta_step: 0.01
      nshots: 10

  - id: spin_echo
    operation: spin_echo
    parameters:
      delay_between_pulses_start: 0
      delay_between_pulses_end: 5
      delay_between_pulses_step: 1
      nshots: 10

  - id: spin_echo unrolling
    operation: spin_echo
    parameters:
      delay_between_pulses_start: 0
      delay_between_pulses_end: 5
      delay_between_pulses_step: 1
      nshots: 10
      unrolling: true

  - id: spin_echo_signal
    operation: spin_echo_signal
    parameters:
      delay_between_pulses_start: 0
      delay_between_pulses_end: 5
      delay_between_pulses_step: 1
      nshots: 10

  - id: spin_echo_signal unrolling
    operation: spin_echo_signal
    parameters:
      delay_between_pulses_start: 0
      delay_between_pulses_end: 5
      delay_between_pulses_step: 1
      nshots: 10
      unrolling: true


  - id: flipping
    operation: flipping
    parameters:
      nflips_max: 10
      nflips_step: 1
      nshots: 50

  - id: flipping_signal
    operation: flipping_signal
    parameters:
      nflips_max: 10
      nflips_step: 1
      nshots: 50

  - id: flipping unrolling
    operation: flipping
    parameters:
      nflips_max: 10
      nflips_step: 1
      nshots: 50
      unrolling: True

  - id: flipping_signal unrolling
    operation: flipping_signal
    parameters:
      nflips_max: 10
      nflips_step: 1
      nshots: 50
      unrolling: True


  - id: dispersive shift
    operation: dispersive_shift
    parameters:
      freq_width: 10_000_000
      freq_step: 100_000
      nshots: 10

  - id: dispersive shift qutrit
    operation: dispersive_shift_qutrit
    #FIXME: add qubit 4 with new release of Qibolab
    targets: [0, 1, 2, 3]
    parameters:
      freq_width: 10_000_000
      freq_step: 100_000
      nshots: 10

  - id: standard rb no error
    operation: standard_rb
    parameters:
      depths:
        start: 1
        stop: 10
        step: 2
      niter: 2
      nshots: 50
      uncertainties: None
      n_bootstrap: 0

  - id: standard rb unrolling
    operation: standard_rb
    parameters:
      depths:
        start: 1
        stop: 10
        step: 2
      niter: 2
      nshots: 50
      unrolling: True
      uncertainties: None
      n_bootstrap: 0

  - id: standard rb bootstrap
    operation: standard_rb
    targets: [1]
    parameters:
      depths: [1, 2, 3, 5]
      niter: 5
      nshots: 50
      n_bootstrap: 10
      noise_model: PauliErrorOnAll

  - id: chevron id
    operation: chevron
    targets: [[0, 2],[1,2]]
    parameters:
      amplitude_min: 0.1
      amplitude_max: 0.6
      amplitude_step: 0.01
      duration_min: 10
      duration_max: 50
      duration_step: 1
      nshots: 1000
      parking: True

<<<<<<< HEAD
  - id: CZ tune landscape
    priority: 0
    operation: native_gate_virtualz
    qubits: [[0, 2],[1,2],[3,2]]
=======
  - id: tune landscape
    operation: cz_virtualz
    targets: [[0, 2],[1,2],[3,2]]
>>>>>>> 4a116d31
    parameters:
      theta_start: 0
      theta_end: 180
      theta_step: 10
      flux_pulse_amplitude: 0.5
      native_gate: "CZ"
      dt: 0
      parking: True

  - id: iSWAP tune landscape
    priority: 0
    operation: native_gate_virtualz
    qubits: [[0, 2],[1,2],[3,2]]
    parameters:
      theta_start: 0
      theta_end: 180
      theta_step: 10
      flux_pulse_amplitude: 0.5
      native_gate: "iSWAP"
      dt: 0
      parking: False

  - id: standard rb inhomogeneous
    operation: standard_rb
    targets: [0, 1, 3]
    parameters:
      depths: [1, 3, 3, 5]
      niter: 5
      nshots: 50
      uncertainties: std
      n_bootstrap: 10
      noise_model: PauliErrorOnX
      noise_params: [0.01, 0.01, 0.01]

  - id : resonator_frequency
    operation: resonator_frequency
    parameters:
      freq_width: 200.e+6
      freq_step: 25.e+6
      nshots: 1000

  - id: fast reset
    operation: fast_reset
    parameters:
      nshots: 1024

  - id: CHSH with pulses
    operation: chsh_pulses
    targets: [[0,2],[1,2],[2,3]]
    parameters:
      nshots: 1000
      ntheta: 10
      bell_states: [0,1,2,3]
      apply_error_mitigation: True

  - id: CHSH with natives
    operation: chsh_circuits
    targets: [[0,2],[1,2]]
    parameters:
      nshots: 1000
      ntheta: 10
      bell_states: [0,1,2,3]
      native: True
      apply_error_mitigation: True

  #FIXME: cannot add pair [0,3]
  - id: CHSH with circuits
    operation: chsh_circuits
    targets: [[0,2],[1,2]]
    parameters:
      nshots: 1000
      ntheta: 2
      bell_states: [0,1,2,3]
      native: False
      apply_error_mitigation: True

  - id: readout_mitigation_matrix pulses
    operation: readout_mitigation_matrix
    targets: [[0,1,2],[1,2]]
    parameters:
      nshots: 100
      pulses: True

  - id: readout_mitigation_matrix circuits
    operation: readout_mitigation_matrix
    targets: [[0,1,2],[1,2]]
    parameters:
      nshots: 100
      pulses: False

  - id: twpa frequency
    operation: twpa_frequency
    parameters:
      nshots: 10
      frequency_width: 1_000_000
      frequency_step: 100_000

  - id: twpa power
    operation: twpa_power
    parameters:
      nshots: 10
      power_width: 10
      power_step: 1

  - id: twpa frequency power
    operation: twpa_frequency_power
    targets: [0]
    parameters:
      frequency_width: 1_000_000
      frequency_step: 100_000
      power_width: 10
      power_step: 1

<<<<<<< HEAD
  - id: resonator_amplitude
    priority: 0
=======
  - id: twpa_power_SNR
    operation: twpa_power_SNR
    parameters:
      freq_width: 500_000_000
      freq_step: 50_000_000
      twpa_pow_width: 4
      twpa_pow_step: 1
      power_level: low
      nshots: 1000
      relaxation_time: 2000

  - id: twpa_frequency_SNR
    operation: twpa_frequency_SNR
    parameters:
      freq_width: 100_000_000
      freq_step: 20_000_000
      twpa_freq_width: 1_000_000_000
      twpa_freq_step: 200_000_000
      power_level: low
      nshots: 10
      relaxation_time: 20

  - id: resoantor_amplitude
>>>>>>> 4a116d31
    operation: resonator_amplitude
    parameters:
      amplitude_step: 0.1
      amplitude_stop: 0.5

  - id: qutrit
    targets: [0,1]
    operation: qutrit_classification
    parameters:
      nshots: 100
      classifiers_list: ["naive_bayes", "decision_tree"]

  - id: avoided crossing
    operation: avoided_crossing
    targets: [[2,1],[0,2]]
    parameters:
      freq_width: 100_000_000
      freq_step: 50_000_000
      bias_width: 0.2
      bias_step:  0.05
      drive_amplitude: 0.5<|MERGE_RESOLUTION|>--- conflicted
+++ resolved
@@ -582,16 +582,9 @@
       nshots: 1000
       parking: True
 
-<<<<<<< HEAD
   - id: CZ tune landscape
-    priority: 0
     operation: native_gate_virtualz
-    qubits: [[0, 2],[1,2],[3,2]]
-=======
-  - id: tune landscape
-    operation: cz_virtualz
     targets: [[0, 2],[1,2],[3,2]]
->>>>>>> 4a116d31
     parameters:
       theta_start: 0
       theta_end: 180
@@ -705,10 +698,6 @@
       power_width: 10
       power_step: 1
 
-<<<<<<< HEAD
-  - id: resonator_amplitude
-    priority: 0
-=======
   - id: twpa_power_SNR
     operation: twpa_power_SNR
     parameters:
@@ -731,8 +720,7 @@
       nshots: 10
       relaxation_time: 20
 
-  - id: resoantor_amplitude
->>>>>>> 4a116d31
+  - id: resonator_amplitude
     operation: resonator_amplitude
     parameters:
       amplitude_step: 0.1
