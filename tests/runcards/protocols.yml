platform: [dummy, dummy_couplers]

targets: [0,1]

actions:

  - id: time of flight
    operation: time_of_flight_readout
    parameters:
      nshots: 1024
      readout_amplitude: 0.5

  - id: resonator high power high amplitude average
    operation: resonator_spectroscopy
    parameters:
      freq_width: 10_000_000
      freq_step: 100_000
      amplitude: 0.4
      power_level: high
      nshots: 10

  - id: resonator high power high amplitude single shot
    operation: resonator_spectroscopy
    parameters:
      freq_width: 10_000_000
      freq_step: 100_000
      amplitude: 0.4
      power_level: high
      nshots: 10
      hardware_average: false


  - id: resonator high power low attenuation
    operation: resonator_spectroscopy
    parameters:
      freq_width: 10_000_000 # 20_000_000
      freq_step: 100_000 # 500_00
      attenuation: 15
      power_level: high
      nshots: 10


  - id: resonator low power high attenuation
    operation: resonator_spectroscopy
    parameters:
      freq_width: 10_000_000 # 20_000_000
      freq_step: 100_000 # 500_00
      attenuation: 60
      power_level: low
      nshots: 10


  - id: resonator punchout
    operation: resonator_punchout
    parameters:
      freq_width: 10_000_000
      freq_step: 1_000_000
      amplitude: 0.04
      min_amp_factor: 0.005
      max_amp_factor: 0.3
      step_amp_factor: 0.005
      nshots: 10


  - id: resonator_punchout_attenuation
    operation: resonator_punchout_attenuation
    parameters:
      freq_width: 10_000_000
      freq_step: 500_000
      min_att: 4
      max_att: 60
      step_att: 4
      nshots: 10

  - id: resonator spectroscopy low power
    operation: resonator_spectroscopy
    parameters:
      freq_width: 10_000_000
      freq_step: 50_000
      amplitude: 0.022
      power_level: low
      nshots: 10

  - id: qubit spectroscopy average
    operation: qubit_spectroscopy
    parameters:
      drive_amplitude: 0.001
      drive_duration: 1000
      freq_width: 2_000_000
      freq_step: 500_000
      nshots: 10

  - id: qubit power spectroscopy
    operation: qubit_power_spectroscopy
    parameters:
      freq_width: 1_000_000
      freq_step: 10_000
      min_amp_factor: 0
      max_amp_factor: 1
      step_amp_factor: 0.05
      duration: 100
      amplitude: 0.5

  - id: qubit spectroscopy singleshot
    operation: qubit_spectroscopy
    parameters:
      drive_amplitude: 0.001
      drive_duration: 1000
      freq_width: 2_000_000
      freq_step: 500_000
      nshots: 10
      hardware_average: false

  - id: qubit spectroscopy ef average
    operation: qubit_spectroscopy_ef
    #FIXME: add RX12 for qubit 4
    targets: [0, 1, 2, 3]
    parameters:
      drive_amplitude: 0.001
      drive_duration: 1000
      freq_width: 2_000_000
      freq_step: 500_000
      nshots: 10

  - id: qubit spectroscopy ef single shot
    operation: qubit_spectroscopy_ef
    #FIXME: add RX12 for qubit 4
    targets: [0, 1, 2, 3]
    parameters:
      drive_amplitude: 0.001
      drive_duration: 1000
      freq_width: 2_000_000
      freq_step: 500_000
      nshots: 10
      hardware_average: false


  - id: resonator flux dependence bias
    operation: resonator_flux
    parameters:
      freq_width: 10_000_000
      freq_step: 500_000
      bias_width: 0.8
      bias_step:  0.1
      nshots: 10


  - id: resonator flux crosstalk # using ``flux_qubits``
    operation: resonator_crosstalk
    parameters:
      bias_point:
        0: 0.2
      freq_width: 10_000_000
      freq_step: 500_000
      bias_width: 0.8
      bias_step:  0.1
      flux_qubits: [0, 1, 2, 3]
      nshots: 10
      relaxation_time: 100


  - id: qubit flux dependence #"01" transition
    operation: qubit_flux
    parameters:
      freq_width: 150_000_000
      freq_step: 500_000
      bias_width: 0.2
      bias_step:  0.005
      drive_amplitude: 0.5
      nshots: 1024
      relaxation_time: 2000
      transition: "01"


  - id: qubit flux dependence 02 #"02" transition
    operation: qubit_flux
    parameters:
      freq_width: 150_000_000
      freq_step: 500_000
      bias_width: 0.2
      bias_step:  0.005
      drive_amplitude: 0.5
      nshots: 1024
      relaxation_time: 2000
      transition: "02"


  - id: qubit flux dependence tracking
    operation: qubit_flux_tracking
    parameters:
      freq_width: 150_000_000
      freq_step: 500_000
      bias_width: 0.2
      bias_step:  0.05
      drive_duration: 2000
      nshots: 1024
      relaxation_time: 2000
      transition: "01"


  - id: qubit flux crosstalk # using ``flux_qubits``
    operation: qubit_crosstalk
    targets: [0,1]
    parameters:
      bias_point:
        0: 0.2
        1: 0.5
      freq_width: 150_000_000
      freq_step: 500_000
      bias_width: 0.2
      bias_step:  0.005
      drive_amplitude: 0.5
      flux_qubits: [0,1]
      nshots: 1024
      relaxation_time: 2000


  - id: rabi
    operation: rabi_amplitude
    parameters:
      min_amp_factor: 0.0
      max_amp_factor: 4.0
      step_amp_factor: 0.1
      pulse_length: 30
      nshots: 1024

  - id: rabi without nshots
    operation: rabi_amplitude
    parameters:
      min_amp_factor: 0.0
      max_amp_factor: 4.0
      step_amp_factor: 0.1
      pulse_length: 30

  - id: rabi signal
    operation: rabi_amplitude_signal
    parameters:
      min_amp_factor: 0.0
      max_amp_factor: 4.0
      step_amp_factor: 0.1
      pulse_length: 30
      nshots: 1024

  - id: rabi amplitude frequency
    operation: rabi_amplitude_frequency
    parameters:
      min_amp_factor: 0.0
      max_amp_factor: 4.0
      step_amp_factor: 0.1
      min_freq: -100_000
      max_freq: 100_000
      step_freq: 10_000
      pulse_length: 30
      nshots: 1024

  - id: rabi amplitude frequency_signal
    operation: rabi_amplitude_frequency_signal
    parameters:
      min_amp_factor: 0.0
      max_amp_factor: 4.0
      step_amp_factor: 0.1
      min_freq: -100_000
      max_freq: 100_000
      step_freq: 10_000
      pulse_length: 30
      nshots: 1024


  - id: rabi_ef
    operation: rabi_amplitude_ef
    #FIXME: add RX12 for qubit 4
    targets: [0, 1, 2, 3]
    parameters:
      min_amp_factor: 0.0
      max_amp_factor: 1.0
      step_amp_factor: 0.1
      pulse_length: 30
      nshots: 1024

  - id: rabi length
    operation: rabi_length
    parameters:
      pulse_duration_start: 4
      pulse_duration_end: 84
      pulse_duration_step: 8
      pulse_amplitude: 0.5
      nshots: 1024

  - id: rabi length signal
    operation: rabi_length_signal
    parameters:
      pulse_duration_start: 4
      pulse_duration_end: 84
      pulse_duration_step: 8
      pulse_amplitude: 0.5
      nshots: 10

  - id: rabi length frequency
    operation: rabi_length_frequency
    parameters:
      pulse_duration_start: 4
      pulse_duration_end: 84
      pulse_duration_step: 8
      min_freq: -100_000
      max_freq: 100_000
      step_freq: 10_000
      pulse_amplitude: 0.5
      nshots: 1024

  - id: rabi length frequency_signal
    operation: rabi_length_frequency_signal
    parameters:
      pulse_duration_start: 4
      pulse_duration_end: 84
      pulse_duration_step: 8
      min_freq: -100_000
      max_freq: 100_000
      step_freq: 10_000
      pulse_amplitude: 0.5
      nshots: 1024

  - id: rabi length sequences
    operation: rabi_length_sequences
    parameters:
      pulse_duration_start: 4
      pulse_duration_end: 84
      pulse_duration_step: 8
      pulse_amplitude: 0.5
      nshots: 10

  - id: t1
    operation: t1
    parameters:
      delay_before_readout_start: 0
      delay_before_readout_end: 20_000
      delay_before_readout_step: 2000
      nshots: 1024

  - id: t1_signal
    operation: t1_signal
    parameters:
      delay_before_readout_start: 0
      delay_before_readout_end: 20_000
      delay_before_readout_step: 2000
      nshots: 1024

  - id: t1_signal_single_shot
    priority: 0
    operation: t1_signal
    parameters:
      delay_before_readout_start: 0
      delay_before_readout_end: 20_000
      delay_before_readout_step: 2000
      single_shot: True
      nshots: 1024

  - id: t1 sequences
    operation: t1_sequences
    parameters:
      delay_before_readout_start: 0
      delay_before_readout_end: 20_000
      delay_before_readout_step: 2000
      nshots: 1024

  - id: zeno
    operation: zeno
    parameters:
      readouts: 10
      nshots: 10

  - id: zeno_signal
    operation: zeno_signal
    parameters:
      readouts: 10
      nshots: 10

  - id: t2
    operation: t2
    parameters:
      delay_between_pulses_start: 16
      delay_between_pulses_end: 20000
      delay_between_pulses_step: 100
      nshots: 10

  - id: t2_signal
    operation: t2_signal
    parameters:
      delay_between_pulses_start: 16
      delay_between_pulses_end: 20000
      delay_between_pulses_step: 100
      nshots: 10

  - id: t2_signal_single_shot
    priority: 0
    operation: t2_signal
    parameters:
      delay_between_pulses_start: 16
      delay_between_pulses_end: 20000
      delay_between_pulses_step: 100
      single_shot: True
      nshots: 10

  - id: t2 sequences
    operation: t2_sequences
    parameters:
      delay_between_pulses_start: 16
      delay_between_pulses_end: 20000
      delay_between_pulses_step: 100
      nshots: 10

  - id: ramsey_signal
    operation: ramsey_signal
    parameters:
      delay_between_pulses_start: 0
      delay_between_pulses_end: 50
      delay_between_pulses_step: 1
      nshots: 10

  - id: ramsey_signal_detuned
    operation: ramsey_signal
    parameters:
      unrolling: False
      delay_between_pulses_start: 0
      delay_between_pulses_end: 50
      delay_between_pulses_step: 1
      detuning: 1_000_000
      nshots: 10

  - id: ramsey_signal_detuned_unrolled
    operation: ramsey_signal
    parameters:
      unrolling: True
      delay_between_pulses_start: 0
      delay_between_pulses_end: 50
      delay_between_pulses_step: 1
      detuning: 1_000_000
      nshots: 10

  - id: ramsey
    operation: ramsey
    parameters:
      delay_between_pulses_start: 0
      delay_between_pulses_end: 20
      delay_between_pulses_step: 1
      detuning: 0
      nshots: 1024

  - id: calibrate_state_discrimination
    operation: calibrate_state_discrimination
    parameters:
      nshots: 10

  - id: ramsey_detuned
    operation: ramsey
    parameters:
      delay_between_pulses_start: 0
      delay_between_pulses_end: 50
      delay_between_pulses_step: 1
      detuning: 2_000_000
      nshots: 10

  - id: ramsey_unrolled_detuned
    operation: ramsey
    parameters:
      unrolling: True
      delay_between_pulses_start: 0
      delay_between_pulses_end: 50
      delay_between_pulses_step: 1
      nshots: 10
      detuning: 1_000_000

  - id: single shot classification
    operation: single_shot_classification
    parameters:
      unrolling: False
      nshots: 10

  - id: single shot classification with unrolling
    operation: single_shot_classification
    parameters:
      unrolling: True
      nshots: 10

  - id: single shot classification with classifiers
    operation: single_shot_classification
    parameters:
      nshots: 10
      savedir: "cls_results"
      classifiers_list: ["qubit_fit","naive_bayes", "linear_svm"]

  - id: readout characterization
    operation: readout_characterization
    parameters:
      delay: 1000
      nshots: 10

  - id: readout characterization delay 0
    operation: readout_characterization
    parameters:
      delay: 0
      nshots: 10

  - id: allXY
    operation: allxy
    parameters:
      beta_param: null
      nshots: 10

  - id: allXY unrolling
    operation: allxy
    parameters:
      beta_param: null
      unrolling: True
      nshots: 10

  - id: resonator_depletion_tuning
    operation: allxy_resonator_depletion_tuning
    parameters:
      delay_start: 1000.0
      delay_end: 3000.0
      delay_step: 1000.0
      nshots: 10


  - id: allXY drag
    operation: allxy_drag_pulse_tuning
    parameters:
      beta_start: 0
      beta_end: 0.1
      beta_step: 0.01
      nshots: 10


  - id: drag_pulse_tuning
    operation: drag_tuning
    parameters:
      beta_start: 0
      beta_end: 0.1
      beta_step: 0.01
      nshots: 10

  - id: spin_echo
    operation: spin_echo
    parameters:
      delay_between_pulses_start: 0
      delay_between_pulses_end: 5
      delay_between_pulses_step: 1
      nshots: 10

  - id: spin_echo unrolling
    operation: spin_echo
    parameters:
      delay_between_pulses_start: 0
      delay_between_pulses_end: 5
      delay_between_pulses_step: 1
      nshots: 10
      unrolling: true

  - id: spin_echo_signal
    operation: spin_echo_signal
    parameters:
      delay_between_pulses_start: 0
      delay_between_pulses_end: 5
      delay_between_pulses_step: 1
      nshots: 10

  - id: spin_echo_signal_single_shot
    priority: 0
    operation: spin_echo_signal
    parameters:
      delay_between_pulses_start: 0
      delay_between_pulses_end: 5
      delay_between_pulses_step: 1
      single_shot: True
      nshots: 10

  - id: spin_echo_signal unrolling
    operation: spin_echo_signal
    parameters:
      delay_between_pulses_start: 0
      delay_between_pulses_end: 5
      delay_between_pulses_step: 1
      nshots: 10
      unrolling: true


  - id: flipping
    operation: flipping
    parameters:
      nflips_max: 10
      nflips_step: 1
      nshots: 50
      delta_amplitude: 0.1

  - id: flipping_signal
    operation: flipping_signal
    parameters:
      nflips_max: 10
      nflips_step: 1
      nshots: 50
      delta_amplitude: 0.1

  - id: flipping unrolling
    operation: flipping
    parameters:
      nflips_max: 10
      nflips_step: 1
      nshots: 50
      unrolling: True

  - id: flipping_signal unrolling
    operation: flipping_signal
    parameters:
      nflips_max: 10
      nflips_step: 1
      nshots: 50
      unrolling: True


  - id: dispersive shift
    operation: dispersive_shift
    parameters:
      freq_width: 10_000_000
      freq_step: 100_000
      nshots: 10

  - id: dispersive shift qutrit
    operation: dispersive_shift_qutrit
    #FIXME: add qubit 4 with new release of Qibolab
    targets: [0, 1, 2, 3]
    parameters:
      freq_width: 10_000_000
      freq_step: 100_000
      nshots: 10

  - id: standard rb percentile
    operation: standard_rb
    parameters:
      depths:
        start: 1
        stop: 10
        step: 2
      niter: 2
      uncertainties: 95
      nshots: 50


  - id: standard rb no error
    operation: standard_rb
    parameters:
      depths:
        start: 1
        stop: 10
        step: 2
      niter: 2
      nshots: 50

  - id: standard rb unrolling
    operation: standard_rb
    parameters:
      depths:
        start: 1
        stop: 10
        step: 2
      niter: 2
      nshots: 50
      unrolling: True

  - id: filtered_rb
    operation: filtered_rb
    targets: [1]
    parameters:
      depths: [1, 2, 3, 5]
      niter: 5
      nshots: 50

  - id: standard rb
    operation: standard_rb
    targets: [1]
    parameters:
      depths: [1, 2, 3, 5]
      niter: 5
      nshots: 50

  - id: standard rb 2q
    operation: standard_rb_2q
    targets: [[0,2]]
    parameters:
      depths: [1, 2, 3, 5]
      niter: 5
      nshots: 50

  - id: chevron id
    operation: chevron
    targets: [[0, 2],[1,2]]
    parameters:
      amplitude_min_factor: 0.1
      amplitude_max_factor: 0.6
      amplitude_step_factor: 0.01
      duration_min: 10
      duration_max: 50
      duration_step: 10
      nshots: 10
      parking: True

  - id: chevron id signal
    operation: chevron_signal
    targets: [[0, 2],[1,2]]
    parameters:
      amplitude_min_factor: 0.1
      amplitude_max_factor: 0.6
      amplitude_step_factor: 0.01
      duration_min: 10
      duration_max: 50
      duration_step: 1
      nshots: 1000
      parking: True

  - id: cz
    operation: cz_virtualz
    targets: [[0, 2],[1,2]]
    parameters:
      theta_start: 0
      theta_end: 180
      theta_step: 10
      flux_pulse_amplitude: 0.5
      flux_pulse_duration: 10
      dt: 0
      parking: True

  - id: cz signal
    operation: cz_virtualz_signal
    targets: [[0, 2],[1,2]]
    parameters:
      theta_start: 0
      theta_end: 180
      theta_step: 10
      flux_pulse_amplitude: 0.5
      flux_pulse_duration: 10
      dt: 0
      parking: True

  - id : resonator_frequency
    operation: resonator_frequency
    parameters:
      freq_width: 200.e+6
      freq_step: 25.e+6
      nshots: 10

  - id: fast reset
    operation: fast_reset
    parameters:
      nshots: 10

  - id: CHSH with pulses
    operation: chsh_pulses
    targets: [[0,2],[1,2],[2,3]]
    parameters:
      nshots: 1000
      ntheta: 10
      bell_states: [0,1,2,3]
      apply_error_mitigation: True

  - id: CHSH with natives
    operation: chsh_circuits
    targets: [[0,2],[1,2]]
    parameters:
      nshots: 1000
      ntheta: 10
      bell_states: [0,1,2,3]
      native: True
      apply_error_mitigation: True

  #FIXME: cannot add pair [0,3]
  - id: CHSH with circuits
    operation: chsh_circuits
    targets: [[0,2],[1,2]]
    parameters:
      nshots: 1000
      ntheta: 2
      bell_states: [0,1,2,3]
      native: False
      apply_error_mitigation: True

  - id: readout_mitigation_matrix pulses
    operation: readout_mitigation_matrix
    targets: [[0,1,2],[1,2]]
    parameters:
      nshots: 10
      pulses: True

  - id: readout_mitigation_matrix circuits
    operation: readout_mitigation_matrix
    targets: [[0,1,2],[1,2]]
    parameters:
      nshots: 10
      pulses: False

  - id: twpa frequency
    operation: twpa_frequency
    parameters:
      nshots: 10
      frequency_width: 1_000_000
      frequency_step: 100_000

  - id: twpa power
    operation: twpa_power
    parameters:
      nshots: 10
      power_width: 10
      power_step: 1

  - id: twpa frequency power
    operation: twpa_frequency_power
    targets: [0]
    parameters:
      frequency_width: 1_000_000
      frequency_step: 100_000
      power_width: 10
      power_step: 1

  - id: twpa_power_SNR
    operation: twpa_power_snr
    parameters:
      freq_width: 500_000_000
      freq_step: 50_000_000
      twpa_pow_width: 4
      twpa_pow_step: 1
      power_level: low
      nshots: 10
      relaxation_time: 2000

  - id: twpa_frequency_SNR
    operation: twpa_frequency_snr
    parameters:
      freq_width: 100_000_000
      freq_step: 20_000_000
      twpa_freq_width: 1_000_000_000
      twpa_freq_step: 200_000_000
      power_level: low
      nshots: 10
      relaxation_time: 20

  - id: resonator_amplitude
    operation: resonator_amplitude
    parameters:
      amplitude_step: 0.1
      amplitude_stop: 0.5

  - id: qutrit
    targets: [0,1]
    operation: qutrit_classification
    parameters:
      nshots: 1000
      classifiers_list: ["naive_bayes", "decision_tree"]

  - id: avoided crossing
    operation: avoided_crossing
    targets: [[2,1],[0,2]]
    parameters:
      freq_width: 100_000_000
      freq_step: 50_000_000
      bias_width: 0.2
      bias_step:  0.05
      drive_amplitude: 0.5

<<<<<<< HEAD
  - id: cz_sweep
    operation: cz_sweep
    targets: [[3,2]]
    parameters:
      flux_pulse_amplitude_min: -0.249
      flux_pulse_amplitude_max: -0.248
      flux_pulse_amplitude_step: 0.0001
      duration_max: 32
      duration_min: 29
      duration_step: 1
      theta_start: 0
      theta_end: 7
      theta_step: 1
      relaxation_time: 50_000
=======
  - id: tomography
    operation: state_tomography
    parameters:
      nshots: 1024

  - id: tomography from file
    operation: state_tomography
    parameters:
      nshots: 1024
      circuit: tests/circuit.json

  - id: two-qubit tomography
    targets: [[0,1],[2,3]]
    operation: two_qubit_state_tomography
    parameters:
      nshots: 1024

  - id: two-qubit tomography from file
    targets: [[0,2],[1,3]]
    operation: two_qubit_state_tomography
    parameters:
      nshots: 1024
      circuit: tests/circuit2q.json
>>>>>>> 347a7b96
<|MERGE_RESOLUTION|>--- conflicted
+++ resolved
@@ -864,7 +864,6 @@
       bias_step:  0.05
       drive_amplitude: 0.5
 
-<<<<<<< HEAD
   - id: cz_sweep
     operation: cz_sweep
     targets: [[3,2]]
@@ -879,7 +878,7 @@
       theta_end: 7
       theta_step: 1
       relaxation_time: 50_000
-=======
+
   - id: tomography
     operation: state_tomography
     parameters:
@@ -902,5 +901,4 @@
     operation: two_qubit_state_tomography
     parameters:
       nshots: 1024
-      circuit: tests/circuit2q.json
->>>>>>> 347a7b96
+      circuit: tests/circuit2q.json