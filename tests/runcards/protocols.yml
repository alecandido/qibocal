platform: [dummy, dummy_couplers]

targets: [0,1]

actions:

  - id: time of flight
    operation: time_of_flight_readout
    parameters:
      nshots: 1024
      readout_amplitude: 0.5

  - id: resonator high power high amplitude
    operation: resonator_spectroscopy
    parameters:
      freq_width: 10_000_000
      freq_step: 100_000
      amplitude: 0.4
      power_level: high
      nshots: 10


  - id: resonator high power low attenuation
    operation: resonator_spectroscopy
    parameters:
      freq_width: 10_000_000 # 20_000_000
      freq_step: 100_000 # 500_00
      attenuation: 15
      power_level: high
      nshots: 10


  - id: resonator low power high attenuation
    operation: resonator_spectroscopy
    parameters:
      freq_width: 10_000_000 # 20_000_000
      freq_step: 100_000 # 500_00
      attenuation: 60
      power_level: low
      nshots: 10


  - id: resonator punchout
    operation: resonator_punchout
    parameters:
      freq_width: 10_000_000
      freq_step: 1_000_000
      amplitude: 0.04
      min_amp_factor: 0.005
      max_amp_factor: 0.3
      step_amp_factor: 0.005
      nshots: 10


  - id: resonator_punchout_attenuation
    operation: resonator_punchout_attenuation
    parameters:
      freq_width: 10_000_000
      freq_step: 500_000
      min_att: 4
      max_att: 60
      step_att: 4
      nshots: 10

  - id: resonator spectroscopy low power
    operation: resonator_spectroscopy
    parameters:
      freq_width: 10_000_000
      freq_step: 50_000
      amplitude: 0.022
      power_level: low
      nshots: 10

  - id: qubit spectroscopy
    operation: qubit_spectroscopy
    parameters:
      drive_amplitude: 0.001
      drive_duration: 1000
      freq_width: 2_000_000
      freq_step: 500_000
      nshots: 10

  - id: qubit spectroscopy ef
    operation: qubit_spectroscopy_ef
    #FIXME: add RX12 for qubit 4
    targets: [0, 1, 2, 3]
    parameters:
      drive_amplitude: 0.001
      drive_duration: 1000
      freq_width: 2_000_000
      freq_step: 500_000
      nshots: 10


  - id: resonator flux dependence bias
    operation: resonator_flux
    parameters:
      freq_width: 10_000_000
      freq_step: 500_000
      bias_width: 0.8
      bias_step:  0.1
      nshots: 10


  - id: resonator flux dependence flux single value
    priority: 0
    operation: resonator_flux
    parameters:
      freq_width: 10_000_000
      freq_step: 500_000
      flux_amplitude_start: -0.4
      flux_amplitude_end: 0.4
      flux_amplitude_step:  0.1
      nshots: 10

  - id: resonator flux dependence flux single value int
    priority: 0
    operation: resonator_flux
    parameters:
      freq_width: 10_000_000
      freq_step: 500_000
      flux_amplitude_start: 0
      flux_amplitude_end: 0.4
      flux_amplitude_step:  0.1
      nshots: 10


  - id: resonator flux dependence flux several values
    priority: 0
    operation: resonator_flux
    targets: [0, 1]
    parameters:
      freq_width: 10_000_000
      freq_step: 500_000
      flux_amplitude_start: [-0.4, 0]
      flux_amplitude_end: [0.4, 0.4]
      flux_amplitude_step:  [0.1, 0.1]
      nshots: 10


  - id: resonator flux crosstalk # using ``flux_qubits``
    operation: resonator_crosstalk
    parameters:
      freq_width: 10_000_000
      freq_step: 500_000
      bias_width: 0.8
      bias_step:  0.1
      flux_qubits: [0, 1, 2, 3]
      nshots: 10
      relaxation_time: 100


  - id: resonator flux crosstalk # using ``flux_qubits``
    priority: 0
    operation: resonator_crosstalk
    parameters:
      freq_width: 10_000_000
      freq_step: 500_000
      flux_amplitude_start: -0.4
      flux_amplitude_end: 0.4
      flux_amplitude_step:  0.1
      flux_qubits: [0, 1, 2, 3]
      nshots: 10
      relaxation_time: 100


  - id: qubit flux dependence #"01" transition
    operation: qubit_flux
    parameters:
      freq_width: 150_000_000
      freq_step: 500_000
      bias_width: 0.2
      bias_step:  0.005
      drive_amplitude: 0.5
      nshots: 1024
      relaxation_time: 2000
      transition: "01"


  - id: qubit flux dependence #"01" transition
    priority: 0
    operation: qubit_flux
    parameters:
      freq_width: 150_000_000
      freq_step: 500_000
      flux_amplitude_start: -0.1
      flux_amplitude_end: 0.1
      flux_amplitude_step:  0.005
      drive_amplitude: 0.5
      nshots: 1024
      relaxation_time: 2000
      transition: "01"


  - id: qubit flux dependence 02 #"02" transition
    operation: qubit_flux
    parameters:
      freq_width: 150_000_000
      freq_step: 500_000
      bias_width: 0.2
      bias_step:  0.005
      drive_amplitude: 0.5
      nshots: 1024
      relaxation_time: 2000
      transition: "02"


  - id: qubit flux dependence tracking
    operation: qubit_flux_tracking
    parameters:
      freq_width: 150_000_000
      freq_step: 500_000
      bias_width: 0.2
      bias_step:  0.05
      drive_duration: 2000
      nshots: 1024
      relaxation_time: 2000
      transition: "01"


  - id: qubit flux crosstalk # using ``flux_qubits``
    operation: qubit_crosstalk
    parameters:
      freq_width: 150_000_000
      freq_step: 500_000
      bias_width: 0.2
      bias_step:  0.005
      drive_amplitude: 0.5
      flux_qubits: [1, 2]
      nshots: 1024
      relaxation_time: 2000


<<<<<<< HEAD
=======
  - id: qubit flux crosstalk # using ``flux_qubits``
    priority: 0
    operation: qubit_crosstalk
    parameters:
      freq_width: 150_000_000
      freq_step: 500_000
      flux_amplitude_start: -0.1
      flux_amplitude_end: 0.1
      flux_amplitude_step:  0.005
      drive_amplitude: 0.5
      flux_qubits: [1, 2]
      nshots: 1024
      relaxation_time: 2000



>>>>>>> ebd19c8c
  - id: rabi
    operation: rabi_amplitude
    parameters:
      min_amp_factor: 0.0
      max_amp_factor: 4.0
      step_amp_factor: 0.1
      pulse_length: 30
      nshots: 1024

  - id: rabi without nshots
    operation: rabi_amplitude
    parameters:
      min_amp_factor: 0.0
      max_amp_factor: 4.0
      step_amp_factor: 0.1
      pulse_length: 30

  - id: rabi signal
    operation: rabi_amplitude_signal
    parameters:
      min_amp_factor: 0.0
      max_amp_factor: 4.0
      step_amp_factor: 0.1
      pulse_length: 30
      nshots: 1024


  - id: rabi_ef
    operation: rabi_amplitude_ef
    #FIXME: add RX12 for qubit 4
    targets: [0, 1, 2, 3]
    parameters:
      min_amp_factor: 0.0
      max_amp_factor: 1.0
      step_amp_factor: 0.1
      pulse_length: 30
      nshots: 1024

  - id: rabi length
    operation: rabi_length
    parameters:
      pulse_duration_start: 4
      pulse_duration_end: 84
      pulse_duration_step: 8
      pulse_amplitude: 0.5
      nshots: 1024

  - id: rabi length signal
    operation: rabi_length_signal
    parameters:
      pulse_duration_start: 4
      pulse_duration_end: 84
      pulse_duration_step: 8
      pulse_amplitude: 0.5
      nshots: 10

  - id: rabi length sequences
    operation: rabi_length_sequences
    parameters:
      pulse_duration_start: 4
      pulse_duration_end: 84
      pulse_duration_step: 8
      pulse_amplitude: 0.5
      nshots: 10

  - id: t1
    operation: t1
    parameters:
      delay_before_readout_start: 0
      delay_before_readout_end: 20_000
      delay_before_readout_step: 2000
      nshots: 1024

  - id: t1_signal
    operation: t1_signal
    parameters:
      delay_before_readout_start: 0
      delay_before_readout_end: 20_000
      delay_before_readout_step: 2000
      nshots: 1024

  - id: t1_signal_single_shot
    priority: 0
    operation: t1_signal
    parameters:
      delay_before_readout_start: 0
      delay_before_readout_end: 20_000
      delay_before_readout_step: 2000
      single_shot: True
      nshots: 1024

  - id: t1 sequences
    operation: t1_sequences
    parameters:
      delay_before_readout_start: 0
      delay_before_readout_end: 20_000
      delay_before_readout_step: 2000
      nshots: 1024

  - id: zeno
    operation: zeno
    parameters:
      readouts: 10
      nshots: 10

  - id: zeno_signal
    operation: zeno_signal
    parameters:
      readouts: 10
      nshots: 10

  - id: t2
    operation: t2
    parameters:
      delay_between_pulses_start: 16
      delay_between_pulses_end: 20000
      delay_between_pulses_step: 100
      nshots: 10

  - id: t2_signal
    operation: t2_signal
    parameters:
      delay_between_pulses_start: 16
      delay_between_pulses_end: 20000
      delay_between_pulses_step: 100
      nshots: 10

  - id: t2_signal_single_shot
    priority: 0
    operation: t2_signal
    parameters:
      delay_between_pulses_start: 16
      delay_between_pulses_end: 20000
      delay_between_pulses_step: 100
      single_shot: True
      nshots: 10

  - id: t2 sequences
    operation: t2_sequences
    parameters:
      delay_between_pulses_start: 16
      delay_between_pulses_end: 20000
      delay_between_pulses_step: 100
      nshots: 10

  - id: ramsey_signal
    operation: ramsey_signal
    parameters:
      delay_between_pulses_start: 0
      delay_between_pulses_end: 50
      delay_between_pulses_step: 1
      nshots: 10

  - id: ramsey_signal_detuned
    operation: ramsey_signal
    parameters:
      unrolling: False
      delay_between_pulses_start: 0
      delay_between_pulses_end: 50
      delay_between_pulses_step: 1
      detuning: 1_000_000
      nshots: 10

  - id: ramsey_signal_detuned_unrolled
    operation: ramsey_signal
    parameters:
      unrolling: True
      delay_between_pulses_start: 0
      delay_between_pulses_end: 50
      delay_between_pulses_step: 1
      detuning: 1_000_000
      nshots: 10

  - id: ramsey
    operation: ramsey
    parameters:
      delay_between_pulses_start: 0
      delay_between_pulses_end: 20
      delay_between_pulses_step: 1
      detuning: 0
      nshots: 1024

  - id: calibrate_state_discrimination
    operation: calibrate_state_discrimination
    parameters:
      nshots: 10

  - id: ramsey_detuned
    operation: ramsey
    parameters:
      delay_between_pulses_start: 0
      delay_between_pulses_end: 50
      delay_between_pulses_step: 1
      detuning: 2_000_000
      nshots: 10

  - id: ramsey_unrolled_detuned
    operation: ramsey
    parameters:
      unrolling: True
      delay_between_pulses_start: 0
      delay_between_pulses_end: 50
      delay_between_pulses_step: 1
      nshots: 10
      detuning: 1_000_000

  - id: single shot classification
    operation: single_shot_classification
    parameters:
      unrolling: False
      nshots: 10

  - id: single shot classification with unrolling
    operation: single_shot_classification
    parameters:
      unrolling: True
      nshots: 10

  - id: single shot classification with classifiers
    operation: single_shot_classification
    parameters:
      nshots: 10
      savedir: "cls_results"
      classifiers_list: ["qubit_fit","naive_bayes", "linear_svm"]

  - id: readout characterization
    operation: readout_characterization
    parameters:
      nshots: 10

  - id: allXY
    operation: allxy
    parameters:
      beta_param: null
      nshots: 10

  - id: allXY unrolling
    operation: allxy
    parameters:
      beta_param: null
      unrolling: True
      nshots: 10

  - id: allxy_drag_pulse_tuning
    operation: allxy_drag_pulse_tuning
    parameters:
      beta_start: 0
      beta_end: 0.04
      beta_step: 0.01
      nshots: 10


  - id: drag_pulse_tuning
    operation: drag_pulse_tuning
    parameters:
      beta_start: 0
      beta_end: 0.1
      beta_step: 0.01
      nshots: 10

  - id: spin_echo
    operation: spin_echo
    parameters:
      delay_between_pulses_start: 0
      delay_between_pulses_end: 5
      delay_between_pulses_step: 1
      nshots: 10

  - id: spin_echo unrolling
    operation: spin_echo
    parameters:
      delay_between_pulses_start: 0
      delay_between_pulses_end: 5
      delay_between_pulses_step: 1
      nshots: 10
      unrolling: true

  - id: spin_echo_signal
    operation: spin_echo_signal
    parameters:
      delay_between_pulses_start: 0
      delay_between_pulses_end: 5
      delay_between_pulses_step: 1
      nshots: 10

  - id: spin_echo_signal_single_shot
    priority: 0
    operation: spin_echo_signal
    parameters:
      delay_between_pulses_start: 0
      delay_between_pulses_end: 5
      delay_between_pulses_step: 1
      single_shot: True
      nshots: 10

  - id: spin_echo_signal unrolling
    operation: spin_echo_signal
    parameters:
      delay_between_pulses_start: 0
      delay_between_pulses_end: 5
      delay_between_pulses_step: 1
      nshots: 10
      unrolling: true


  - id: flipping
    operation: flipping
    parameters:
      nflips_max: 10
      nflips_step: 1
      nshots: 50

  - id: flipping_signal
    operation: flipping_signal
    parameters:
      nflips_max: 10
      nflips_step: 1
      nshots: 50

  - id: flipping unrolling
    operation: flipping
    parameters:
      nflips_max: 10
      nflips_step: 1
      nshots: 50
      unrolling: True

  - id: flipping_signal unrolling
    operation: flipping_signal
    parameters:
      nflips_max: 10
      nflips_step: 1
      nshots: 50
      unrolling: True


  - id: dispersive shift
    operation: dispersive_shift
    parameters:
      freq_width: 10_000_000
      freq_step: 100_000
      nshots: 10

  - id: dispersive shift qutrit
    operation: dispersive_shift_qutrit
    #FIXME: add qubit 4 with new release of Qibolab
    targets: [0, 1, 2, 3]
    parameters:
      freq_width: 10_000_000
      freq_step: 100_000
      nshots: 10

  - id: standard rb percentile
    operation: standard_rb
    parameters:
      depths:
        start: 1
        stop: 10
        step: 2
      niter: 2
      uncertainties: 95
      nshots: 50


  - id: standard rb no error
    operation: standard_rb
    parameters:
      depths:
        start: 1
        stop: 10
        step: 2
      niter: 2
      nshots: 50

  - id: standard rb unrolling
    operation: standard_rb
    parameters:
      depths:
        start: 1
        stop: 10
        step: 2
      niter: 2
      nshots: 50
      unrolling: True


  - id: standard rb
    operation: standard_rb
    targets: [1]
    parameters:
      depths: [1, 2, 3, 5]
      niter: 5
      nshots: 50

  - id: chevron id
    operation: chevron
    targets: [[0, 2],[1,2]]
    parameters:
      amplitude_min: 0.1
      amplitude_max: 0.6
      amplitude_step: 0.1
      duration_min: 10
      duration_max: 50
      duration_step: 10
      nshots: 10
      parking: True

  - id: CZ tune landscape
    operation: native_gate_virtualz
    targets: [[0, 2],[1,2],[3,2]]
    parameters:
      theta_start: 0
      theta_end: 180
      theta_step: 10
      flux_pulse_amplitude: 0.5
      native_gate: "CZ"
      dt: 0
      parking: True

  - id: iSWAP tune landscape
    priority: 0
    operation: native_gate_virtualz
    targets: [[0, 2],[1,2],[3,2]]
    parameters:
      theta_start: 0
      theta_end: 180
      theta_step: 10
      flux_pulse_amplitude: 0.5
      native_gate: "iSWAP"
      dt: 0
      parking: False

  - id : resonator_frequency
    operation: resonator_frequency
    parameters:
      freq_width: 200.e+6
      freq_step: 25.e+6
      nshots: 10

  - id: fast reset
    operation: fast_reset
    parameters:
      nshots: 10

  - id: CHSH with pulses
    operation: chsh_pulses
    targets: [[0,2],[1,2],[2,3]]
    parameters:
      nshots: 1000
      ntheta: 10
      bell_states: [0,1,2,3]
      apply_error_mitigation: True

  - id: CHSH with natives
    operation: chsh_circuits
    targets: [[0,2],[1,2]]
    parameters:
      nshots: 1000
      ntheta: 10
      bell_states: [0,1,2,3]
      native: True
      apply_error_mitigation: True

  #FIXME: cannot add pair [0,3]
  - id: CHSH with circuits
    operation: chsh_circuits
    targets: [[0,2],[1,2]]
    parameters:
      nshots: 1000
      ntheta: 2
      bell_states: [0,1,2,3]
      native: False
      apply_error_mitigation: True

  - id: readout_mitigation_matrix pulses
    operation: readout_mitigation_matrix
    targets: [[0,1,2],[1,2]]
    parameters:
      nshots: 10
      pulses: True

  - id: readout_mitigation_matrix circuits
    operation: readout_mitigation_matrix
    targets: [[0,1,2],[1,2]]
    parameters:
      nshots: 10
      pulses: False

  - id: twpa frequency
    operation: twpa_frequency
    parameters:
      nshots: 10
      frequency_width: 1_000_000
      frequency_step: 100_000

  - id: twpa power
    operation: twpa_power
    parameters:
      nshots: 10
      power_width: 10
      power_step: 1

  - id: twpa frequency power
    operation: twpa_frequency_power
    targets: [0]
    parameters:
      frequency_width: 1_000_000
      frequency_step: 100_000
      power_width: 10
      power_step: 1

  - id: twpa_power_SNR
    operation: twpa_power_SNR
    parameters:
      freq_width: 500_000_000
      freq_step: 50_000_000
      twpa_pow_width: 4
      twpa_pow_step: 1
      power_level: low
      nshots: 10
      relaxation_time: 2000

  - id: twpa_frequency_SNR
    operation: twpa_frequency_SNR
    parameters:
      freq_width: 100_000_000
      freq_step: 20_000_000
      twpa_freq_width: 1_000_000_000
      twpa_freq_step: 200_000_000
      power_level: low
      nshots: 10
      relaxation_time: 20

  - id: resonator_amplitude
    operation: resonator_amplitude
    parameters:
      amplitude_step: 0.1
      amplitude_stop: 0.5

  - id: qutrit
    targets: [0,1]
    operation: qutrit_classification
    parameters:
      nshots: 1000
      classifiers_list: ["naive_bayes", "decision_tree"]

  - id: avoided crossing
    operation: avoided_crossing
    targets: [[2,1],[0,2]]
    parameters:
      freq_width: 100_000_000
      freq_step: 50_000_000
      bias_width: 0.2
      bias_step:  0.05
      drive_amplitude: 0.5<|MERGE_RESOLUTION|>--- conflicted
+++ resolved
@@ -231,8 +231,6 @@
       relaxation_time: 2000
 
 
-<<<<<<< HEAD
-=======
   - id: qubit flux crosstalk # using ``flux_qubits``
     priority: 0
     operation: qubit_crosstalk
@@ -249,7 +247,6 @@
 
 
 
->>>>>>> ebd19c8c
   - id: rabi
     operation: rabi_amplitude
     parameters:
@@ -658,29 +655,15 @@
       parking: True
 
   - id: CZ tune landscape
-    operation: native_gate_virtualz
+    operation: cz_virtualz
     targets: [[0, 2],[1,2],[3,2]]
     parameters:
       theta_start: 0
       theta_end: 180
       theta_step: 10
       flux_pulse_amplitude: 0.5
-      native_gate: "CZ"
       dt: 0
       parking: True
-
-  - id: iSWAP tune landscape
-    priority: 0
-    operation: native_gate_virtualz
-    targets: [[0, 2],[1,2],[3,2]]
-    parameters:
-      theta_start: 0
-      theta_end: 180
-      theta_step: 10
-      flux_pulse_amplitude: 0.5
-      native_gate: "iSWAP"
-      dt: 0
-      parking: False
 
   - id : resonator_frequency
     operation: resonator_frequency
