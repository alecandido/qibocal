platform: dummy

qubits: [0,1]

actions:

  - id: time of flight
    priority: 0
    operation: time_of_flight_readout
    parameters:
      nshots: 1024
      readout_amplitude: 0.5

  - id: resonator high power high amplitude
    priority: 0
    operation: resonator_spectroscopy
    parameters:
      freq_width: 10_000_000 # 20_000_000
      freq_step: 100_000 # 500_00
      amplitude: 0.4
      power_level: high
      nshots: 10


  - id: resonator high power low attenuation
    priority: 0
    operation: resonator_spectroscopy_attenuation
    parameters:
      freq_width: 10_000_000 # 20_000_000
      freq_step: 100_000 # 500_00
      attenuation: 15
      power_level: high
      nshots: 10


  - id: resonator low power high attenuation
    priority: 0
    operation: resonator_spectroscopy_attenuation
    parameters:
      freq_width: 10_000_000 # 20_000_000
      freq_step: 100_000 # 500_00
      attenuation: 60
      power_level: low
      nshots: 10


  - id: resonator punchout
    priority: 0
    operation: resonator_punchout
    parameters:
      freq_width: 10_000_000
      freq_step: 1_000_000
      amplitude: 0.04
      min_amp_factor: 0.005
      max_amp_factor: 0.3
      step_amp_factor: 0.005
      nshots: 100


  - id: resonator_punchout_attenuation
    priority: 0
    operation: resonator_punchout_attenuation
    parameters:
      freq_width: 10_000_000
      freq_step: 500_000
      min_att: 4
      max_att: 60
      step_att: 4
      nshots: 1000


  - id: resonator spectroscopy low power
    priority: 0
    operation: resonator_spectroscopy
    parameters:
      freq_width: 10_000_000
      freq_step: 50_000
      amplitude: 0.022
      power_level: low
      nshots: 10

  - id: coupler_resonator_spectroscopy
    priority: 0
    operation: coupler_resonator_spectroscopy
    qubits: [[1, 2], [0, 2]]
    parameters:
      bias_width: 1
      bias_step: 0.1
      freq_width: 10_000_000
      freq_step: 1_000_000
      measured_qubits: [1, 0]
      amplitude: .3
      nshots: 10
      relaxation_time: 3_000


  - id: qubit spectroscopy
    priority: 0
    operation: qubit_spectroscopy
    parameters:
      drive_amplitude: 0.001
      drive_duration: 1000
      freq_width: 2_000_000
      freq_step: 500_000
      nshots: 10

  - id: coupler qubit spectroscopy
    priority: 0
    operation: coupler_qubit_spectroscopy
    qubits: [[1, 2], [0, 2]]
    parameters:
      bias_width: 1
      bias_step: 0.1
      freq_width: 10_000_000
      freq_step: 1_000_000
      measured_qubits: [1, 0]
      amplitude: .1
      nshots: 10
      relaxation_time: 3_000

<<<<<<< HEAD
  - id: coupler chevron
    priority: 0
    operation: coupler_chevron
    qubits: [[1, 2]]
    parameters:
      amplitude_factor_min: -0.5
      amplitude_factor_max: -0.0
      amplitude_factor_step: 0.05
      duration_min: 50
      duration_max: 200
      duration_step: 4
      native_gate: "CZ"
      dt: 5
      nshots: 1024
      relaxation_time: 100_000
=======

  - id: qubit spectroscopy ef
    priority: 0
    operation: qubit_spectroscopy_ef
    #FIXME: add RX12 for qubit 4
    qubits: [0, 1, 2, 3]
    parameters:
      drive_amplitude: 0.001
      drive_duration: 1000
      freq_width: 2_000_000
      freq_step: 500_000
      nshots: 10

>>>>>>> 578f07b1

  - id: resonator flux dependence
    priority: 0
    operation: resonator_flux
    parameters:
      freq_width: 10_000_000
      freq_step: 500_000
      bias_width: 0.8
      bias_step:  0.1
      nshots: 10


  - id: resonator flux crosstalk # using ``flux_qubits``
    priority: 0
    operation: resonator_crosstalk
    parameters:
      freq_width: 10_000_000
      freq_step: 500_000
      bias_width: 0.8
      bias_step:  0.1
      flux_qubits: [0, 1, 2, 3]
      nshots: 10
      relaxation_time: 100



  - id: qubit flux dependence #"01" transition
    priority: 0
    operation: qubit_flux
    parameters:
      freq_width: 150_000_000
      freq_step: 500_000
      bias_width: 0.2
      bias_step:  0.005
      drive_amplitude: 0.5
      nshots: 1024
      relaxation_time: 2000
      transition: "01"



  - id: qubit flux dependence 02
    priority: 0
    operation: qubit_flux
    parameters:
      freq_width: 150_000_000
      freq_step: 500_000
      bias_width: 0.2
      bias_step:  0.005
      drive_amplitude: 0.5
      nshots: 1024
      relaxation_time: 2000
      transition: "02"



  - id: qubit flux crosstalk # using ``flux_qubits``
    priority: 0
    operation: qubit_crosstalk
    parameters:
      freq_width: 150_000_000
      freq_step: 500_000
      bias_width: 0.2
      bias_step:  0.005
      drive_amplitude: 0.5
      flux_qubits: [1, 2]
      nshots: 1024
      relaxation_time: 2000



  - id: rabi
    priority: 0
    operation: rabi_amplitude
    update: false
    parameters:
      min_amp_factor: 0.0
      max_amp_factor: 4.0
      step_amp_factor: 0.1
      pulse_length: 30
      nshots: 1024

  - id: rabi msr
    priority: 0
    operation: rabi_amplitude_msr
    update: false
    parameters:
      min_amp_factor: 0.0
      max_amp_factor: 4.0
      step_amp_factor: 0.1
      pulse_length: 30
      nshots: 1024


  - id: rabi_ef
    priority: 0
    operation: rabi_amplitude_ef
    #FIXME: add RX12 for qubit 4
    qubits: [0, 1, 2, 3]
    parameters:
      min_amp_factor: 0.0
      max_amp_factor: 1.0
      step_amp_factor: 0.1
      pulse_length: 30
      nshots: 1024

  - id: rabi length
    priority: 0
    operation: rabi_length
    parameters:
      pulse_duration_start: 4
      pulse_duration_end: 84
      pulse_duration_step: 8
      pulse_amplitude: 0.5
      nshots: 1024

  - id: rabi length msr
    priority: 0
    operation: rabi_length_msr
    parameters:
      pulse_duration_start: 4
      pulse_duration_end: 84
      pulse_duration_step: 8
      pulse_amplitude: 0.5
      nshots: 1024

  - id: rabi length sequences
    priority: 0
    operation: rabi_length_sequences
    parameters:
      pulse_duration_start: 4
      pulse_duration_end: 84
      pulse_duration_step: 8
      pulse_amplitude: 0.5
      nshots: 1024

  - id: t1
    priority: 0
    operation: t1
    parameters:
      delay_before_readout_start: 0
      delay_before_readout_end: 20_000
      delay_before_readout_step: 2000
      nshots: 1024

  - id: t1_msr
    priority: 0
    operation: t1_msr
    parameters:
      delay_before_readout_start: 0
      delay_before_readout_end: 20_000
      delay_before_readout_step: 2000
      nshots: 1024

  - id: t1 sequences
    priority: 0
    operation: t1_sequences
    parameters:
      delay_before_readout_start: 0
      delay_before_readout_end: 20_000
      delay_before_readout_step: 2000
      nshots: 10

  - id: zeno
    priority: 00
    operation: zeno
    parameters:
      readouts: 10
      nshots: 10

  - id: zeno_msr
    priority: 00
    operation: zeno_msr
    parameters:
      readouts: 10
      nshots: 10

  - id: t2
    priority: 0
    operation: t2
    parameters:
      delay_between_pulses_start: 16
      delay_between_pulses_end: 20000
      delay_between_pulses_step: 100
      nshots: 10

  - id: t2_msr
    priority: 0
    operation: t2_msr
    parameters:
      delay_between_pulses_start: 16
      delay_between_pulses_end: 20000
      delay_between_pulses_step: 100
      nshots: 10

  - id: t2 sequences
    priority: 0
    operation: t2_sequences
    parameters:
      delay_between_pulses_start: 16
      delay_between_pulses_end: 20000
      delay_between_pulses_step: 100
      nshots: 10

  - id: ramsey_detuned
    priority: 0
    operation: ramsey
    parameters:
      delay_between_pulses_start: 0
      delay_between_pulses_end: 50
      delay_between_pulses_step: 1
      n_osc: 2
      nshots: 10

  - id: ramsey_msr
    priority: 0
    operation: ramsey_msr
    parameters:
      delay_between_pulses_start: 0
      delay_between_pulses_end: 50
      delay_between_pulses_step: 1
      n_osc: 2
      nshots: 10

  - id: ramsey_msr_detuned
    priority: 0
    operation: ramsey_msr
    parameters:
      delay_between_pulses_start: 0
      delay_between_pulses_end: 50
      delay_between_pulses_step: 1
      nshots: 10

  - id: ramsey detuned sequences
    priority: 0
    operation: ramsey_sequences
    parameters:
      delay_between_pulses_start: 0
      delay_between_pulses_end: 50
      delay_between_pulses_step: 1
      n_osc: 2
      nshots: 10

  - id: ramsey
    priority: 0
    operation: ramsey
    parameters:
      delay_between_pulses_start: 0
      delay_between_pulses_end: 20
      delay_between_pulses_step: 1
      n_osc: 0
      nshots: 1024

  - id: single shot classification
    priority: 0
    operation: single_shot_classification
    parameters:
      nshots: 10

  - id: single shot classification with classifiers
    priority: 0
    operation: single_shot_classification
    parameters:
      nshots: 10
      savedir: "cls_results"
      classifiers_list: ["qubit_fit","naive_bayes", "linear_svm"]

  - id: readout characterization
    priority: 0
    operation: readout_characterization
    parameters:
      nshots: 10

  - id: allXY
    priority: 0
    operation: allxy
    parameters:
      beta_param: null
      nshots: 10


  - id: allxy_drag_pulse_tuning
    priority: 0
    operation: allxy_drag_pulse_tuning
    parameters:
      beta_start: 0
      beta_end: 0.04
      beta_step: 0.01
      nshots: 10


  - id: drag_pulse_tuning
    priority: 0
    operation: drag_pulse_tuning
    parameters:
      beta_start: 0
      beta_end: 0.1
      beta_step: 0.01
      nshots: 10

  - id: spin_echo
    priority: 0
    operation: spin_echo
    parameters:
      delay_between_pulses_start: 0
      delay_between_pulses_end: 5
      delay_between_pulses_step: 1
      nshots: 10

  - id: spin_echo_msr
    priority: 0
    operation: spin_echo_msr
    parameters:
      delay_between_pulses_start: 0
      delay_between_pulses_end: 5
      delay_between_pulses_step: 1
      nshots: 10

  - id: flipping
    priority: 0
    operation: flipping
    update: false
    parameters:
      nflips_max: 5
      nflips_step: 1
      nshots: 10

  - id: dispersive shift
    priority: 0
    operation: dispersive_shift
    parameters:
      freq_width: 10_000_000
      freq_step: 100_000
      nshots: 10

  - id: dispersive shift qutrit
    priority: 0
    operation: dispersive_shift_qutrit
    #FIXME: add qubit 4 with new release of Qibolab
    qubits: [0, 1, 2, 3]
    parameters:
      freq_width: 10_000_000
      freq_step: 100_000
      nshots: 10

  - id: standard rb no error
    priority: 0
    operation: standard_rb
    parameters:
      depths:
        start: 1
        stop: 10
        step: 2
      niter: 2
      nshots: 50
      uncertainties: None
      n_bootstrap: 0

  - id: standard rb bootstrap
    priority: 0
    operation: standard_rb
    qubits: [1]
    parameters:
      depths: [1, 2, 3, 5]
      niter: 5
      nshots: 50
      n_bootstrap: 10
      noise_model: PauliErrorOnAll

  - id: chevron id
    priority: 0
    operation: chevron
    qubits: [[0, 2],[1,2],[3,2], [2,3]]
    parameters:
      amplitude_min: 0.1
      amplitude_max: 0.6
      amplitude_step: 0.01
      duration_min: 10
      duration_max: 50
      duration_step: 1
      nshots: 1000
      parking: True

  - id: CZ tune landscape
    priority: 0
    operation: native_gate_virtualz
    qubits: [[0, 2],[1,2],[3,2]]
    parameters:
      theta_start: 0
      theta_end: 180
      theta_step: 10
      flux_pulse_amplitude: 0.5
      native_gate: "CZ"
      dt: 0
      parking: True

  - id: iSWAP tune landscape
    priority: 0
    operation: native_gate_virtualz
    qubits: [[0, 2],[1,2],[3,2]]
    parameters:
      theta_start: 0
      theta_end: 180
      theta_step: 10
      flux_pulse_amplitude: 0.5
      native_gate: "iSWAP"
      dt: 0
      parking: False

  - id: standard rb inhomogeneous
    priority: 0
    operation: standard_rb
    qubits: [0, 1, 3]
    parameters:
      depths: [1, 3, 3, 5]
      niter: 5
      nshots: 50
      uncertainties: std
      n_bootstrap: 10
      noise_model: PauliErrorOnX
      noise_params: [0.01, 0.01, 0.01]

  - id : resonator_frequency
    priority: 0
    operation: resonator_frequency
    parameters:
      freq_width: 200.e+6
      freq_step: 25.e+6
      nshots: 1000

  - id: fast reset
    priority: 0
    operation: fast_reset
    parameters:
      nshots: 1024

  - id: CHSH with pulses
    priority: 0
    operation: chsh_pulses
    qubits: [[0,2],[1,2],[2,3]]
    parameters:
      nshots: 1000
      ntheta: 10
      bell_states: [0,1,2,3]
      apply_error_mitigation: True

  - id: CHSH with natives
    priority: 0
    operation: chsh_circuits
    qubits: [[0,2],[1,2]]
    parameters:
      nshots: 1000
      ntheta: 10
      bell_states: [0,1,2,3]
      native: True
      apply_error_mitigation: True

  #FIXME: cannot add pair [0,3]
  - id: CHSH with circuits
    priority: 0
    operation: chsh_circuits
    qubits: [[0,2],[1,2]]
    parameters:
      nshots: 1000
      ntheta: 2
      bell_states: [0,1,2,3]
      native: False
      apply_error_mitigation: True

  - id: readout_mitigation_matrix pulses
    priority: 0
    operation: readout_mitigation_matrix
    qubits: [[0,1,2],[1,2]]
    parameters:
      nshots: 100
      pulses: True

  - id: readout_mitigation_matrix circuits
    priority: 0
    operation: readout_mitigation_matrix
    qubits: [[0,1,2],[1,2]]
    parameters:
      nshots: 100
      pulses: False

  - id: twpa frequency
    priority: 0
    operation: twpa_frequency
    parameters:
      nshots: 10
      frequency_width: 1_000_000
      frequency_step: 100_000

  - id: twpa power
    priority: 0
    operation: twpa_power
    parameters:
      nshots: 10
      power_width: 10
      power_step: 1

<<<<<<< HEAD
  - id: resonator_amplitude
=======
  - id: twpa frequency power
    priority: 0
    operation: twpa_frequency_power
    qubits: [0]
    parameters:
      frequency_width: 1_000_000
      frequency_step: 100_000
      power_width: 10
      power_step: 1

  - id: resoantor_amplitude
>>>>>>> 578f07b1
    priority: 0
    operation: resonator_amplitude
    parameters:
      amplitude_step: 0.1
      amplitude_stop: 0.5

  - id: qutrit
    priority: 0
    qubits: [0,1]
    operation: qutrit_classification
    parameters:
      nshots: 100
      classifiers_list: ["naive_bayes", "decision_tree"]<|MERGE_RESOLUTION|>--- conflicted
+++ resolved
@@ -118,7 +118,20 @@
       nshots: 10
       relaxation_time: 3_000
 
-<<<<<<< HEAD
+
+  - id: qubit spectroscopy ef
+    priority: 0
+    operation: qubit_spectroscopy_ef
+    #FIXME: add RX12 for qubit 4
+    qubits: [0, 1, 2, 3]
+    parameters:
+      drive_amplitude: 0.001
+      drive_duration: 1000
+      freq_width: 2_000_000
+      freq_step: 500_000
+      nshots: 10
+
+
   - id: coupler chevron
     priority: 0
     operation: coupler_chevron
@@ -134,21 +147,6 @@
       dt: 5
       nshots: 1024
       relaxation_time: 100_000
-=======
-
-  - id: qubit spectroscopy ef
-    priority: 0
-    operation: qubit_spectroscopy_ef
-    #FIXME: add RX12 for qubit 4
-    qubits: [0, 1, 2, 3]
-    parameters:
-      drive_amplitude: 0.001
-      drive_duration: 1000
-      freq_width: 2_000_000
-      freq_step: 500_000
-      nshots: 10
-
->>>>>>> 578f07b1
 
   - id: resonator flux dependence
     priority: 0
@@ -650,9 +648,6 @@
       power_width: 10
       power_step: 1
 
-<<<<<<< HEAD
-  - id: resonator_amplitude
-=======
   - id: twpa frequency power
     priority: 0
     operation: twpa_frequency_power
@@ -663,8 +658,7 @@
       power_width: 10
       power_step: 1
 
-  - id: resoantor_amplitude
->>>>>>> 578f07b1
+  - id: resonator_amplitude
     priority: 0
     operation: resonator_amplitude
     parameters:
