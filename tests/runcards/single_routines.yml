platform: dummy

qubits: [0, 1]

format: csv

actions:

  - id: resonator high power high amplitude
    priority: 0
    operation: resonator_spectroscopy
    parameters:
      freq_width: 10_000_000 # 20_000_000
      freq_step: 100_000 # 500_00
      amplitude: 0.4
      power_level: high
      nshots: 10
      relaxation_time:

  - id: resonator high power low attenuation
    priority: 0
    operation: resonator_spectroscopy_attenuation
    parameters:
      freq_width: 10_000_000 # 20_000_000
      freq_step: 100_000 # 500_00
      attenuation: 15
      power_level: high
      nshots: 10
      relaxation_time:

  - id: resonator low power high attenuation
    priority: 0
    operation: resonator_spectroscopy_attenuation
    parameters:
      freq_width: 10_000_000 # 20_000_000
      freq_step: 100_000 # 500_00
      attenuation: 60
      power_level: low
      nshots: 10
      relaxation_time:

  - id: resonator punchout
    priority: 0
    operation: resonator_punchout
    parameters:
      freq_width: 10_000_000
      freq_step: 1_000_000
      min_amp_factor: 0.005
      max_amp_factor: 0.3
      step_amp_factor: 0.005
      nshots: 100
      relaxation_time:

  - id: resonator_punchout_attenuation
    priority: 0
    operation: resonator_punchout_attenuation
    parameters:
      freq_width: 10_000_000
      freq_step: 500_000
      min_att: 4
      max_att: 60
      step_att: 4
      nshots: 1000
      relaxation_time:


  - id: resonator spectroscopy low power
    priority: 0
    operation: resonator_spectroscopy
    parameters:
      freq_width: 10_000_000
      freq_step: 50_000
      amplitude: 0.022
      power_level: low
      nshots: 10
      relaxation_time:


  - id: qubit spectroscopy
    priority: 0
    operation: qubit_spectroscopy
    next: rabi
    parameters:
      drive_amplitude: 0.001
      drive_duration: 1000
      freq_width: 2_000_000
      freq_step: 500_000
      nshots: 10
      relaxation_time:


  - id: resonator flux dependence
    priority: 0
    operation: resonator_flux
    parameters:
      freq_width: 10_000_000
      freq_step: 500_000
      bias_width: 0.8
      bias_step:  0.1
      nshots: 10
      relaxation_time:


  - id: qubit flux dependence
    priority: 0
    operation: qubit_flux
    parameters:
      freq_width: 10_000_000
      freq_step: 1_000_000
      bias_width: 0.8 #0.1
      bias_step:  0.1 # 0.001
      drive_amplitude: 0.005
      nshots: 10
      relaxation_time:


  - id: rabi
    priority: 0
    operation: rabi_amplitude
    main: t1
    parameters:
      min_amp_factor: 0.0
      max_amp_factor: 4.0
      step_amp_factor: 0.1
      pulse_length: 30
      relaxation_time: 0
      nshots: 10

  - id: rabi length
    priority: 0
    operation: rabi_length
    parameters:
      pulse_duration_start: 4
      pulse_duration_end: 84
      pulse_duration_step: 8
      pulse_amplitude: 0.5
      relaxation_time: 0
      nshots: 10

  - id: t1
    priority: 0
    operation: t1
    main: ramsey
    parameters:
      delay_before_readout_start: 0
      delay_before_readout_end: 20_000
      delay_before_readout_step: 2000
      nshots: 10
      relaxation_time:

  - id: t2
    priority: 0
    operation: t2
    parameters:
      delay_between_pulses_start: 16
      delay_between_pulses_end: 20000
      delay_between_pulses_step: 100
      nshots: 10
      relaxation_time:

  - id: ramsey
    priority: 0
    operation: ramsey
    main: single shot classification
    parameters:
      delay_between_pulses_start: 0 # must be a multiple of 4 incl 0
      delay_between_pulses_end: 5000
      delay_between_pulses_step: 500 # must be a multiple of 4
      n_osc: 10
      nshots: 10
      relaxation_time:


  - id: ramsey
    priority: 0
    operation: ramsey
    main: single shot classification
    parameters:
      delay_between_pulses_start: 0 # must be a multiple of 4 incl 0
      delay_between_pulses_end: 5000
      delay_between_pulses_step: 500 # must be a multiple of 4
      n_osc: 10
      nshots: 10
      relaxation_time:


  - id: single shot classification
    priority: 0
    main: allXY
    operation: single_shot_classification
    parameters:
      nshots: 5000
      relaxation_time:


  - id: allXY
    priority: 0
    operation: allxy
    main: allxy_drag_pulse_tuning
    parameters:
      beta_param: null
      nshots: 10
      relaxation_time:


  - id: allxy_drag_pulse_tuning
    priority: 0
    operation: allxy_drag_pulse_tuning
    main: drag_pulse_tuning
    parameters:
      beta_start: 0
      beta_end: 0.02
      beta_step: 0.01
      nshots: 10
      relaxation_time:


  - id: drag_pulse_tuning
    priority: 0
    operation: drag_pulse_tuning
    parameters:
      beta_start: 0
      beta_end: 0.02
      beta_step: 0.01
      nshots: 10
      relaxation_time:

  - id: spin_echo
    priority: 0
    operation: spin_echo
    parameters:
      delay_between_pulses_start: 0
      delay_between_pulses_end: 20000
      delay_between_pulses_step: 2000
      nshots: 10
      relaxation_time:

  - id: flipping
    priority: 0
    operation: flipping
    parameters:
      nflips_max: 5
      nflips_step: 1
      nshots: 10
      relaxation_time:

  - id: dispersive shift
    priority: 0
    operation: dispersive_shift
    parameters:
      freq_width: 10_000_000
      freq_step: 100_000
<<<<<<< HEAD
      nshots: 1024
      relaxation_time:

  - id: Standard RB 1
    priority: 0
    operation: standard_rb
    parameters:
      nqubits: 2
      qubits: [1]
      depths: [1,3,5,10]
      niter: 2
      nshots: 128

  - id: Standard RB 2
    priority: 0
    operation: standard_rb
    parameters:
      nqubits: 2
      qubits: [1]
      depths:
        start: 1
        stop: 10
        step: 2
      niter: 5
      nshots: 128
      noise_model: PauliErrorOnAll
=======
      nshots: 10
      relaxation_time:
>>>>>>> a596e04a
<|MERGE_RESOLUTION|>--- conflicted
+++ resolved
@@ -250,8 +250,7 @@
     parameters:
       freq_width: 10_000_000
       freq_step: 100_000
-<<<<<<< HEAD
-      nshots: 1024
+      nshots: 10
       relaxation_time:
 
   - id: Standard RB 1
@@ -276,8 +275,4 @@
         step: 2
       niter: 5
       nshots: 128
-      noise_model: PauliErrorOnAll
-=======
-      nshots: 10
-      relaxation_time:
->>>>>>> a596e04a
+      noise_model: PauliErrorOnAll