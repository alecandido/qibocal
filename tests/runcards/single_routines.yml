

actions:

  - id: resonator high power high amplitude
    priority: 0
    operation: resonator_spectroscopy
    parameters:
      freq_width: 10_000_000 # 20_000_000
      freq_step: 100_000 # 500_00
      amplitude: 0.4
      power_level: high
      nshots: 10
      relaxation_time:

  - id: resonator high power low attenuation
    priority: 0
    operation: resonator_spectroscopy_attenuation
    parameters:
      freq_width: 10_000_000 # 20_000_000
      freq_step: 100_000 # 500_00
      attenuation: 15
      power_level: high
      nshots: 10
      relaxation_time:

  - id: resonator low power high attenuation
    priority: 0
    operation: resonator_spectroscopy_attenuation
    parameters:
      freq_width: 10_000_000 # 20_000_000
      freq_step: 100_000 # 500_00
      attenuation: 60
      power_level: low
      nshots: 10
      relaxation_time:

  - id: resonator punchout
    priority: 0
    operation: resonator_punchout
    parameters:
      freq_width: 10_000_000
      freq_step: 1_000_000
      amplitude: 0.04
      min_amp_factor: 0.005
      max_amp_factor: 0.3
      step_amp_factor: 0.005
      nshots: 100
      relaxation_time:

  - id: resonator_punchout_attenuation
    priority: 0
    operation: resonator_punchout_attenuation
    parameters:
      freq_width: 10_000_000
      freq_step: 500_000
      min_att: 4
      max_att: 60
      step_att: 4
      nshots: 1000
      relaxation_time:


  - id: resonator spectroscopy low power
    priority: 0
    operation: resonator_spectroscopy
    parameters:
      freq_width: 10_000_000
      freq_step: 50_000
      amplitude: 0.022
      power_level: low
      nshots: 10
      relaxation_time:


  - id: qubit spectroscopy
    priority: 0
    operation: qubit_spectroscopy
    parameters:
      drive_amplitude: 0.001
      drive_duration: 1000
      freq_width: 2_000_000
      freq_step: 500_000
      nshots: 10
      relaxation_time:


  - id: resonator flux dependence
    priority: 0
    operation: resonator_flux
    parameters:
      freq_width: 10_000_000
      freq_step: 500_000
      bias_width: 0.8
      bias_step:  0.1
      nshots: 10
      relaxation_time:


  - id: qubit flux dependence
    priority: 0
    operation: qubit_flux
    parameters:
      freq_width: 10_000_000
      freq_step: 1_000_000
      bias_width: 0.8 #0.1
      bias_step:  0.1 # 0.001
      drive_amplitude: 0.005
      nshots: 10
      relaxation_time:


  - id: rabi
    priority: 0
    operation: rabi_amplitude
    parameters:
      min_amp_factor: 0.0
      max_amp_factor: 4.0
      step_amp_factor: 0.1
      pulse_length: 30
      nshots: 1024
      relaxation_time:

  - id: rabi length
    priority: 0
    operation: rabi_length
    parameters:
      pulse_duration_start: 4
      pulse_duration_end: 84
      pulse_duration_step: 8
      pulse_amplitude: 0.5
      nshots: 1024

  - id: rabi length sequences
    priority: 0
    operation: rabi_length_sequences
    parameters:
      pulse_duration_start: 4
      pulse_duration_end: 84
      pulse_duration_step: 8
      pulse_amplitude: 0.5
      nshots: 1024

  - id: t1
    priority: 0
    operation: t1
    parameters:
      delay_before_readout_start: 0
      delay_before_readout_end: 20_000
      delay_before_readout_step: 2000
      nshots: 1024

  - id: t1 sequences
    priority: 0
    operation: t1_sequences
    parameters:
      delay_before_readout_start: 0
      delay_before_readout_end: 20_000
      delay_before_readout_step: 2000
      nshots: 10

  - id: t2
    priority: 0
    operation: t2
    parameters:
      delay_between_pulses_start: 16
      delay_between_pulses_end: 20000
      delay_between_pulses_step: 100
      nshots: 10

  - id: t2 sequences
    priority: 0
    operation: t2_sequences
    parameters:
      delay_between_pulses_start: 16
      delay_between_pulses_end: 20000
      delay_between_pulses_step: 100
      nshots: 1024

  - id: ramsey_detuned
    priority: 0
    operation: ramsey
    parameters:
      delay_between_pulses_start: 0 # must be a multiple of 4 incl 0
      delay_between_pulses_end: 5000
      delay_between_pulses_step: 500 # must be a multiple of 4
      n_osc: 10
      nshots: 10

  - id: ramsey detuned sequences
    priority: 0
    operation: ramsey_sequences
    parameters:
      delay_between_pulses_start: 0 # must be a multiple of 4 incl 0
      delay_between_pulses_end: 5000
      delay_between_pulses_step: 500 # must be a multiple of 4
      n_osc: 10
      nshots: 1024

  - id: ramsey
    priority: 0
    operation: ramsey
    parameters:
      delay_between_pulses_start: 0 # must be a multiple of 4 incl 0
      delay_between_pulses_end: 5000
      delay_between_pulses_step: 500 # must be a multiple of 4
      n_osc: 0
      nshots: 1024



  - id: single shot classification
    priority: 0
    operation: single_shot_classification
    parameters:
      nshots: 5000
      relaxation_time:


  - id: allXY
    priority: 0
    operation: allxy
    parameters:
      beta_param: null
      nshots: 10


  - id: allxy_drag_pulse_tuning
    priority: 0
    operation: allxy_drag_pulse_tuning
    parameters:
      beta_start: 0
      beta_end: 0.02
      beta_step: 0.01
      nshots: 10


  - id: drag_pulse_tuning
    priority: 0
    operation: drag_pulse_tuning
    parameters:
      beta_start: 0
      beta_end: 0.02
      beta_step: 0.01
      nshots: 10

  - id: spin_echo
    priority: 0
    operation: spin_echo
    parameters:
      delay_between_pulses_start: 0
      delay_between_pulses_end: 20000
      delay_between_pulses_step: 2000
      nshots: 10
      relaxation_time:

  - id: flipping
    priority: 0
    operation: flipping
    parameters:
      nflips_max: 5
      nflips_step: 1
      nshots: 10

  - id: dispersive shift
    priority: 0
    operation: dispersive_shift
    parameters:
      freq_width: 10_000_000
      freq_step: 100_000
      nshots: 10
      relaxation_time:

<<<<<<< HEAD
  - id: Standard RB
=======
  - id: standard rb
>>>>>>> 10cbdf0f
    priority: 0
    operation: standard_rb
    qubits: [0]
    parameters:
      depths: [1,3,5,10]
      niter: 2
      nshots: 128


  - id: standard rb noise
    priority: 0
    operation: standard_rb
    qubits: [0, 1, 3]
    parameters:
      depths:
        start: 1
        stop: 8
        step: 4
      niter: 2
      nshots: 10
      noise_model: PauliErrorOnAll<|MERGE_RESOLUTION|>--- conflicted
+++ resolved
@@ -271,11 +271,7 @@
       nshots: 10
       relaxation_time:
 
-<<<<<<< HEAD
-  - id: Standard RB
-=======
   - id: standard rb
->>>>>>> 10cbdf0f
     priority: 0
     operation: standard_rb
     qubits: [0]
