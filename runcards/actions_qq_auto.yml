platform: dummy
backend: numpy

qubits: [0]

format: csv

actions:

  - id: Standard RB
    priority: 0
    operation: standard_rb
  #   main: resonator punchout
    parameters:
      nqubits: 1
      qubits: [0]
      depths: [1,3,5,10,20]
      niter: 2
      nshots: 100
      n_bootstrap: 100
      uncertainties: 0.95
      noise_model: PauliErrorOnAll
      noise_params: [0.01, 0.01, 0.01]

  # - id: resonator_spectroscopy high power
  #   priority: 0
  #   operation: resonator_spectroscopy
  #   main: resonator punchout
  #   parameters:
  #     freq_width: 10_000_000
  #     freq_step: 500_000
  #     amplitude: 0.4
  #     power_level: high
  #     nshots: 1024
  #     relaxation_time: 0

  # - id: resonator punchout
  #   priority: 10
  #   operation: resonator_punchout
  #   #main: resonator_spectroscopy low power
  #   parameters:
  #     freq_width: 5_000_000
  #     freq_step: 1_000_000
  #     min_amp_factor: 0.02
  #     max_amp_factor: 2.4
  #     step_amp_factor: 0.1
  #     nshots: 1
  #     relaxation_time: 50

  # - id: resonator_punchout_attenuation
  #   priority: 0
  #   operation: resonator_punchout_attenuation
  #   # main: resonator_spectroscopy low power
  #   next: resonator spectroscopy low power
  #   parameters:
  #     freq_width: 10_000_000
  #     freq_step: 500_000
  #     min_att: 4
  #     max_att: 60
  #     step_att: 4
  #     nshots: 1000
  #     relaxation_time: 0

  # - id: resonator spectroscopy low power
  #   priority: 0
  #   operation: resonator_spectroscopy
  #   #main: qubit_spectroscopy
  #   parameters:
  #     freq_width: 10_000_000
  #     freq_step: 1_000_000
  #     # amplitude: 0.2
  #     power_level: low
  #     nshots: 1024
  #     relaxation_time: 50
  #     attenuation: 20

  # - id: resonator flux dependence
  #   priority: 0
  #   operation: resonator_flux
  #   # main: qubit spectroscopy
  #   parameters:
  #     freq_width: 10_000_000
  #     freq_step: 500_000
  #     bias_width: 0.8
  #     bias_step:  0.1
  #     nshots: 1024
  #     relaxation_time: 0

  # - id: qubit spectroscopy
  #   priority: 0
  #   operation: qubit_spectroscopy
  #   # next: rabi
  #   parameters:
  #     drive_amplitude: 0.005
  #     drive_duration: 2000
  #     freq_width: 10_000_000
  #     freq_step: 100_000
  #     nshots: 1024
  #     relaxation_time: 0

  # - id: qubit flux dependence
  #   priority: 0
  #   # main: t1
  #   operation: qubit_flux
  #   parameters:
  #     freq_width: 10_000_000
  #     freq_step: 1_000_000
  #     bias_width: 0.8 #0.1
  #     bias_step:  0.1 # 0.001
  #     drive_amplitude: 0.005
  #     nshots: 1000
  #     relaxation_time: 0

  # - id: rabi
  #   priority: 0
  #   operation: rabi_amplitude
  #   # main: single shot classification
  #   parameters:
  #     min_amp_factor: 0.0
  #     max_amp_factor: 2.0
  #     step_amp_factor: 0.02
  #     pulse_length: 40
  #     relaxation_time: 100_000
  #     nshots: 1024

  # - id: rabi length
  #   priority: 0
  #   operation: rabi_length
  #   # main: single shot classification
  #   parameters:
  #     pulse_duration_start: 4
  #     pulse_duration_end: 84
  #     pulse_duration_step: 8
  #     pulse_amplitude: 0.5
  #     relaxation_time: 100_000
  #     nshots: 1024

  # - id: t1
  #   priority: 0
  #   operation: t1
  #   #main: ramsey
  #   parameters:
  #     delay_before_readout_start: 16
  #     delay_before_readout_end: 2000
  #     delay_before_readout_step: 20

  # - id: ramsey
  #   priority: 0
  #   operation: ramsey
  #   # main: ramsey detuned
  #   parameters:
  #     delay_between_pulses_start: 16 # must be a multiple of 4 incl 0
  #     delay_between_pulses_end: 1000
  #     delay_between_pulses_step: 4 # must be a multiple of 4
  #     n_osc: 10

  # - id: ramsey detuned
  #   priority: 0
  #   operation: ramsey
  #   #main: single shot classification
  #   parameters:
  #     n_osc: 0
  #     delay_between_pulses_start: 4 # must be a multiple of 4 incl 0
  #     delay_between_pulses_end: 200
  #     delay_between_pulses_step: 4 # must be a multiple of 4

  # - id: single shot classification
  #   priority: 0
  #   # main: allXY
  #   operation: single_shot_classification
  #   parameters:
  #     nshots: 1024

  # - id: allXY
  #   priority: 0
  #   operation: allxy
  #   #main: drag_pulse_tuning
  #   parameters:
  #     beta_param: null

  # - id: drag_pulse_tuning
  #   priority: 0
  #   operation: allxy_drag_pulse_tuning
  #   #main: spin_echo
  #   parameters:
  #     beta_start: -0.2
  #     beta_end: 0.2
  #     beta_step: 0.1

  # - id: drag_pulse_tuning
  #   priority: 0
  #   operation: drag_pulse_tuning
  #   #main: spin_echo
  #   parameters:
  #     beta_start: -0.5
  #     beta_end: 0.5
  #     beta_step: 0.05

  # - id: allXY 2 #Ideally this should be repeated with the correct beta
  #   priority: 10
  #   operation: allxy
  #   main: drag_pulse_tuning
  #   parameters:
  #     beta_param: null

  # - id: spin_echo
  #   priority: 0
  #   operation: spin_echo
  #   # main: flipping
  #   parameters:
  #     delay_between_pulses_start: 4
  #     delay_between_pulses_end: 10000
  #     delay_between_pulses_step: 200

  # - id: flipping
  #   priority: 0
  #   operation: flipping
  #   parameters:
  #     nflips_max: 20
  #     nflips_step: 1

  # - id: dispersive_shift
  #   priority: 0
  #   operation: dispersive_shift
  #   parameters:
  #     freq_width: 10_000_000
<<<<<<< HEAD
  #     freq_step: 400_000
=======
  #     freq_step: 400_000

  # - id: Standard RB
  #   priority: 0
  #   operation: standard_rb
  # #   main: resonator punchout
  #   parameters:
  #     nqubits: 5
  #     qubits: [1]
  #     depths: [1,3,5,10,15,20,30]
  #     niter: 20
  #     nshots: 128
  #    # noise_model: PauliErrorOnAll
>>>>>>> 3901da13
<|MERGE_RESOLUTION|>--- conflicted
+++ resolved
@@ -1,26 +1,10 @@
 platform: dummy
-backend: numpy
-
-qubits: [0]
+
+qubits: [0, 1, 2, 3, 4]
 
 format: csv
 
 actions:
-
-  - id: Standard RB
-    priority: 0
-    operation: standard_rb
-  #   main: resonator punchout
-    parameters:
-      nqubits: 1
-      qubits: [0]
-      depths: [1,3,5,10,20]
-      niter: 2
-      nshots: 100
-      n_bootstrap: 100
-      uncertainties: 0.95
-      noise_model: PauliErrorOnAll
-      noise_params: [0.01, 0.01, 0.01]
 
   # - id: resonator_spectroscopy high power
   #   priority: 0
@@ -224,9 +208,6 @@
   #   operation: dispersive_shift
   #   parameters:
   #     freq_width: 10_000_000
-<<<<<<< HEAD
-  #     freq_step: 400_000
-=======
   #     freq_step: 400_000
 
   # - id: Standard RB
@@ -239,5 +220,6 @@
   #     depths: [1,3,5,10,15,20,30]
   #     niter: 20
   #     nshots: 128
-  #    # noise_model: PauliErrorOnAll
->>>>>>> 3901da13
+  #     n_bootstrap: 100
+  #     uncertainties: 0.95
+  #    # noise_model: PauliErrorOnAll